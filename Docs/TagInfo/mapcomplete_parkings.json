--- conflicted
+++ resolved
@@ -309,137 +309,77 @@
     },
     {
       "key": "payment:coins:denominations",
-<<<<<<< HEAD
-      "description": "Layer 'Parking Ticket Machines' shows payment:coins:denominations=0.01 EUR with a fixed text, namely '1 cent coins are accepted' and allows to pick this as a default answer (in the MapComplete.osm.be theme 'Parking') (This is only shown if payment:coins=yes|payment:cash=yes&_country=at|_country=be|_country=cy|_country=de|_country=ee|_country=es|_country=fi|_country=fr|_country=gr|_country=hr|_country=ie|_country=it|_country=lt|_country=lu|_country=lv|_country=mt|_country=nl|_country=pt|_country=si|_country=sk)",
-=======
       "description": "Layer 'Parking Ticket Machines' shows payment:coins:denominations=0.01 EUR with a fixed text, namely '1 cent coins are accepted' and allows to pick this as a default answer (in the mapcomplete.org theme 'Parking') (This is only shown if payment:coins=yes|payment:cash=yes&_currency=EUR)",
->>>>>>> dfd2a3d6
       "value": "0.01 EUR"
     },
     {
       "key": "payment:coins:denominations",
-<<<<<<< HEAD
-      "description": "Layer 'Parking Ticket Machines' shows payment:coins:denominations=0.02 EUR with a fixed text, namely '2 cent coins are accepted' and allows to pick this as a default answer (in the MapComplete.osm.be theme 'Parking') (This is only shown if payment:coins=yes|payment:cash=yes&_country=at|_country=be|_country=cy|_country=de|_country=ee|_country=es|_country=fi|_country=fr|_country=gr|_country=hr|_country=ie|_country=it|_country=lt|_country=lu|_country=lv|_country=mt|_country=nl|_country=pt|_country=si|_country=sk)",
-=======
       "description": "Layer 'Parking Ticket Machines' shows payment:coins:denominations=0.02 EUR with a fixed text, namely '2 cent coins are accepted' and allows to pick this as a default answer (in the mapcomplete.org theme 'Parking') (This is only shown if payment:coins=yes|payment:cash=yes&_currency=EUR)",
->>>>>>> dfd2a3d6
       "value": "0.02 EUR"
     },
     {
       "key": "payment:coins:denominations",
-<<<<<<< HEAD
-      "description": "Layer 'Parking Ticket Machines' shows payment:coins:denominations=0.05 EUR with a fixed text, namely '5 cent coins are accepted' and allows to pick this as a default answer (in the MapComplete.osm.be theme 'Parking') (This is only shown if payment:coins=yes|payment:cash=yes&_country=at|_country=be|_country=cy|_country=de|_country=ee|_country=es|_country=fi|_country=fr|_country=gr|_country=hr|_country=ie|_country=it|_country=lt|_country=lu|_country=lv|_country=mt|_country=nl|_country=pt|_country=si|_country=sk)",
-=======
       "description": "Layer 'Parking Ticket Machines' shows payment:coins:denominations=0.05 EUR with a fixed text, namely '5 cent coins are accepted' and allows to pick this as a default answer (in the mapcomplete.org theme 'Parking') (This is only shown if payment:coins=yes|payment:cash=yes&_currency=EUR)",
->>>>>>> dfd2a3d6
       "value": "0.05 EUR"
     },
     {
       "key": "payment:coins:denominations",
-<<<<<<< HEAD
-      "description": "Layer 'Parking Ticket Machines' shows payment:coins:denominations=0.10 EUR with a fixed text, namely '10 cent coins are accepted' and allows to pick this as a default answer (in the MapComplete.osm.be theme 'Parking') (This is only shown if payment:coins=yes|payment:cash=yes&_country=at|_country=be|_country=cy|_country=de|_country=ee|_country=es|_country=fi|_country=fr|_country=gr|_country=hr|_country=ie|_country=it|_country=lt|_country=lu|_country=lv|_country=mt|_country=nl|_country=pt|_country=si|_country=sk)",
-=======
       "description": "Layer 'Parking Ticket Machines' shows payment:coins:denominations=0.10 EUR with a fixed text, namely '10 cent coins are accepted' and allows to pick this as a default answer (in the mapcomplete.org theme 'Parking') (This is only shown if payment:coins=yes|payment:cash=yes&_currency=EUR)",
->>>>>>> dfd2a3d6
       "value": "0.10 EUR"
     },
     {
       "key": "payment:coins:denominations",
-<<<<<<< HEAD
-      "description": "Layer 'Parking Ticket Machines' shows payment:coins:denominations=0.20 EUR with a fixed text, namely '20 cent coins are accepted' and allows to pick this as a default answer (in the MapComplete.osm.be theme 'Parking') (This is only shown if payment:coins=yes|payment:cash=yes&_country=at|_country=be|_country=cy|_country=de|_country=ee|_country=es|_country=fi|_country=fr|_country=gr|_country=hr|_country=ie|_country=it|_country=lt|_country=lu|_country=lv|_country=mt|_country=nl|_country=pt|_country=si|_country=sk)",
-=======
       "description": "Layer 'Parking Ticket Machines' shows payment:coins:denominations=0.20 EUR with a fixed text, namely '20 cent coins are accepted' and allows to pick this as a default answer (in the mapcomplete.org theme 'Parking') (This is only shown if payment:coins=yes|payment:cash=yes&_currency=EUR)",
->>>>>>> dfd2a3d6
       "value": "0.20 EUR"
     },
     {
       "key": "payment:coins:denominations",
-<<<<<<< HEAD
-      "description": "Layer 'Parking Ticket Machines' shows payment:coins:denominations=0.50 EUR with a fixed text, namely '50 cent coins are accepted' and allows to pick this as a default answer (in the MapComplete.osm.be theme 'Parking') (This is only shown if payment:coins=yes|payment:cash=yes&_country=at|_country=be|_country=cy|_country=de|_country=ee|_country=es|_country=fi|_country=fr|_country=gr|_country=hr|_country=ie|_country=it|_country=lt|_country=lu|_country=lv|_country=mt|_country=nl|_country=pt|_country=si|_country=sk)",
-=======
       "description": "Layer 'Parking Ticket Machines' shows payment:coins:denominations=0.50 EUR with a fixed text, namely '50 cent coins are accepted' and allows to pick this as a default answer (in the mapcomplete.org theme 'Parking') (This is only shown if payment:coins=yes|payment:cash=yes&_currency=EUR)",
->>>>>>> dfd2a3d6
       "value": "0.50 EUR"
     },
     {
       "key": "payment:coins:denominations",
-<<<<<<< HEAD
-      "description": "Layer 'Parking Ticket Machines' shows payment:coins:denominations=1 EUR with a fixed text, namely '1 euro coins are accepted' and allows to pick this as a default answer (in the MapComplete.osm.be theme 'Parking') (This is only shown if payment:coins=yes|payment:cash=yes&_country=at|_country=be|_country=cy|_country=de|_country=ee|_country=es|_country=fi|_country=fr|_country=gr|_country=hr|_country=ie|_country=it|_country=lt|_country=lu|_country=lv|_country=mt|_country=nl|_country=pt|_country=si|_country=sk)",
-=======
       "description": "Layer 'Parking Ticket Machines' shows payment:coins:denominations=1 EUR with a fixed text, namely '1 euro coins are accepted' and allows to pick this as a default answer (in the mapcomplete.org theme 'Parking') (This is only shown if payment:coins=yes|payment:cash=yes&_currency=EUR)",
->>>>>>> dfd2a3d6
       "value": "1 EUR"
     },
     {
       "key": "payment:coins:denominations",
-<<<<<<< HEAD
-      "description": "Layer 'Parking Ticket Machines' shows payment:coins:denominations=2 EUR with a fixed text, namely '2 euro coins are accepted' and allows to pick this as a default answer (in the MapComplete.osm.be theme 'Parking') (This is only shown if payment:coins=yes|payment:cash=yes&_country=at|_country=be|_country=cy|_country=de|_country=ee|_country=es|_country=fi|_country=fr|_country=gr|_country=hr|_country=ie|_country=it|_country=lt|_country=lu|_country=lv|_country=mt|_country=nl|_country=pt|_country=si|_country=sk)",
-=======
       "description": "Layer 'Parking Ticket Machines' shows payment:coins:denominations=2 EUR with a fixed text, namely '2 euro coins are accepted' and allows to pick this as a default answer (in the mapcomplete.org theme 'Parking') (This is only shown if payment:coins=yes|payment:cash=yes&_currency=EUR)",
->>>>>>> dfd2a3d6
       "value": "2 EUR"
     },
     {
       "key": "payment:notes:denominations",
-<<<<<<< HEAD
-      "description": "Layer 'Parking Ticket Machines' shows payment:notes:denominations=5 EUR with a fixed text, namely '5 euro notes are accepted' and allows to pick this as a default answer (in the MapComplete.osm.be theme 'Parking') (This is only shown if payment:notes=yes|payment:cash=yes&_country=at|_country=be|_country=cy|_country=de|_country=ee|_country=es|_country=fi|_country=fr|_country=gr|_country=hr|_country=ie|_country=it|_country=lt|_country=lu|_country=lv|_country=mt|_country=nl|_country=pt|_country=si|_country=sk)",
-=======
       "description": "Layer 'Parking Ticket Machines' shows payment:notes:denominations=5 EUR with a fixed text, namely '5 euro notes are accepted' and allows to pick this as a default answer (in the mapcomplete.org theme 'Parking') (This is only shown if payment:notes=yes|payment:cash=yes&_currency=EUR)",
->>>>>>> dfd2a3d6
       "value": "5 EUR"
     },
     {
       "key": "payment:notes:denominations",
-<<<<<<< HEAD
-      "description": "Layer 'Parking Ticket Machines' shows payment:notes:denominations=10 EUR with a fixed text, namely '10 euro notes are accepted' and allows to pick this as a default answer (in the MapComplete.osm.be theme 'Parking') (This is only shown if payment:notes=yes|payment:cash=yes&_country=at|_country=be|_country=cy|_country=de|_country=ee|_country=es|_country=fi|_country=fr|_country=gr|_country=hr|_country=ie|_country=it|_country=lt|_country=lu|_country=lv|_country=mt|_country=nl|_country=pt|_country=si|_country=sk)",
-=======
       "description": "Layer 'Parking Ticket Machines' shows payment:notes:denominations=10 EUR with a fixed text, namely '10 euro notes are accepted' and allows to pick this as a default answer (in the mapcomplete.org theme 'Parking') (This is only shown if payment:notes=yes|payment:cash=yes&_currency=EUR)",
->>>>>>> dfd2a3d6
       "value": "10 EUR"
     },
     {
       "key": "payment:notes:denominations",
-<<<<<<< HEAD
-      "description": "Layer 'Parking Ticket Machines' shows payment:notes:denominations=20 EUR with a fixed text, namely '20 euro notes are accepted' and allows to pick this as a default answer (in the MapComplete.osm.be theme 'Parking') (This is only shown if payment:notes=yes|payment:cash=yes&_country=at|_country=be|_country=cy|_country=de|_country=ee|_country=es|_country=fi|_country=fr|_country=gr|_country=hr|_country=ie|_country=it|_country=lt|_country=lu|_country=lv|_country=mt|_country=nl|_country=pt|_country=si|_country=sk)",
-=======
       "description": "Layer 'Parking Ticket Machines' shows payment:notes:denominations=20 EUR with a fixed text, namely '20 euro notes are accepted' and allows to pick this as a default answer (in the mapcomplete.org theme 'Parking') (This is only shown if payment:notes=yes|payment:cash=yes&_currency=EUR)",
->>>>>>> dfd2a3d6
       "value": "20 EUR"
     },
     {
       "key": "payment:notes:denominations",
-<<<<<<< HEAD
-      "description": "Layer 'Parking Ticket Machines' shows payment:notes:denominations=50 EUR with a fixed text, namely '50 euro notes are accepted' and allows to pick this as a default answer (in the MapComplete.osm.be theme 'Parking') (This is only shown if payment:notes=yes|payment:cash=yes&_country=at|_country=be|_country=cy|_country=de|_country=ee|_country=es|_country=fi|_country=fr|_country=gr|_country=hr|_country=ie|_country=it|_country=lt|_country=lu|_country=lv|_country=mt|_country=nl|_country=pt|_country=si|_country=sk)",
-=======
       "description": "Layer 'Parking Ticket Machines' shows payment:notes:denominations=50 EUR with a fixed text, namely '50 euro notes are accepted' and allows to pick this as a default answer (in the mapcomplete.org theme 'Parking') (This is only shown if payment:notes=yes|payment:cash=yes&_currency=EUR)",
->>>>>>> dfd2a3d6
       "value": "50 EUR"
     },
     {
       "key": "payment:notes:denominations",
-<<<<<<< HEAD
-      "description": "Layer 'Parking Ticket Machines' shows payment:notes:denominations=100 EUR with a fixed text, namely '100 euro notes are accepted' and allows to pick this as a default answer (in the MapComplete.osm.be theme 'Parking') (This is only shown if payment:notes=yes|payment:cash=yes&_country=at|_country=be|_country=cy|_country=de|_country=ee|_country=es|_country=fi|_country=fr|_country=gr|_country=hr|_country=ie|_country=it|_country=lt|_country=lu|_country=lv|_country=mt|_country=nl|_country=pt|_country=si|_country=sk)",
-=======
       "description": "Layer 'Parking Ticket Machines' shows payment:notes:denominations=100 EUR with a fixed text, namely '100 euro notes are accepted' and allows to pick this as a default answer (in the mapcomplete.org theme 'Parking') (This is only shown if payment:notes=yes|payment:cash=yes&_currency=EUR)",
->>>>>>> dfd2a3d6
       "value": "100 EUR"
     },
     {
       "key": "payment:notes:denominations",
-<<<<<<< HEAD
-      "description": "Layer 'Parking Ticket Machines' shows payment:notes:denominations=200 EUR with a fixed text, namely '200 euro notes are accepted' and allows to pick this as a default answer (in the MapComplete.osm.be theme 'Parking') (This is only shown if payment:notes=yes|payment:cash=yes&_country=at|_country=be|_country=cy|_country=de|_country=ee|_country=es|_country=fi|_country=fr|_country=gr|_country=hr|_country=ie|_country=it|_country=lt|_country=lu|_country=lv|_country=mt|_country=nl|_country=pt|_country=si|_country=sk)",
-=======
       "description": "Layer 'Parking Ticket Machines' shows payment:notes:denominations=200 EUR with a fixed text, namely '200 euro notes are accepted' and allows to pick this as a default answer (in the mapcomplete.org theme 'Parking') (This is only shown if payment:notes=yes|payment:cash=yes&_currency=EUR)",
->>>>>>> dfd2a3d6
       "value": "200 EUR"
     },
     {
       "key": "payment:notes:denominations",
-<<<<<<< HEAD
-      "description": "Layer 'Parking Ticket Machines' shows payment:notes:denominations=500 EUR with a fixed text, namely '500 euro notes are accepted' and allows to pick this as a default answer (in the MapComplete.osm.be theme 'Parking') (This is only shown if payment:notes=yes|payment:cash=yes&_country=at|_country=be|_country=cy|_country=de|_country=ee|_country=es|_country=fi|_country=fr|_country=gr|_country=hr|_country=ie|_country=it|_country=lt|_country=lu|_country=lv|_country=mt|_country=nl|_country=pt|_country=si|_country=sk)",
-=======
       "description": "Layer 'Parking Ticket Machines' shows payment:notes:denominations=500 EUR with a fixed text, namely '500 euro notes are accepted' and allows to pick this as a default answer (in the mapcomplete.org theme 'Parking') (This is only shown if payment:notes=yes|payment:cash=yes&_currency=EUR)",
->>>>>>> dfd2a3d6
       "value": "500 EUR"
     },
     {
