--- conflicted
+++ resolved
@@ -369,8 +369,6 @@
       "description": "Layer 'Toilets at other amenities' shows and asks freeform values for key 'toilets:door:width' (in the mapcomplete.org theme 'Public toilets') (This is only shown if toilets:wheelchair=yes|toilets:wheelchair=designated)"
     },
     {
-<<<<<<< HEAD
-=======
       "key": "toilets:position",
       "description": "Layer 'Toilets at other amenities' shows toilets:position=seated with a fixed text, namely 'There are only seated toilets' and allows to pick this as a default answer (in the mapcomplete.org theme 'Public toilets')",
       "value": "seated"
@@ -445,7 +443,6 @@
       "value": "no"
     },
     {
->>>>>>> dfd2a3d6
       "key": "toilets:description",
       "description": "Layer 'Toilets at other amenities' shows and asks freeform values for key 'toilets:description' (in the mapcomplete.org theme 'Public toilets')"
     },
