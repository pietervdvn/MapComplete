--- conflicted
+++ resolved
@@ -17,7 +17,7 @@
     },
     {
       "key": "id",
-      "description": "Layer 'Toilets' shows id~.+ with a fixed text, namely 'You just created this element! Thanks for sharing this info with the world and helping people worldwide.' (in the MapComplete.osm.be theme 'Open Toilet Map') (This is only shown if _backend~.+&_last_edit:passed_time<300&|_version_number=1)"
+      "description": "Layer 'Toilets' shows id~.+ with a fixed text, namely 'You just created this element! Thanks for sharing this info with the world and helping people worldwide.' (in the MapComplete.osm.be theme 'Public toilets') (This is only shown if _backend~.+&_last_edit:passed_time<300&|_version_number=1)"
     },
     {
       "key": "image",
@@ -255,7 +255,7 @@
     },
     {
       "key": "id",
-      "description": "Layer 'Toilets at other amenities' shows id~.+ with a fixed text, namely 'You just created this element! Thanks for sharing this info with the world and helping people worldwide.' (in the MapComplete.osm.be theme 'Open Toilet Map') (This is only shown if _backend~.+&_last_edit:passed_time<300&|_version_number=1)"
+      "description": "Layer 'Toilets at other amenities' shows id~.+ with a fixed text, namely 'You just created this element! Thanks for sharing this info with the world and helping people worldwide.' (in the MapComplete.osm.be theme 'Public toilets') (This is only shown if _backend~.+&_last_edit:passed_time<300&|_version_number=1)"
     },
     {
       "key": "image",
@@ -369,8 +369,6 @@
       "description": "Layer 'Toilets at other amenities' shows and asks freeform values for key 'toilets:door:width' (in the MapComplete.osm.be theme 'Public toilets') (This is only shown if toilets:wheelchair=yes|toilets:wheelchair=designated)"
     },
     {
-<<<<<<< HEAD
-=======
       "key": "toilets:position",
       "description": "Layer 'Toilets at other amenities' shows toilets:position=seated with a fixed text, namely 'There are only seated toilets' and allows to pick this as a default answer (in the MapComplete.osm.be theme 'Public toilets')",
       "value": "seated"
@@ -445,7 +443,6 @@
       "value": "no"
     },
     {
->>>>>>> 4e4bb290
       "key": "toilets:description",
       "description": "Layer 'Toilets at other amenities' shows and asks freeform values for key 'toilets:description' (in the MapComplete.osm.be theme 'Public toilets')"
     }
