{
  "data_format": 1,
  "project": {
    "name": "MapComplete Into nature",
    "description": "A map for nature lovers, with interesting POI's",
    "project_url": "https://mapcomplete.org/nature",
    "doc_url": "https://github.com/pietervdvn/MapComplete/tree/master/assets/themes/",
    "icon_url": "https://mapcomplete.org/assets/themes/nature/logo.svg",
    "contact_name": "Pieter Vander Vennet",
    "contact_email": "pietervdvn@posteo.net"
  },
  "tags": [
    {
      "key": "amenity",
      "description": "The MapComplete theme Into nature has a layer Drinking water showing features with this tag",
      "value": "drinking_water"
    },
    {
      "key": "drinking_water",
      "description": "The MapComplete theme Into nature has a layer Drinking water showing features with this tag",
      "value": "yes"
    },
    {
      "key": "id",
      "description": "Layer 'Drinking water' shows id~.+ with a fixed text, namely 'You just created this element! Thanks for sharing this info with the world and helping people worldwide.' (in the mapcomplete.org theme 'Into nature') (This is only shown if _backend~.+&_last_edit:passed_time<300&|_version_number=1)"
    },
    {
      "key": "image",
      "description": "The layer 'Drinking water allows to upload images and adds them under the 'image'-tag (and image:0, image:1, ... for multiple images). Furhtermore, this layer shows images based on the keys image, wikidata, wikipedia, wikimedia_commons and mapillary"
    },
    {
      "key": "mapillary",
      "description": "The layer 'Drinking water allows to upload images and adds them under the 'image'-tag (and image:0, image:1, ... for multiple images). Furhtermore, this layer shows images based on the keys image, wikidata, wikipedia, wikimedia_commons and mapillary"
    },
    {
      "key": "wikidata",
      "description": "The layer 'Drinking water allows to upload images and adds them under the 'image'-tag (and image:0, image:1, ... for multiple images). Furhtermore, this layer shows images based on the keys image, wikidata, wikipedia, wikimedia_commons and mapillary"
    },
    {
      "key": "wikipedia",
      "description": "The layer 'Drinking water allows to upload images and adds them under the 'image'-tag (and image:0, image:1, ... for multiple images). Furhtermore, this layer shows images based on the keys image, wikidata, wikipedia, wikimedia_commons and mapillary"
    },
    {
      "key": "operational_status",
      "description": "Layer 'Drinking water' shows and asks freeform values for key 'operational_status' (in the mapcomplete.org theme 'Into nature')"
    },
    {
      "key": "operational_status",
      "description": "Layer 'Drinking water' shows  with a fixed text, namely 'This drinking water works' and allows to pick this as a default answer (in the mapcomplete.org theme 'Into nature') Picking this answer will delete the key operational_status.",
      "value": ""
    },
    {
      "key": "operational_status",
      "description": "Layer 'Drinking water' shows operational_status=broken with a fixed text, namely 'This drinking water is broken' and allows to pick this as a default answer (in the mapcomplete.org theme 'Into nature')",
      "value": "broken"
    },
    {
      "key": "operational_status",
      "description": "Layer 'Drinking water' shows operational_status=closed with a fixed text, namely 'This drinking water is closed' and allows to pick this as a default answer (in the mapcomplete.org theme 'Into nature')",
      "value": "closed"
    },
    {
      "key": "bottle",
      "description": "Layer 'Drinking water' shows bottle=yes with a fixed text, namely 'It is easy to refill water bottles' and allows to pick this as a default answer (in the mapcomplete.org theme 'Into nature')",
      "value": "yes"
    },
    {
      "key": "bottle",
      "description": "Layer 'Drinking water' shows bottle=no with a fixed text, namely 'Water bottles may not fit' and allows to pick this as a default answer (in the mapcomplete.org theme 'Into nature')",
      "value": "no"
    },
    {
      "key": "leisure",
      "description": "The MapComplete theme Into nature has a layer Bird watching places showing features with this tag",
      "value": "bird_hide"
    },
    {
      "key": "id",
      "description": "Layer 'Bird watching places' shows id~.+ with a fixed text, namely 'You just created this element! Thanks for sharing this info with the world and helping people worldwide.' (in the mapcomplete.org theme 'Into nature') (This is only shown if _backend~.+&_last_edit:passed_time<300&|_version_number=1)"
    },
    {
      "key": "image",
      "description": "The layer 'Bird watching places allows to upload images and adds them under the 'image'-tag (and image:0, image:1, ... for multiple images). Furhtermore, this layer shows images based on the keys image, wikidata, wikipedia, wikimedia_commons and mapillary"
    },
    {
      "key": "mapillary",
      "description": "The layer 'Bird watching places allows to upload images and adds them under the 'image'-tag (and image:0, image:1, ... for multiple images). Furhtermore, this layer shows images based on the keys image, wikidata, wikipedia, wikimedia_commons and mapillary"
    },
    {
      "key": "wikidata",
      "description": "The layer 'Bird watching places allows to upload images and adds them under the 'image'-tag (and image:0, image:1, ... for multiple images). Furhtermore, this layer shows images based on the keys image, wikidata, wikipedia, wikimedia_commons and mapillary"
    },
    {
      "key": "wikipedia",
      "description": "The layer 'Bird watching places allows to upload images and adds them under the 'image'-tag (and image:0, image:1, ... for multiple images). Furhtermore, this layer shows images based on the keys image, wikidata, wikipedia, wikimedia_commons and mapillary"
    },
    {
      "key": "shelter",
      "description": "Layer 'Bird watching places' shows shelter=no with a fixed text, namely 'Bird blind' and allows to pick this as a default answer (in the mapcomplete.org theme 'Into nature')",
      "value": "no"
    },
    {
      "key": "building",
      "description": "Layer 'Bird watching places' shows shelter=no with a fixed text, namely 'Bird blind' and allows to pick this as a default answer (in the mapcomplete.org theme 'Into nature') Picking this answer will delete the key building.",
      "value": ""
    },
    {
      "key": "amenity",
      "description": "Layer 'Bird watching places' shows shelter=no with a fixed text, namely 'Bird blind' and allows to pick this as a default answer (in the mapcomplete.org theme 'Into nature') Picking this answer will delete the key amenity.",
      "value": ""
    },
    {
      "key": "amenity",
      "description": "Layer 'Bird watching places' shows amenity=shelter&building=yes&shelter=yes with a fixed text, namely 'Bird hide' and allows to pick this as a default answer (in the mapcomplete.org theme 'Into nature')",
      "value": "shelter"
    },
    {
      "key": "building",
      "description": "Layer 'Bird watching places' shows amenity=shelter&building=yes&shelter=yes with a fixed text, namely 'Bird hide' and allows to pick this as a default answer (in the mapcomplete.org theme 'Into nature')",
      "value": "yes"
    },
    {
      "key": "shelter",
      "description": "Layer 'Bird watching places' shows amenity=shelter&building=yes&shelter=yes with a fixed text, namely 'Bird hide' and allows to pick this as a default answer (in the mapcomplete.org theme 'Into nature')",
      "value": "yes"
    },
    {
      "key": "building",
      "description": "Layer 'Bird watching places' shows building=tower&bird_hide=tower with a fixed text, namely 'Bird tower hide' and allows to pick this as a default answer (in the mapcomplete.org theme 'Into nature')",
      "value": "tower"
    },
    {
      "key": "bird_hide",
      "description": "Layer 'Bird watching places' shows building=tower&bird_hide=tower with a fixed text, namely 'Bird tower hide' and allows to pick this as a default answer (in the mapcomplete.org theme 'Into nature')",
      "value": "tower"
    },
    {
      "key": "amenity",
      "description": "Layer 'Bird watching places' shows amenity=shelter|building=yes|shelter=yes with a fixed text, namely 'Bird hide shelter' (in the mapcomplete.org theme 'Into nature')",
      "value": "shelter"
    },
    {
      "key": "building",
      "description": "Layer 'Bird watching places' shows amenity=shelter|building=yes|shelter=yes with a fixed text, namely 'Bird hide shelter' (in the mapcomplete.org theme 'Into nature')",
      "value": "yes"
    },
    {
      "key": "shelter",
      "description": "Layer 'Bird watching places' shows amenity=shelter|building=yes|shelter=yes with a fixed text, namely 'Bird hide shelter' (in the mapcomplete.org theme 'Into nature')",
      "value": "yes"
    },
    {
      "key": "wheelchair",
      "description": "Layer 'Bird watching places' shows wheelchair=designated with a fixed text, namely 'There are special provisions for wheelchair users' and allows to pick this as a default answer (in the mapcomplete.org theme 'Into nature')",
      "value": "designated"
    },
    {
      "key": "wheelchair",
      "description": "Layer 'Bird watching places' shows wheelchair=yes with a fixed text, namely 'A wheelchair can easily use this birdhide' and allows to pick this as a default answer (in the mapcomplete.org theme 'Into nature')",
      "value": "yes"
    },
    {
      "key": "wheelchair",
      "description": "Layer 'Bird watching places' shows wheelchair=limited with a fixed text, namely 'This birdhide is reachable by wheelchair, but it is not easy' and allows to pick this as a default answer (in the mapcomplete.org theme 'Into nature')",
      "value": "limited"
    },
    {
      "key": "wheelchair",
      "description": "Layer 'Bird watching places' shows wheelchair=no with a fixed text, namely 'Not accessible to wheelchair users' and allows to pick this as a default answer (in the mapcomplete.org theme 'Into nature')",
      "value": "no"
    },
    {
      "key": "operator",
      "description": "Layer 'Bird watching places' shows and asks freeform values for key 'operator' (in the mapcomplete.org theme 'Into nature')"
    },
    {
      "key": "operator",
      "description": "Layer 'Bird watching places' shows operator=Natuurpunt with a fixed text, namely 'Operated by Natuurpunt' and allows to pick this as a default answer (in the mapcomplete.org theme 'Into nature')",
      "value": "Natuurpunt"
    },
    {
      "key": "operator",
      "description": "Layer 'Bird watching places' shows operator=Agentschap Natuur en Bos with a fixed text, namely 'Operated by the Agency for Nature and Forests' and allows to pick this as a default answer (in the mapcomplete.org theme 'Into nature')",
      "value": "Agentschap Natuur en Bos"
    },
    {
      "key": "leisure",
      "description": "The MapComplete theme Into nature has a layer Nature reserve showing features with this tag",
      "value": "nature_reserve"
    },
    {
      "key": "boundary",
      "description": "The MapComplete theme Into nature has a layer Nature reserve showing features with this tag",
      "value": "protected_area"
    },
    {
      "key": "id",
      "description": "Layer 'Nature reserve' shows id~.+ with a fixed text, namely 'You just created this element! Thanks for sharing this info with the world and helping people worldwide.' (in the mapcomplete.org theme 'Into nature') (This is only shown if _backend~.+&_last_edit:passed_time<300&|_version_number=1)"
    },
    {
      "key": "image",
      "description": "The layer 'Nature reserve allows to upload images and adds them under the 'image'-tag (and image:0, image:1, ... for multiple images). Furhtermore, this layer shows images based on the keys image, wikidata, wikipedia, wikimedia_commons and mapillary"
    },
    {
      "key": "mapillary",
      "description": "The layer 'Nature reserve allows to upload images and adds them under the 'image'-tag (and image:0, image:1, ... for multiple images). Furhtermore, this layer shows images based on the keys image, wikidata, wikipedia, wikimedia_commons and mapillary"
    },
    {
      "key": "wikidata",
      "description": "The layer 'Nature reserve allows to upload images and adds them under the 'image'-tag (and image:0, image:1, ... for multiple images). Furhtermore, this layer shows images based on the keys image, wikidata, wikipedia, wikimedia_commons and mapillary"
    },
    {
      "key": "wikipedia",
      "description": "The layer 'Nature reserve allows to upload images and adds them under the 'image'-tag (and image:0, image:1, ... for multiple images). Furhtermore, this layer shows images based on the keys image, wikidata, wikipedia, wikimedia_commons and mapillary"
    },
    {
      "key": "access:description",
      "description": "Layer 'Nature reserve' shows and asks freeform values for key 'access:description' (in the mapcomplete.org theme 'Into nature')"
    },
    {
      "key": "access",
      "description": "Layer 'Nature reserve' shows access=yes with a fixed text, namely 'Publicly accessible' and allows to pick this as a default answer (in the mapcomplete.org theme 'Into nature')",
      "value": "yes"
    },
    {
      "key": "fee",
      "description": "Layer 'Nature reserve' shows access=yes with a fixed text, namely 'Publicly accessible' and allows to pick this as a default answer (in the mapcomplete.org theme 'Into nature') Picking this answer will delete the key fee.",
      "value": ""
    },
    {
      "key": "access",
      "description": "Layer 'Nature reserve' shows access=no with a fixed text, namely 'Not accessible' and allows to pick this as a default answer (in the mapcomplete.org theme 'Into nature')",
      "value": "no"
    },
    {
      "key": "fee",
      "description": "Layer 'Nature reserve' shows access=no with a fixed text, namely 'Not accessible' and allows to pick this as a default answer (in the mapcomplete.org theme 'Into nature') Picking this answer will delete the key fee.",
      "value": ""
    },
    {
      "key": "access",
      "description": "Layer 'Nature reserve' shows access=private with a fixed text, namely 'Not accessible as this is a private area' and allows to pick this as a default answer (in the mapcomplete.org theme 'Into nature')",
      "value": "private"
    },
    {
      "key": "fee",
      "description": "Layer 'Nature reserve' shows access=private with a fixed text, namely 'Not accessible as this is a private area' and allows to pick this as a default answer (in the mapcomplete.org theme 'Into nature') Picking this answer will delete the key fee.",
      "value": ""
    },
    {
      "key": "access",
      "description": "Layer 'Nature reserve' shows access=permissive with a fixed text, namely 'Accessible despite being a privately owned area' and allows to pick this as a default answer (in the mapcomplete.org theme 'Into nature')",
      "value": "permissive"
    },
    {
      "key": "fee",
      "description": "Layer 'Nature reserve' shows access=permissive with a fixed text, namely 'Accessible despite being a privately owned area' and allows to pick this as a default answer (in the mapcomplete.org theme 'Into nature') Picking this answer will delete the key fee.",
      "value": ""
    },
    {
      "key": "access",
      "description": "Layer 'Nature reserve' shows access=guided with a fixed text, namely 'Only accessible with a guide or during organised activities' and allows to pick this as a default answer (in the mapcomplete.org theme 'Into nature')",
      "value": "guided"
    },
    {
      "key": "fee",
      "description": "Layer 'Nature reserve' shows access=guided with a fixed text, namely 'Only accessible with a guide or during organised activities' and allows to pick this as a default answer (in the mapcomplete.org theme 'Into nature') Picking this answer will delete the key fee.",
      "value": ""
    },
    {
      "key": "access",
      "description": "Layer 'Nature reserve' shows access=yes&fee=yes with a fixed text, namely 'Accessible with fee' and allows to pick this as a default answer (in the mapcomplete.org theme 'Into nature')",
      "value": "yes"
    },
    {
      "key": "fee",
      "description": "Layer 'Nature reserve' shows access=yes&fee=yes with a fixed text, namely 'Accessible with fee' and allows to pick this as a default answer (in the mapcomplete.org theme 'Into nature')",
      "value": "yes"
    },
    {
      "key": "operator",
      "description": "Layer 'Nature reserve' shows and asks freeform values for key 'operator' (in the mapcomplete.org theme 'Into nature')"
    },
    {
      "key": "operator",
      "description": "Layer 'Nature reserve' shows operator=Natuurpunt with a fixed text, namely 'Operated by Natuurpunt' and allows to pick this as a default answer (in the mapcomplete.org theme 'Into nature')",
      "value": "Natuurpunt"
    },
    {
      "key": "operator",
      "description": "Layer 'Nature reserve' shows operator~^((n|N)atuurpunt.*)$ with a fixed text, namely 'Operated by {operator}' (in the mapcomplete.org theme 'Into nature')"
    },
    {
      "key": "operator",
      "description": "Layer 'Nature reserve' shows operator=Agentschap Natuur en Bos with a fixed text, namely 'Operated by <i>Agentschap Natuur en Bos</i>' and allows to pick this as a default answer (in the mapcomplete.org theme 'Into nature')",
      "value": "Agentschap Natuur en Bos"
    },
    {
      "key": "name",
      "description": "Layer 'Nature reserve' shows and asks freeform values for key 'name' (in the mapcomplete.org theme 'Into nature')"
    },
    {
      "key": "noname",
      "description": "Layer 'Nature reserve' shows noname=yes with a fixed text, namely 'This area doesn't have a name' and allows to pick this as a default answer (in the mapcomplete.org theme 'Into nature')",
      "value": "yes"
    },
    {
      "key": "name",
      "description": "Layer 'Nature reserve' shows noname=yes with a fixed text, namely 'This area doesn't have a name' and allows to pick this as a default answer (in the mapcomplete.org theme 'Into nature') Picking this answer will delete the key name.",
      "value": ""
    },
    {
      "key": "dog",
      "description": "Layer 'Nature reserve' shows dog=leashed with a fixed text, namely 'Dogs have to be leashed' and allows to pick this as a default answer (in the mapcomplete.org theme 'Into nature') (This is only shown if access=yes|access=permissive|access=guided)",
      "value": "leashed"
    },
    {
      "key": "dog",
      "description": "Layer 'Nature reserve' shows dog=no with a fixed text, namely 'No dogs allowed' and allows to pick this as a default answer (in the mapcomplete.org theme 'Into nature') (This is only shown if access=yes|access=permissive|access=guided)",
      "value": "no"
    },
    {
      "key": "dog",
      "description": "Layer 'Nature reserve' shows dog=yes with a fixed text, namely 'Dogs are allowed to roam freely' and allows to pick this as a default answer (in the mapcomplete.org theme 'Into nature') (This is only shown if access=yes|access=permissive|access=guided)",
      "value": "yes"
    },
    {
      "key": "website",
      "description": "Layer 'Nature reserve' shows and asks freeform values for key 'website' (in the mapcomplete.org theme 'Into nature')"
    },
    {
      "key": "contact:website",
      "description": "Layer 'Nature reserve' shows contact:website~.+ with a fixed text, namely '<a href='{contact:website}' rel='nofollow noopener noreferrer' target='_blank'>{contact:website}</a>' (in the mapcomplete.org theme 'Into nature')"
    },
    {
      "key": "curator",
      "description": "Layer 'Nature reserve' shows and asks freeform values for key 'curator' (in the mapcomplete.org theme 'Into nature')"
    },
    {
      "key": "email",
      "description": "Layer 'Nature reserve' shows and asks freeform values for key 'email' (in the mapcomplete.org theme 'Into nature')"
    },
    {
      "key": "phone",
      "description": "Layer 'Nature reserve' shows and asks freeform values for key 'phone' (in the mapcomplete.org theme 'Into nature')"
    },
    {
      "key": "description",
      "description": "Layer 'Nature reserve' shows values with key 'description' (in the mapcomplete.org theme 'Into nature')"
    },
    {
      "key": "description:0",
      "description": "Layer 'Nature reserve' shows and asks freeform values for key 'description:0' (in the mapcomplete.org theme 'Into nature')"
    },
    {
      "key": "wikidata",
      "description": "Layer 'Nature reserve' shows and asks freeform values for key 'wikidata' (in the mapcomplete.org theme 'Into nature')"
    },
    {
      "key": "wikipedia",
      "description": "Layer 'Nature reserve' shows wikipedia~.+ with a fixed text, namely '{wikipedia():max-height:25rem}' (in the mapcomplete.org theme 'Into nature')"
    },
    {
      "key": "wikidata",
      "description": "Layer 'Nature reserve' shows  with a fixed text, namely 'No Wikipedia page has been linked yet' (in the mapcomplete.org theme 'Into nature') Picking this answer will delete the key wikidata.",
      "value": ""
    },
    {
      "key": "tourism",
      "description": "The MapComplete theme Into nature has a layer Maps showing features with this tag",
      "value": "map"
    },
    {
      "key": "information",
      "description": "The MapComplete theme Into nature has a layer Maps showing features with this tag",
      "value": "map"
    },
    {
      "key": "id",
      "description": "Layer 'Maps' shows id~.+ with a fixed text, namely 'You just created this element! Thanks for sharing this info with the world and helping people worldwide.' (in the mapcomplete.org theme 'Into nature') (This is only shown if _backend~.+&_last_edit:passed_time<300&|_version_number=1)"
    },
    {
      "key": "image",
      "description": "The layer 'Maps allows to upload images and adds them under the 'image'-tag (and image:0, image:1, ... for multiple images). Furhtermore, this layer shows images based on the keys image, wikidata, wikipedia, wikimedia_commons and mapillary"
    },
    {
      "key": "mapillary",
      "description": "The layer 'Maps allows to upload images and adds them under the 'image'-tag (and image:0, image:1, ... for multiple images). Furhtermore, this layer shows images based on the keys image, wikidata, wikipedia, wikimedia_commons and mapillary"
    },
    {
      "key": "wikidata",
      "description": "The layer 'Maps allows to upload images and adds them under the 'image'-tag (and image:0, image:1, ... for multiple images). Furhtermore, this layer shows images based on the keys image, wikidata, wikipedia, wikimedia_commons and mapillary"
    },
    {
      "key": "wikipedia",
      "description": "The layer 'Maps allows to upload images and adds them under the 'image'-tag (and image:0, image:1, ... for multiple images). Furhtermore, this layer shows images based on the keys image, wikidata, wikipedia, wikimedia_commons and mapillary"
    },
    {
<<<<<<< HEAD
=======
      "key": "map_type",
      "description": "Layer 'Maps' shows map_type=topo with a fixed text, namely 'Topographical map <p class='subtle'>The map contains contour lines. </p>' and allows to pick this as a default answer (in the mapcomplete.org theme 'Into nature')",
      "value": "topo"
    },
    {
      "key": "map_type",
      "description": "Layer 'Maps' shows map_type=street with a fixed text, namely 'A map with all streets or ways of an area. <p class='subtle'>The streets are mostly named; the angles, distances etc. are accurate</p>' and allows to pick this as a default answer (in the mapcomplete.org theme 'Into nature')",
      "value": "street"
    },
    {
      "key": "map_type",
      "description": "Layer 'Maps' shows map_type=scheme with a fixed text, namely 'This is a schematic map. <p class='subtle'>A sketched map with only important ways and POIs. The angles, distances etc. are merely illustrative, not accurate.</p> ' and allows to pick this as a default answer (in the mapcomplete.org theme 'Into nature')",
      "value": "scheme"
    },
    {
      "key": "map_type",
      "description": "Layer 'Maps' shows map_type=toposcope with a fixed text, namely 'This is a toposcope. <p class='subtle'>A marker erected on high places which indicates the direction to notable landscape features which can be seen from that point<p>' and allows to pick this as a default answer (in the mapcomplete.org theme 'Into nature')",
      "value": "toposcope"
    },
    {
      "key": "map_size",
      "description": "Layer 'Maps' shows map_size=building with a fixed text, namely 'A map of the rooms within a building' and allows to pick this as a default answer (in the mapcomplete.org theme 'Into nature')",
      "value": "building"
    },
    {
      "key": "map_size",
      "description": "Layer 'Maps' shows map_size=site with a fixed text, namely 'A map of special site, like of a historical castle, a park, a campus, a forest, ....' and allows to pick this as a default answer (in the mapcomplete.org theme 'Into nature')",
      "value": "site"
    },
    {
      "key": "map_size",
      "description": "Layer 'Maps' shows map_size=village with a fixed text, namely 'A map showing the village or town' and allows to pick this as a default answer (in the mapcomplete.org theme 'Into nature')",
      "value": "village"
    },
    {
      "key": "map_size",
      "description": "Layer 'Maps' shows map_size=city with a fixed text, namely ' A map of a city' and allows to pick this as a default answer (in the mapcomplete.org theme 'Into nature')",
      "value": "city"
    },
    {
      "key": "map_size",
      "description": "Layer 'Maps' shows map_size=region with a fixed text, namely 'The map of an entire region, showing multiple cities and villages' and allows to pick this as a default answer (in the mapcomplete.org theme 'Into nature')",
      "value": "region"
    },
    {
>>>>>>> dfd2a3d6
      "key": "map_source",
      "description": "Layer 'Maps' shows and asks freeform values for key 'map_source' (in the mapcomplete.org theme 'Into nature')"
    },
    {
      "key": "map_source",
      "description": "Layer 'Maps' shows map_source=OpenStreetMap with a fixed text, namely 'This map is based on OpenStreetMap' and allows to pick this as a default answer (in the mapcomplete.org theme 'Into nature')",
      "value": "OpenStreetMap"
    },
    {
      "key": "not:map_source",
      "description": "Layer 'Maps' shows map_source=OpenStreetMap with a fixed text, namely 'This map is based on OpenStreetMap' and allows to pick this as a default answer (in the mapcomplete.org theme 'Into nature') Picking this answer will delete the key not:map_source.",
      "value": ""
    },
    {
      "key": "map_source:attribution",
      "description": "Layer 'Maps' shows map_source:attribution=yes with a fixed text, namely 'OpenStreetMap is clearly attributed, including the ODBL-license' and allows to pick this as a default answer (in the mapcomplete.org theme 'Into nature') (This is only shown if map_source~^((O|)pen(S|s)treet(M|m)ap)$|map_source=osm|map_source=OSM)",
      "value": "yes"
    },
    {
      "key": "map_source:attribution",
      "description": "Layer 'Maps' shows map_source:attribution=incomplete with a fixed text, namely 'OpenStreetMap is clearly attributed, but the license is not mentioned' and allows to pick this as a default answer (in the mapcomplete.org theme 'Into nature') (This is only shown if map_source~^((O|)pen(S|s)treet(M|m)ap)$|map_source=osm|map_source=OSM)",
      "value": "incomplete"
    },
    {
      "key": "map_source:attribution",
      "description": "Layer 'Maps' shows map_source:attribution=sticker with a fixed text, namely 'OpenStreetMap wasn't mentioned, but someone put an OpenStreetMap-sticker on it' and allows to pick this as a default answer (in the mapcomplete.org theme 'Into nature') (This is only shown if map_source~^((O|)pen(S|s)treet(M|m)ap)$|map_source=osm|map_source=OSM)",
      "value": "sticker"
    },
    {
      "key": "map_source:attribution",
      "description": "Layer 'Maps' shows map_source:attribution=none with a fixed text, namely 'There is no attribution at all' and allows to pick this as a default answer (in the mapcomplete.org theme 'Into nature') (This is only shown if map_source~^((O|)pen(S|s)treet(M|m)ap)$|map_source=osm|map_source=OSM)",
      "value": "none"
    },
    {
      "key": "map_source:attribution",
      "description": "Layer 'Maps' shows map_source:attribution=no with a fixed text, namely 'There is no attribution at all' (in the mapcomplete.org theme 'Into nature') (This is only shown if map_source~^((O|)pen(S|s)treet(M|m)ap)$|map_source=osm|map_source=OSM)",
      "value": "no"
    },
    {
      "key": "information",
      "description": "The MapComplete theme Into nature has a layer Information boards showing features with this tag",
      "value": "board"
    },
    {
      "key": "id",
      "description": "Layer 'Information boards' shows id~.+ with a fixed text, namely 'You just created this element! Thanks for sharing this info with the world and helping people worldwide.' (in the mapcomplete.org theme 'Into nature') (This is only shown if _backend~.+&_last_edit:passed_time<300&|_version_number=1)"
    },
    {
      "key": "image",
      "description": "The layer 'Information boards allows to upload images and adds them under the 'image'-tag (and image:0, image:1, ... for multiple images). Furhtermore, this layer shows images based on the keys image, wikidata, wikipedia, wikimedia_commons and mapillary"
    },
    {
      "key": "mapillary",
      "description": "The layer 'Information boards allows to upload images and adds them under the 'image'-tag (and image:0, image:1, ... for multiple images). Furhtermore, this layer shows images based on the keys image, wikidata, wikipedia, wikimedia_commons and mapillary"
    },
    {
      "key": "wikidata",
      "description": "The layer 'Information boards allows to upload images and adds them under the 'image'-tag (and image:0, image:1, ... for multiple images). Furhtermore, this layer shows images based on the keys image, wikidata, wikipedia, wikimedia_commons and mapillary"
    },
    {
      "key": "wikipedia",
      "description": "The layer 'Information boards allows to upload images and adds them under the 'image'-tag (and image:0, image:1, ... for multiple images). Furhtermore, this layer shows images based on the keys image, wikidata, wikipedia, wikimedia_commons and mapillary"
    },
    {
      "key": "amenity",
      "description": "The MapComplete theme Into nature has a layer Benches showing features with this tag",
      "value": "bench"
    },
    {
      "key": "id",
      "description": "Layer 'Benches' shows id~.+ with a fixed text, namely 'You just created this element! Thanks for sharing this info with the world and helping people worldwide.' (in the mapcomplete.org theme 'Into nature') (This is only shown if _backend~.+&_last_edit:passed_time<300&|_version_number=1)"
    },
    {
      "key": "image",
      "description": "The layer 'Benches allows to upload images and adds them under the 'image'-tag (and image:0, image:1, ... for multiple images). Furhtermore, this layer shows images based on the keys image, wikidata, wikipedia, wikimedia_commons and mapillary"
    },
    {
      "key": "mapillary",
      "description": "The layer 'Benches allows to upload images and adds them under the 'image'-tag (and image:0, image:1, ... for multiple images). Furhtermore, this layer shows images based on the keys image, wikidata, wikipedia, wikimedia_commons and mapillary"
    },
    {
      "key": "wikidata",
      "description": "The layer 'Benches allows to upload images and adds them under the 'image'-tag (and image:0, image:1, ... for multiple images). Furhtermore, this layer shows images based on the keys image, wikidata, wikipedia, wikimedia_commons and mapillary"
    },
    {
      "key": "wikipedia",
      "description": "The layer 'Benches allows to upload images and adds them under the 'image'-tag (and image:0, image:1, ... for multiple images). Furhtermore, this layer shows images based on the keys image, wikidata, wikipedia, wikimedia_commons and mapillary"
    },
    {
      "key": "backrest",
      "description": "Layer 'Benches' shows backrest=yes&two_sided=yes with a fixed text, namely 'This bench is two-sided and shares the backrest' and allows to pick this as a default answer (in the mapcomplete.org theme 'Into nature')",
      "value": "yes"
    },
    {
      "key": "two_sided",
      "description": "Layer 'Benches' shows backrest=yes&two_sided=yes with a fixed text, namely 'This bench is two-sided and shares the backrest' and allows to pick this as a default answer (in the mapcomplete.org theme 'Into nature')",
      "value": "yes"
    },
    {
      "key": "backrest",
      "description": "Layer 'Benches' shows backrest=yes with a fixed text, namely 'Does have a backrest' and allows to pick this as a default answer (in the mapcomplete.org theme 'Into nature')",
      "value": "yes"
    },
    {
      "key": "backrest",
      "description": "Layer 'Benches' shows backrest=no with a fixed text, namely 'Does <b>not</b> have a backrest' and allows to pick this as a default answer (in the mapcomplete.org theme 'Into nature')",
      "value": "no"
    },
    {
      "key": "seats",
      "description": "Layer 'Benches' shows and asks freeform values for key 'seats' (in the mapcomplete.org theme 'Into nature')"
    },
    {
      "key": "seats:separated",
      "description": "Layer 'Benches' shows seats:separated=no with a fixed text, namely 'This bench does not have separated seats' and allows to pick this as a default answer (in the mapcomplete.org theme 'Into nature')",
      "value": "no"
    },
    {
      "key": "material",
      "description": "Layer 'Benches' shows and asks freeform values for key 'material' (in the mapcomplete.org theme 'Into nature')"
    },
    {
      "key": "material",
      "description": "Layer 'Benches' shows material=wood with a fixed text, namely 'The seating is made from wood' and allows to pick this as a default answer (in the mapcomplete.org theme 'Into nature')",
      "value": "wood"
    },
    {
      "key": "material",
      "description": "Layer 'Benches' shows material=metal with a fixed text, namely 'The seating is made from metal' and allows to pick this as a default answer (in the mapcomplete.org theme 'Into nature')",
      "value": "metal"
    },
    {
      "key": "material",
      "description": "Layer 'Benches' shows material=stone with a fixed text, namely 'The seating is made from stone' and allows to pick this as a default answer (in the mapcomplete.org theme 'Into nature')",
      "value": "stone"
    },
    {
      "key": "material",
      "description": "Layer 'Benches' shows material=concrete with a fixed text, namely 'The seating is made from concrete' and allows to pick this as a default answer (in the mapcomplete.org theme 'Into nature')",
      "value": "concrete"
    },
    {
      "key": "material",
      "description": "Layer 'Benches' shows material=plastic with a fixed text, namely 'The seating is made from plastic' and allows to pick this as a default answer (in the mapcomplete.org theme 'Into nature')",
      "value": "plastic"
    },
    {
      "key": "material",
      "description": "Layer 'Benches' shows material=steel with a fixed text, namely 'The seating is made from steel' and allows to pick this as a default answer (in the mapcomplete.org theme 'Into nature')",
      "value": "steel"
    },
    {
      "key": "direction",
      "description": "Layer 'Benches' shows and asks freeform values for key 'direction' (in the mapcomplete.org theme 'Into nature') (This is only shown if two_sided!=yes)"
    },
    {
      "key": "colour",
      "description": "Layer 'Benches' shows and asks freeform values for key 'colour' (in the mapcomplete.org theme 'Into nature')"
    },
    {
      "key": "colour",
      "description": "Layer 'Benches' shows colour=brown with a fixed text, namely 'Colour: brown' and allows to pick this as a default answer (in the mapcomplete.org theme 'Into nature')",
      "value": "brown"
    },
    {
      "key": "colour",
      "description": "Layer 'Benches' shows colour=green with a fixed text, namely 'Colour: green' and allows to pick this as a default answer (in the mapcomplete.org theme 'Into nature')",
      "value": "green"
    },
    {
      "key": "colour",
      "description": "Layer 'Benches' shows colour=gray with a fixed text, namely 'Colour: gray' and allows to pick this as a default answer (in the mapcomplete.org theme 'Into nature')",
      "value": "gray"
    },
    {
      "key": "colour",
      "description": "Layer 'Benches' shows colour=white with a fixed text, namely 'Colour: white' and allows to pick this as a default answer (in the mapcomplete.org theme 'Into nature')",
      "value": "white"
    },
    {
      "key": "colour",
      "description": "Layer 'Benches' shows colour=red with a fixed text, namely 'Colour: red' and allows to pick this as a default answer (in the mapcomplete.org theme 'Into nature')",
      "value": "red"
    },
    {
      "key": "colour",
      "description": "Layer 'Benches' shows colour=black with a fixed text, namely 'Colour: black' and allows to pick this as a default answer (in the mapcomplete.org theme 'Into nature')",
      "value": "black"
    },
    {
      "key": "colour",
      "description": "Layer 'Benches' shows colour=blue with a fixed text, namely 'Colour: blue' and allows to pick this as a default answer (in the mapcomplete.org theme 'Into nature')",
      "value": "blue"
    },
    {
      "key": "colour",
      "description": "Layer 'Benches' shows colour=yellow with a fixed text, namely 'Colour: yellow' and allows to pick this as a default answer (in the mapcomplete.org theme 'Into nature')",
      "value": "yellow"
    },
    {
      "key": "survey:date",
      "description": "Layer 'Benches' shows and asks freeform values for key 'survey:date' (in the mapcomplete.org theme 'Into nature')"
    },
    {
      "key": "survey:date",
      "description": "Layer 'Benches' shows survey:date= with a fixed text, namely 'Surveyed today!' and allows to pick this as a default answer (in the mapcomplete.org theme 'Into nature') Picking this answer will delete the key survey:date.",
      "value": ""
    },
    {
      "key": "inscription",
      "description": "Layer 'Benches' shows and asks freeform values for key 'inscription' (in the mapcomplete.org theme 'Into nature')"
    },
    {
      "key": "not:inscription",
      "description": "Layer 'Benches' shows not:inscription=yes with a fixed text, namely 'This bench does not have an inscription' and allows to pick this as a default answer (in the mapcomplete.org theme 'Into nature')",
      "value": "yes"
    },
    {
      "key": "inscription",
      "description": "Layer 'Benches' shows  with a fixed text, namely 'This bench does <span class='subtle'>(probably)</span> not have an inscription' (in the mapcomplete.org theme 'Into nature') Picking this answer will delete the key inscription.",
      "value": ""
    },
    {
      "key": "tourism",
      "description": "Layer 'Benches' shows tourism=artwork with a fixed text, namely 'This bench has an integrated artwork' and allows to pick this as a default answer (in the mapcomplete.org theme 'Into nature')",
      "value": "artwork"
    },
    {
      "key": "tourism",
      "description": "Layer 'Benches' shows  with a fixed text, namely 'This bench does not have an integrated artwork' and allows to pick this as a default answer (in the mapcomplete.org theme 'Into nature') Picking this answer will delete the key tourism.",
      "value": ""
    },
    {
      "key": "historic",
      "description": "Layer 'Benches' shows historic=memorial with a fixed text, namely 'This bench is a memorial for someone or something' and allows to pick this as a default answer (in the mapcomplete.org theme 'Into nature') (This is only shown if historic=memorial|inscription~.+|memorial=bench|tourism=artwork)",
      "value": "memorial"
    },
    {
      "key": "historic",
      "description": "Layer 'Benches' shows not:historic=memorial with a fixed text, namely 'This bench is a <b>not</b> a memorial for someone or something' and allows to pick this as a default answer (in the mapcomplete.org theme 'Into nature') Picking this answer will delete the key historic. (This is only shown if historic=memorial|inscription~.+|memorial=bench|tourism=artwork)",
      "value": ""
    },
    {
      "key": "not:historic",
      "description": "Layer 'Benches' shows not:historic=memorial with a fixed text, namely 'This bench is a <b>not</b> a memorial for someone or something' and allows to pick this as a default answer (in the mapcomplete.org theme 'Into nature') (This is only shown if historic=memorial|inscription~.+|memorial=bench|tourism=artwork)",
      "value": "memorial"
    },
    {
<<<<<<< HEAD
=======
      "key": "artwork_type",
      "description": "Layer 'Benches' shows and asks freeform values for key 'artwork_type' (in the mapcomplete.org theme 'Into nature') (This is only shown if tourism=artwork)"
    },
    {
      "key": "artwork_type",
      "description": "Layer 'Benches' shows artwork_type=architecture with a fixed text, namely 'Architecture' and allows to pick this as a default answer (in the mapcomplete.org theme 'Into nature') (This is only shown if tourism=artwork)",
      "value": "architecture"
    },
    {
      "key": "artwork_type",
      "description": "Layer 'Benches' shows artwork_type=mural with a fixed text, namely 'Mural' and allows to pick this as a default answer (in the mapcomplete.org theme 'Into nature') (This is only shown if tourism=artwork)",
      "value": "mural"
    },
    {
      "key": "artwork_type",
      "description": "Layer 'Benches' shows artwork_type=painting with a fixed text, namely 'Painting' and allows to pick this as a default answer (in the mapcomplete.org theme 'Into nature') (This is only shown if tourism=artwork)",
      "value": "painting"
    },
    {
      "key": "artwork_type",
      "description": "Layer 'Benches' shows artwork_type=sculpture with a fixed text, namely 'Sculpture' and allows to pick this as a default answer (in the mapcomplete.org theme 'Into nature') (This is only shown if tourism=artwork)",
      "value": "sculpture"
    },
    {
      "key": "artwork_type",
      "description": "Layer 'Benches' shows artwork_type=statue with a fixed text, namely 'Statue' and allows to pick this as a default answer (in the mapcomplete.org theme 'Into nature') (This is only shown if tourism=artwork)",
      "value": "statue"
    },
    {
      "key": "artwork_type",
      "description": "Layer 'Benches' shows artwork_type=bust with a fixed text, namely 'Bust' and allows to pick this as a default answer (in the mapcomplete.org theme 'Into nature') (This is only shown if tourism=artwork)",
      "value": "bust"
    },
    {
      "key": "artwork_type",
      "description": "Layer 'Benches' shows artwork_type=stone with a fixed text, namely 'Stone' and allows to pick this as a default answer (in the mapcomplete.org theme 'Into nature') (This is only shown if tourism=artwork)",
      "value": "stone"
    },
    {
      "key": "artwork_type",
      "description": "Layer 'Benches' shows artwork_type=installation with a fixed text, namely 'Installation' and allows to pick this as a default answer (in the mapcomplete.org theme 'Into nature') (This is only shown if tourism=artwork)",
      "value": "installation"
    },
    {
      "key": "artwork_type",
      "description": "Layer 'Benches' shows artwork_type=graffiti with a fixed text, namely 'Graffiti' and allows to pick this as a default answer (in the mapcomplete.org theme 'Into nature') (This is only shown if tourism=artwork)",
      "value": "graffiti"
    },
    {
      "key": "artwork_type",
      "description": "Layer 'Benches' shows artwork_type=relief with a fixed text, namely 'Relief' and allows to pick this as a default answer (in the mapcomplete.org theme 'Into nature') (This is only shown if tourism=artwork)",
      "value": "relief"
    },
    {
      "key": "artwork_type",
      "description": "Layer 'Benches' shows artwork_type=azulejo with a fixed text, namely 'Azulejo (Spanish decorative tilework)' and allows to pick this as a default answer (in the mapcomplete.org theme 'Into nature') (This is only shown if tourism=artwork)",
      "value": "azulejo"
    },
    {
      "key": "artwork_type",
      "description": "Layer 'Benches' shows artwork_type=tilework with a fixed text, namely 'Tilework' and allows to pick this as a default answer (in the mapcomplete.org theme 'Into nature') (This is only shown if tourism=artwork)",
      "value": "tilework"
    },
    {
      "key": "artwork_type",
      "description": "Layer 'Benches' shows artwork_type=woodcarving with a fixed text, namely 'Woodcarving' and allows to pick this as a default answer (in the mapcomplete.org theme 'Into nature') (This is only shown if tourism=artwork)",
      "value": "woodcarving"
    },
    {
      "key": "artist:wikidata",
      "description": "Layer 'Benches' shows and asks freeform values for key 'artist:wikidata' (in the mapcomplete.org theme 'Into nature') (This is only shown if tourism=artwork)"
    },
    {
      "key": "artist_name",
      "description": "Layer 'Benches' shows and asks freeform values for key 'artist_name' (in the mapcomplete.org theme 'Into nature') (This is only shown if tourism=artwork)"
    },
    {
      "key": "website",
      "description": "Layer 'Benches' shows and asks freeform values for key 'website' (in the mapcomplete.org theme 'Into nature') (This is only shown if tourism=artwork)"
    },
    {
      "key": "subject:wikidata",
      "description": "Layer 'Benches' shows and asks freeform values for key 'subject:wikidata' (in the mapcomplete.org theme 'Into nature') (This is only shown if tourism=artwork)"
    },
    {
>>>>>>> dfd2a3d6
      "key": "leisure",
      "description": "The MapComplete theme Into nature has a layer Picnic tables showing features with this tag",
      "value": "picnic_table"
    },
    {
      "key": "id",
      "description": "Layer 'Picnic tables' shows id~.+ with a fixed text, namely 'You just created this element! Thanks for sharing this info with the world and helping people worldwide.' (in the mapcomplete.org theme 'Into nature') (This is only shown if _backend~.+&_last_edit:passed_time<300&|_version_number=1)"
    },
    {
      "key": "image",
      "description": "The layer 'Picnic tables allows to upload images and adds them under the 'image'-tag (and image:0, image:1, ... for multiple images). Furhtermore, this layer shows images based on the keys image, wikidata, wikipedia, wikimedia_commons and mapillary"
    },
    {
      "key": "mapillary",
      "description": "The layer 'Picnic tables allows to upload images and adds them under the 'image'-tag (and image:0, image:1, ... for multiple images). Furhtermore, this layer shows images based on the keys image, wikidata, wikipedia, wikimedia_commons and mapillary"
    },
    {
      "key": "wikidata",
      "description": "The layer 'Picnic tables allows to upload images and adds them under the 'image'-tag (and image:0, image:1, ... for multiple images). Furhtermore, this layer shows images based on the keys image, wikidata, wikipedia, wikimedia_commons and mapillary"
    },
    {
      "key": "wikipedia",
      "description": "The layer 'Picnic tables allows to upload images and adds them under the 'image'-tag (and image:0, image:1, ... for multiple images). Furhtermore, this layer shows images based on the keys image, wikidata, wikipedia, wikimedia_commons and mapillary"
    },
    {
      "key": "level",
      "description": "Layer 'Picnic tables' shows and asks freeform values for key 'level' (in the mapcomplete.org theme 'Into nature')"
    },
    {
      "key": "location",
      "description": "Layer 'Picnic tables' shows location=underground with a fixed text, namely 'Located underground' (in the mapcomplete.org theme 'Into nature')",
      "value": "underground"
    },
    {
      "key": "level",
      "description": "Layer 'Picnic tables' shows level=0 with a fixed text, namely 'Located on the ground floor' and allows to pick this as a default answer (in the mapcomplete.org theme 'Into nature')",
      "value": "0"
    },
    {
      "key": "level",
      "description": "Layer 'Picnic tables' shows  with a fixed text, namely 'Located on the ground floor' (in the mapcomplete.org theme 'Into nature') Picking this answer will delete the key level.",
      "value": ""
    },
    {
      "key": "level",
      "description": "Layer 'Picnic tables' shows level=1 with a fixed text, namely 'Located on the first floor' and allows to pick this as a default answer (in the mapcomplete.org theme 'Into nature')",
      "value": "1"
    },
    {
      "key": "level",
      "description": "Layer 'Picnic tables' shows level=-1 with a fixed text, namely 'Located on the first basement level' and allows to pick this as a default answer (in the mapcomplete.org theme 'Into nature')",
      "value": "-1"
    },
    {
      "key": "material",
      "description": "Layer 'Picnic tables' shows and asks freeform values for key 'material' (in the mapcomplete.org theme 'Into nature')"
    },
    {
      "key": "material",
      "description": "Layer 'Picnic tables' shows material=wood with a fixed text, namely 'This is a wooden picnic table' and allows to pick this as a default answer (in the mapcomplete.org theme 'Into nature')",
      "value": "wood"
    },
    {
      "key": "material",
      "description": "Layer 'Picnic tables' shows material=concrete with a fixed text, namely 'This is a concrete picnic table' and allows to pick this as a default answer (in the mapcomplete.org theme 'Into nature')",
      "value": "concrete"
    },
    {
      "key": "material",
      "description": "Layer 'Picnic tables' shows material=plastic with a fixed text, namely 'This picnic table is made from (recycled) plastic' and allows to pick this as a default answer (in the mapcomplete.org theme 'Into nature')",
      "value": "plastic"
    },
    {
      "key": "amenity",
      "description": "The MapComplete theme Into nature has a layer Toilets showing features with this tag",
      "value": "toilets"
    },
    {
      "key": "id",
      "description": "Layer 'Toilets' shows id~.+ with a fixed text, namely 'You just created this element! Thanks for sharing this info with the world and helping people worldwide.' (in the mapcomplete.org theme 'Into nature') (This is only shown if _backend~.+&_last_edit:passed_time<300&|_version_number=1)"
    },
    {
      "key": "image",
      "description": "The layer 'Toilets allows to upload images and adds them under the 'image'-tag (and image:0, image:1, ... for multiple images). Furhtermore, this layer shows images based on the keys image, wikidata, wikipedia, wikimedia_commons and mapillary"
    },
    {
      "key": "mapillary",
      "description": "The layer 'Toilets allows to upload images and adds them under the 'image'-tag (and image:0, image:1, ... for multiple images). Furhtermore, this layer shows images based on the keys image, wikidata, wikipedia, wikimedia_commons and mapillary"
    },
    {
      "key": "wikidata",
      "description": "The layer 'Toilets allows to upload images and adds them under the 'image'-tag (and image:0, image:1, ... for multiple images). Furhtermore, this layer shows images based on the keys image, wikidata, wikipedia, wikimedia_commons and mapillary"
    },
    {
      "key": "wikipedia",
      "description": "The layer 'Toilets allows to upload images and adds them under the 'image'-tag (and image:0, image:1, ... for multiple images). Furhtermore, this layer shows images based on the keys image, wikidata, wikipedia, wikimedia_commons and mapillary"
    },
    {
      "key": "level",
      "description": "Layer 'Toilets' shows and asks freeform values for key 'level' (in the mapcomplete.org theme 'Into nature')"
    },
    {
      "key": "location",
      "description": "Layer 'Toilets' shows location=underground with a fixed text, namely 'Located underground' (in the mapcomplete.org theme 'Into nature')",
      "value": "underground"
    },
    {
      "key": "level",
      "description": "Layer 'Toilets' shows level=0 with a fixed text, namely 'Located on the ground floor' and allows to pick this as a default answer (in the mapcomplete.org theme 'Into nature')",
      "value": "0"
    },
    {
      "key": "level",
      "description": "Layer 'Toilets' shows  with a fixed text, namely 'Located on the ground floor' (in the mapcomplete.org theme 'Into nature') Picking this answer will delete the key level.",
      "value": ""
    },
    {
      "key": "level",
      "description": "Layer 'Toilets' shows level=1 with a fixed text, namely 'Located on the first floor' and allows to pick this as a default answer (in the mapcomplete.org theme 'Into nature')",
      "value": "1"
    },
    {
      "key": "level",
      "description": "Layer 'Toilets' shows level=-1 with a fixed text, namely 'Located on the first basement level' and allows to pick this as a default answer (in the mapcomplete.org theme 'Into nature')",
      "value": "-1"
    },
    {
      "key": "access",
      "description": "Layer 'Toilets' shows and asks freeform values for key 'access' (in the mapcomplete.org theme 'Into nature')"
    },
    {
      "key": "access",
      "description": "Layer 'Toilets' shows access=yes with a fixed text, namely 'Public access' and allows to pick this as a default answer (in the mapcomplete.org theme 'Into nature')",
      "value": "yes"
    },
    {
      "key": "access",
      "description": "Layer 'Toilets' shows access=customers with a fixed text, namely 'Only access to customers' and allows to pick this as a default answer (in the mapcomplete.org theme 'Into nature')",
      "value": "customers"
    },
    {
      "key": "access",
      "description": "Layer 'Toilets' shows access=no with a fixed text, namely 'Not accessible' and allows to pick this as a default answer (in the mapcomplete.org theme 'Into nature')",
      "value": "no"
    },
    {
      "key": "access",
      "description": "Layer 'Toilets' shows access=key with a fixed text, namely 'Accessible, but one has to ask a key to enter' and allows to pick this as a default answer (in the mapcomplete.org theme 'Into nature')",
      "value": "key"
    },
    {
      "key": "access",
      "description": "Layer 'Toilets' shows access=public with a fixed text, namely 'Public access' (in the mapcomplete.org theme 'Into nature')",
      "value": "public"
    },
    {
      "key": "fee",
      "description": "Layer 'Toilets' shows fee=yes with a fixed text, namely 'These are paid toilets' and allows to pick this as a default answer (in the mapcomplete.org theme 'Into nature') (This is only shown if access!=no)",
      "value": "yes"
    },
    {
      "key": "fee",
      "description": "Layer 'Toilets' shows fee=no with a fixed text, namely 'Free to use' and allows to pick this as a default answer (in the mapcomplete.org theme 'Into nature') (This is only shown if access!=no)",
      "value": "no"
    },
    {
      "key": "charge",
      "description": "Layer 'Toilets' shows and asks freeform values for key 'charge' (in the mapcomplete.org theme 'Into nature') (This is only shown if fee=yes)"
    },
    {
      "key": "payment:cash",
      "description": "Layer 'Toilets' shows payment:cash=yes with a fixed text, namely 'Cash is accepted here' (in the mapcomplete.org theme 'Into nature') (This is only shown if fee=yes)",
      "value": "yes"
    },
    {
      "key": "payment:cards",
      "description": "Layer 'Toilets' shows payment:cards=yes with a fixed text, namely 'Payment cards are accepted here' (in the mapcomplete.org theme 'Into nature') (This is only shown if fee=yes)",
      "value": "yes"
    },
    {
      "key": "payment:qr_code",
      "description": "Layer 'Toilets' shows payment:qr_code=yes with a fixed text, namely 'Payment by QR-code is possible here' and allows to pick this as a default answer (in the mapcomplete.org theme 'Into nature') (This is only shown if fee=yes)",
      "value": "yes"
    },
    {
      "key": "payment:coins",
      "description": "Layer 'Toilets' shows payment:coins=yes with a fixed text, namely 'Coins are accepted here' and allows to pick this as a default answer (in the mapcomplete.org theme 'Into nature') (This is only shown if fee=yes)",
      "value": "yes"
    },
    {
      "key": "payment:notes",
      "description": "Layer 'Toilets' shows payment:notes=yes with a fixed text, namely 'Bank notes are accepted here' and allows to pick this as a default answer (in the mapcomplete.org theme 'Into nature') (This is only shown if fee=yes)",
      "value": "yes"
    },
    {
      "key": "payment:debit_cards",
      "description": "Layer 'Toilets' shows payment:debit_cards=yes with a fixed text, namely 'Debit cards are accepted here' and allows to pick this as a default answer (in the mapcomplete.org theme 'Into nature') (This is only shown if fee=yes)",
      "value": "yes"
    },
    {
      "key": "payment:credit_cards",
      "description": "Layer 'Toilets' shows payment:credit_cards=yes with a fixed text, namely 'Credit cards are accepted here' and allows to pick this as a default answer (in the mapcomplete.org theme 'Into nature') (This is only shown if fee=yes)",
      "value": "yes"
    },
    {
      "key": "opening_hours",
      "description": "Layer 'Toilets' shows and asks freeform values for key 'opening_hours' (in the mapcomplete.org theme 'Into nature') (This is only shown if access!=no)"
    },
    {
      "key": "opening_hours",
      "description": "Layer 'Toilets' shows opening_hours=24/7 with a fixed text, namely '24/7 opened (including holidays)' and allows to pick this as a default answer (in the mapcomplete.org theme 'Into nature') (This is only shown if access!=no)",
      "value": "24/7"
    },
    {
      "key": "wheelchair",
      "description": "Layer 'Toilets' shows wheelchair=yes with a fixed text, namely 'There is a dedicated toilet for wheelchair users' and allows to pick this as a default answer (in the mapcomplete.org theme 'Into nature')",
      "value": "yes"
    },
    {
      "key": "wheelchair",
      "description": "Layer 'Toilets' shows wheelchair=no with a fixed text, namely 'No wheelchair access' and allows to pick this as a default answer (in the mapcomplete.org theme 'Into nature')",
      "value": "no"
    },
    {
      "key": "wheelchair",
      "description": "Layer 'Toilets' shows wheelchair=designated with a fixed text, namely 'There is only a dedicated toilet for wheelchair users' and allows to pick this as a default answer (in the mapcomplete.org theme 'Into nature')",
      "value": "designated"
    },
    {
      "key": "door:width",
      "description": "Layer 'Toilets' shows and asks freeform values for key 'door:width' (in the mapcomplete.org theme 'Into nature') (This is only shown if wheelchair=yes|wheelchair=designated)"
    },
    {
      "key": "toilets:position",
      "description": "Layer 'Toilets' shows toilets:position=seated with a fixed text, namely 'There are only seated toilets' and allows to pick this as a default answer (in the mapcomplete.org theme 'Into nature')",
      "value": "seated"
    },
    {
      "key": "toilets:position",
      "description": "Layer 'Toilets' shows toilets:position=urinal with a fixed text, namely 'There are only urinals here' and allows to pick this as a default answer (in the mapcomplete.org theme 'Into nature')",
      "value": "urinal"
    },
    {
      "key": "toilets:position",
      "description": "Layer 'Toilets' shows toilets:position=squat with a fixed text, namely 'There are only squat toilets here' and allows to pick this as a default answer (in the mapcomplete.org theme 'Into nature')",
      "value": "squat"
    },
    {
      "key": "toilets:position",
      "description": "Layer 'Toilets' shows toilets:position=seated;urinal with a fixed text, namely 'Both seated toilets and urinals are available here' and allows to pick this as a default answer (in the mapcomplete.org theme 'Into nature')",
      "value": "seated;urinal"
    },
    {
      "key": "changing_table",
      "description": "Layer 'Toilets' shows changing_table=yes with a fixed text, namely 'A changing table is available' and allows to pick this as a default answer (in the mapcomplete.org theme 'Into nature')",
      "value": "yes"
    },
    {
      "key": "changing_table",
      "description": "Layer 'Toilets' shows changing_table=no with a fixed text, namely 'No changing table is available' and allows to pick this as a default answer (in the mapcomplete.org theme 'Into nature')",
      "value": "no"
    },
    {
      "key": "changing_table:location",
      "description": "Layer 'Toilets' shows and asks freeform values for key 'changing_table:location' (in the mapcomplete.org theme 'Into nature') (This is only shown if changing_table=yes)"
    },
    {
      "key": "changing_table:location",
      "description": "Layer 'Toilets' shows changing_table:location=female_toilet with a fixed text, namely 'The changing table is in the toilet for women. ' and allows to pick this as a default answer (in the mapcomplete.org theme 'Into nature') (This is only shown if changing_table=yes)",
      "value": "female_toilet"
    },
    {
      "key": "changing_table:location",
      "description": "Layer 'Toilets' shows changing_table:location=male_toilet with a fixed text, namely 'The changing table is in the toilet for men. ' and allows to pick this as a default answer (in the mapcomplete.org theme 'Into nature') (This is only shown if changing_table=yes)",
      "value": "male_toilet"
    },
    {
      "key": "changing_table:location",
      "description": "Layer 'Toilets' shows changing_table:location=wheelchair_toilet with a fixed text, namely 'The changing table is in the toilet for wheelchair users. ' and allows to pick this as a default answer (in the mapcomplete.org theme 'Into nature') (This is only shown if changing_table=yes)",
      "value": "wheelchair_toilet"
    },
    {
      "key": "changing_table:location",
      "description": "Layer 'Toilets' shows changing_table:location=dedicated_room with a fixed text, namely 'The changing table is in a dedicated room. ' and allows to pick this as a default answer (in the mapcomplete.org theme 'Into nature') (This is only shown if changing_table=yes)",
      "value": "dedicated_room"
    },
    {
      "key": "toilets:handwashing",
      "description": "Layer 'Toilets' shows toilets:handwashing=yes with a fixed text, namely 'This toilets have a sink to wash your hands' and allows to pick this as a default answer (in the mapcomplete.org theme 'Into nature')",
      "value": "yes"
    },
    {
      "key": "toilets:handwashing",
      "description": "Layer 'Toilets' shows toilets:handwashing=no with a fixed text, namely 'This toilets <b>don't</b> have a sink to wash your hands' and allows to pick this as a default answer (in the mapcomplete.org theme 'Into nature')",
      "value": "no"
    },
    {
      "key": "toilets:paper_supplied",
      "description": "Layer 'Toilets' shows toilets:paper_supplied=yes with a fixed text, namely 'This toilet is equipped with toilet paper' and allows to pick this as a default answer (in the mapcomplete.org theme 'Into nature') (This is only shown if toilets:position!=urinal)",
      "value": "yes"
    },
    {
      "key": "toilets:paper_supplied",
      "description": "Layer 'Toilets' shows toilets:paper_supplied=no with a fixed text, namely 'You have to bring your own toilet paper to this toilet' and allows to pick this as a default answer (in the mapcomplete.org theme 'Into nature') (This is only shown if toilets:position!=urinal)",
      "value": "no"
    },
    {
      "key": "description",
      "description": "Layer 'Toilets' shows and asks freeform values for key 'description' (in the mapcomplete.org theme 'Into nature')"
    }
  ]
}<|MERGE_RESOLUTION|>--- conflicted
+++ resolved
@@ -396,8 +396,6 @@
       "description": "The layer 'Maps allows to upload images and adds them under the 'image'-tag (and image:0, image:1, ... for multiple images). Furhtermore, this layer shows images based on the keys image, wikidata, wikipedia, wikimedia_commons and mapillary"
     },
     {
-<<<<<<< HEAD
-=======
       "key": "map_type",
       "description": "Layer 'Maps' shows map_type=topo with a fixed text, namely 'Topographical map <p class='subtle'>The map contains contour lines. </p>' and allows to pick this as a default answer (in the mapcomplete.org theme 'Into nature')",
       "value": "topo"
@@ -443,7 +441,6 @@
       "value": "region"
     },
     {
->>>>>>> dfd2a3d6
       "key": "map_source",
       "description": "Layer 'Maps' shows and asks freeform values for key 'map_source' (in the mapcomplete.org theme 'Into nature')"
     },
@@ -692,8 +689,6 @@
       "value": "memorial"
     },
     {
-<<<<<<< HEAD
-=======
       "key": "artwork_type",
       "description": "Layer 'Benches' shows and asks freeform values for key 'artwork_type' (in the mapcomplete.org theme 'Into nature') (This is only shown if tourism=artwork)"
     },
@@ -779,7 +774,6 @@
       "description": "Layer 'Benches' shows and asks freeform values for key 'subject:wikidata' (in the mapcomplete.org theme 'Into nature') (This is only shown if tourism=artwork)"
     },
     {
->>>>>>> dfd2a3d6
       "key": "leisure",
       "description": "The MapComplete theme Into nature has a layer Picnic tables showing features with this tag",
       "value": "picnic_table"
