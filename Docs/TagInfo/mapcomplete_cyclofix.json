{
  "data_format": 1,
  "project": {
    "name": "MapComplete Cyclofix - a map for cyclists",
    "description": "The goal of this map is to present cyclists with an easy-to-use solution to find the appropriate infrastructure for their needs",
    "project_url": "https://mapcomplete.org/cyclofix",
    "doc_url": "https://github.com/pietervdvn/MapComplete/tree/master/assets/themes/",
    "icon_url": "https://mapcomplete.org/assets/themes/cyclofix/logo.svg",
    "contact_name": "Pieter Vander Vennet",
    "contact_email": "pietervdvn@posteo.net"
  },
  "tags": [
    {
      "key": "amenity",
      "description": "The MapComplete theme Cyclofix - a map for cyclists has a layer Bike cafe showing features with this tag",
      "value": "pub"
    },
    {
      "key": "amenity",
      "description": "The MapComplete theme Cyclofix - a map for cyclists has a layer Bike cafe showing features with this tag",
      "value": "bar"
    },
    {
      "key": "amenity",
      "description": "The MapComplete theme Cyclofix - a map for cyclists has a layer Bike cafe showing features with this tag",
      "value": "cafe"
    },
    {
      "key": "amenity",
      "description": "The MapComplete theme Cyclofix - a map for cyclists has a layer Bike cafe showing features with this tag",
      "value": "restaurant"
    },
    {
      "key": "pub",
      "description": "The MapComplete theme Cyclofix - a map for cyclists has a layer Bike cafe showing features with this tag",
      "value": "cycling"
    },
    {
      "key": "pub",
      "description": "The MapComplete theme Cyclofix - a map for cyclists has a layer Bike cafe showing features with this tag",
      "value": "bicycle"
    },
    {
      "key": "theme",
      "description": "The MapComplete theme Cyclofix - a map for cyclists has a layer Bike cafe showing features with this tag",
      "value": "cycling"
    },
    {
      "key": "theme",
      "description": "The MapComplete theme Cyclofix - a map for cyclists has a layer Bike cafe showing features with this tag",
      "value": "bicycle"
    },
    {
      "key": "id",
      "description": "Layer 'Bike cafe' shows id~.+ with a fixed text, namely 'You just created this element! Thanks for sharing this info with the world and helping people worldwide.' (in the mapcomplete.org theme 'Cyclofix - a map for cyclists') (This is only shown if _backend~.+&_last_edit:passed_time<300&|_version_number=1)"
    },
    {
      "key": "image",
      "description": "The layer 'Bike cafe allows to upload images and adds them under the 'image'-tag (and image:0, image:1, ... for multiple images). Furhtermore, this layer shows images based on the keys image, wikidata, wikipedia, wikimedia_commons and mapillary"
    },
    {
      "key": "mapillary",
      "description": "The layer 'Bike cafe allows to upload images and adds them under the 'image'-tag (and image:0, image:1, ... for multiple images). Furhtermore, this layer shows images based on the keys image, wikidata, wikipedia, wikimedia_commons and mapillary"
    },
    {
      "key": "wikidata",
      "description": "The layer 'Bike cafe allows to upload images and adds them under the 'image'-tag (and image:0, image:1, ... for multiple images). Furhtermore, this layer shows images based on the keys image, wikidata, wikipedia, wikimedia_commons and mapillary"
    },
    {
      "key": "wikipedia",
      "description": "The layer 'Bike cafe allows to upload images and adds them under the 'image'-tag (and image:0, image:1, ... for multiple images). Furhtermore, this layer shows images based on the keys image, wikidata, wikipedia, wikimedia_commons and mapillary"
    },
    {
      "key": "name",
      "description": "Layer 'Bike cafe' shows and asks freeform values for key 'name' (in the mapcomplete.org theme 'Cyclofix - a map for cyclists')"
    },
    {
      "key": "service:bicycle:pump",
      "description": "Layer 'Bike cafe' shows service:bicycle:pump=yes with a fixed text, namely 'This bike cafe offers a bike pump for anyone' and allows to pick this as a default answer (in the mapcomplete.org theme 'Cyclofix - a map for cyclists')",
      "value": "yes"
    },
    {
      "key": "service:bicycle:pump",
      "description": "Layer 'Bike cafe' shows service:bicycle:pump=no with a fixed text, namely 'This bike cafe doesn't offer a bike pump for anyone' and allows to pick this as a default answer (in the mapcomplete.org theme 'Cyclofix - a map for cyclists')",
      "value": "no"
    },
    {
      "key": "service:bicycle:diy",
      "description": "Layer 'Bike cafe' shows service:bicycle:diy=yes with a fixed text, namely 'This bike cafe offers tools for DIY repair' and allows to pick this as a default answer (in the mapcomplete.org theme 'Cyclofix - a map for cyclists')",
      "value": "yes"
    },
    {
      "key": "service:bicycle:diy",
      "description": "Layer 'Bike cafe' shows service:bicycle:diy=no with a fixed text, namely 'This bike cafe doesn't offer tools for DIY repair' and allows to pick this as a default answer (in the mapcomplete.org theme 'Cyclofix - a map for cyclists')",
      "value": "no"
    },
    {
      "key": "service:bicycle:repair",
      "description": "Layer 'Bike cafe' shows service:bicycle:repair=yes with a fixed text, namely 'This bike cafe repairs bikes' and allows to pick this as a default answer (in the mapcomplete.org theme 'Cyclofix - a map for cyclists')",
      "value": "yes"
    },
    {
      "key": "service:bicycle:repair",
      "description": "Layer 'Bike cafe' shows service:bicycle:repair=no with a fixed text, namely 'This bike cafe doesn't repair bikes' and allows to pick this as a default answer (in the mapcomplete.org theme 'Cyclofix - a map for cyclists')",
      "value": "no"
    },
    {
      "key": "website",
      "description": "Layer 'Bike cafe' shows and asks freeform values for key 'website' (in the mapcomplete.org theme 'Cyclofix - a map for cyclists')"
    },
    {
      "key": "contact:website",
      "description": "Layer 'Bike cafe' shows contact:website~.+ with a fixed text, namely '<a href='{contact:website}' rel='nofollow noopener noreferrer' target='_blank'>{contact:website}</a>' (in the mapcomplete.org theme 'Cyclofix - a map for cyclists')"
    },
    {
      "key": "phone",
      "description": "Layer 'Bike cafe' shows and asks freeform values for key 'phone' (in the mapcomplete.org theme 'Cyclofix - a map for cyclists')"
    },
    {
      "key": "contact:phone",
      "description": "Layer 'Bike cafe' shows contact:phone~.+ with a fixed text, namely '<a href='tel:{contact:phone}'>{contact:phone}</a>' (in the mapcomplete.org theme 'Cyclofix - a map for cyclists')"
    },
    {
      "key": "email",
      "description": "Layer 'Bike cafe' shows and asks freeform values for key 'email' (in the mapcomplete.org theme 'Cyclofix - a map for cyclists')"
    },
    {
      "key": "contact:email",
      "description": "Layer 'Bike cafe' shows contact:email~.+ with a fixed text, namely '<a href='mailto:{contact:email}' target='_blank'>{contact:email}</a>' (in the mapcomplete.org theme 'Cyclofix - a map for cyclists')"
    },
    {
      "key": "opening_hours",
      "description": "Layer 'Bike cafe' shows and asks freeform values for key 'opening_hours' (in the mapcomplete.org theme 'Cyclofix - a map for cyclists')"
    },
    {
      "key": "shop",
      "description": "The MapComplete theme Cyclofix - a map for cyclists has a layer Bike repair/shop showing features with this tag",
      "value": "bicycle"
    },
    {
      "key": "shop",
      "description": "The MapComplete theme Cyclofix - a map for cyclists has a layer Bike repair/shop showing features with this tag",
      "value": "sports"
    },
    {
      "key": "sport",
      "description": "The MapComplete theme Cyclofix - a map for cyclists has a layer Bike repair/shop showing features with this tag",
      "value": "bicycle"
    },
    {
      "key": "sport",
      "description": "The MapComplete theme Cyclofix - a map for cyclists has a layer Bike repair/shop showing features with this tag",
      "value": "cycling"
    },
    {
      "key": "sport",
      "description": "The MapComplete theme Cyclofix - a map for cyclists has a layer Bike repair/shop showing features with this tag",
      "value": ""
    },
    {
      "key": "id",
      "description": "Layer 'Bike repair/shop' shows id~.+ with a fixed text, namely 'You just created this element! Thanks for sharing this info with the world and helping people worldwide.' (in the mapcomplete.org theme 'Cyclofix - a map for cyclists') (This is only shown if _backend~.+&_last_edit:passed_time<300&|_version_number=1)"
    },
    {
      "key": "image",
      "description": "The layer 'Bike repair/shop allows to upload images and adds them under the 'image'-tag (and image:0, image:1, ... for multiple images). Furhtermore, this layer shows images based on the keys image, wikidata, wikipedia, wikimedia_commons and mapillary"
    },
    {
      "key": "mapillary",
      "description": "The layer 'Bike repair/shop allows to upload images and adds them under the 'image'-tag (and image:0, image:1, ... for multiple images). Furhtermore, this layer shows images based on the keys image, wikidata, wikipedia, wikimedia_commons and mapillary"
    },
    {
      "key": "wikidata",
      "description": "The layer 'Bike repair/shop allows to upload images and adds them under the 'image'-tag (and image:0, image:1, ... for multiple images). Furhtermore, this layer shows images based on the keys image, wikidata, wikipedia, wikimedia_commons and mapillary"
    },
    {
      "key": "wikipedia",
      "description": "The layer 'Bike repair/shop allows to upload images and adds them under the 'image'-tag (and image:0, image:1, ... for multiple images). Furhtermore, this layer shows images based on the keys image, wikidata, wikipedia, wikimedia_commons and mapillary"
    },
    {
      "key": "shop",
      "description": "Layer 'Bike repair/shop' shows shop=rental with a fixed text, namely 'This business focuses on rental' (in the mapcomplete.org theme 'Cyclofix - a map for cyclists') (This is only shown if shop~.+&shop!~^(bicycle)$&shop!~^(sports)$)",
      "value": "rental"
    },
    {
      "key": "name",
      "description": "Layer 'Bike repair/shop' shows and asks freeform values for key 'name' (in the mapcomplete.org theme 'Cyclofix - a map for cyclists')"
    },
    {
      "key": "website",
      "description": "Layer 'Bike repair/shop' shows and asks freeform values for key 'website' (in the mapcomplete.org theme 'Cyclofix - a map for cyclists')"
    },
    {
      "key": "contact:website",
      "description": "Layer 'Bike repair/shop' shows contact:website~.+ with a fixed text, namely '<a href='{contact:website}' rel='nofollow noopener noreferrer' target='_blank'>{contact:website}</a>' (in the mapcomplete.org theme 'Cyclofix - a map for cyclists')"
    },
    {
      "key": "phone",
      "description": "Layer 'Bike repair/shop' shows and asks freeform values for key 'phone' (in the mapcomplete.org theme 'Cyclofix - a map for cyclists')"
    },
    {
      "key": "contact:phone",
      "description": "Layer 'Bike repair/shop' shows contact:phone~.+ with a fixed text, namely '<a href='tel:{contact:phone}'>{contact:phone}</a>' (in the mapcomplete.org theme 'Cyclofix - a map for cyclists')"
    },
    {
      "key": "email",
      "description": "Layer 'Bike repair/shop' shows and asks freeform values for key 'email' (in the mapcomplete.org theme 'Cyclofix - a map for cyclists')"
    },
    {
      "key": "contact:email",
      "description": "Layer 'Bike repair/shop' shows contact:email~.+ with a fixed text, namely '<a href='mailto:{contact:email}' target='_blank'>{contact:email}</a>' (in the mapcomplete.org theme 'Cyclofix - a map for cyclists')"
    },
    {
      "key": "opening_hours",
      "description": "Layer 'Bike repair/shop' shows and asks freeform values for key 'opening_hours' (in the mapcomplete.org theme 'Cyclofix - a map for cyclists')"
    },
    {
      "key": "access",
      "description": "Layer 'Bike repair/shop' shows values with key 'access' (in the mapcomplete.org theme 'Cyclofix - a map for cyclists')"
    },
    {
      "key": "service:bicycle:retail",
      "description": "Layer 'Bike repair/shop' shows service:bicycle:retail=yes with a fixed text, namely 'This shop sells bikes' and allows to pick this as a default answer (in the mapcomplete.org theme 'Cyclofix - a map for cyclists')",
      "value": "yes"
    },
    {
      "key": "service:bicycle:retail",
      "description": "Layer 'Bike repair/shop' shows service:bicycle:retail=no with a fixed text, namely 'This shop doesn't sell bikes' and allows to pick this as a default answer (in the mapcomplete.org theme 'Cyclofix - a map for cyclists')",
      "value": "no"
    },
    {
      "key": "service:bicycle:repair",
      "description": "Layer 'Bike repair/shop' shows service:bicycle:repair=yes with a fixed text, namely 'This shop repairs bikes' and allows to pick this as a default answer (in the mapcomplete.org theme 'Cyclofix - a map for cyclists')",
      "value": "yes"
    },
    {
      "key": "service:bicycle:repair",
      "description": "Layer 'Bike repair/shop' shows service:bicycle:repair=no with a fixed text, namely 'This shop doesn't repair bikes' and allows to pick this as a default answer (in the mapcomplete.org theme 'Cyclofix - a map for cyclists')",
      "value": "no"
    },
    {
      "key": "service:bicycle:repair",
      "description": "Layer 'Bike repair/shop' shows service:bicycle:repair=only_sold with a fixed text, namely 'This shop only repairs bikes bought here' and allows to pick this as a default answer (in the mapcomplete.org theme 'Cyclofix - a map for cyclists')",
      "value": "only_sold"
    },
    {
      "key": "service:bicycle:repair",
      "description": "Layer 'Bike repair/shop' shows service:bicycle:repair=brand with a fixed text, namely 'This shop only repairs bikes of a certain brand' and allows to pick this as a default answer (in the mapcomplete.org theme 'Cyclofix - a map for cyclists')",
      "value": "brand"
    },
    {
      "key": "service:bicycle:rental",
      "description": "Layer 'Bike repair/shop' shows service:bicycle:rental=yes with a fixed text, namely 'This shop rents out bikes' and allows to pick this as a default answer (in the mapcomplete.org theme 'Cyclofix - a map for cyclists')",
      "value": "yes"
    },
    {
      "key": "service:bicycle:rental",
      "description": "Layer 'Bike repair/shop' shows service:bicycle:rental=no with a fixed text, namely 'This shop doesn't rent out bikes' and allows to pick this as a default answer (in the mapcomplete.org theme 'Cyclofix - a map for cyclists')",
      "value": "no"
    },
    {
<<<<<<< HEAD
=======
      "key": "rental",
      "description": "Layer 'Bike repair/shop' shows and asks freeform values for key 'rental' (in the mapcomplete.org theme 'Cyclofix - a map for cyclists') (This is only shown if service:bicycle:rental=yes)"
    },
    {
      "key": "rental",
      "description": "Layer 'Bike repair/shop' shows rental=city_bike with a fixed text, namely 'Normal city bikes can be rented here' and allows to pick this as a default answer (in the mapcomplete.org theme 'Cyclofix - a map for cyclists') (This is only shown if service:bicycle:rental=yes)",
      "value": "city_bike"
    },
    {
      "key": "rental",
      "description": "Layer 'Bike repair/shop' shows rental=ebike with a fixed text, namely 'Electrical bikes can be rented here' and allows to pick this as a default answer (in the mapcomplete.org theme 'Cyclofix - a map for cyclists') (This is only shown if service:bicycle:rental=yes)",
      "value": "ebike"
    },
    {
      "key": "rental",
      "description": "Layer 'Bike repair/shop' shows rental=bmx with a fixed text, namely 'BMX bikes can be rented here' and allows to pick this as a default answer (in the mapcomplete.org theme 'Cyclofix - a map for cyclists') (This is only shown if service:bicycle:rental=yes)",
      "value": "bmx"
    },
    {
      "key": "rental",
      "description": "Layer 'Bike repair/shop' shows rental=mtb with a fixed text, namely 'Mountainbikes can be rented here' and allows to pick this as a default answer (in the mapcomplete.org theme 'Cyclofix - a map for cyclists') (This is only shown if service:bicycle:rental=yes)",
      "value": "mtb"
    },
    {
      "key": "rental",
      "description": "Layer 'Bike repair/shop' shows rental=kid_bike with a fixed text, namely 'Bikes for children can be rented here' and allows to pick this as a default answer (in the mapcomplete.org theme 'Cyclofix - a map for cyclists') (This is only shown if service:bicycle:rental=yes)",
      "value": "kid_bike"
    },
    {
      "key": "rental",
      "description": "Layer 'Bike repair/shop' shows rental=tandem with a fixed text, namely 'Tandem bicycles can be rented here' and allows to pick this as a default answer (in the mapcomplete.org theme 'Cyclofix - a map for cyclists') (This is only shown if service:bicycle:rental=yes)",
      "value": "tandem"
    },
    {
      "key": "rental",
      "description": "Layer 'Bike repair/shop' shows rental=racebike with a fixed text, namely 'Race bicycles can be rented here' and allows to pick this as a default answer (in the mapcomplete.org theme 'Cyclofix - a map for cyclists') (This is only shown if service:bicycle:rental=yes)",
      "value": "racebike"
    },
    {
      "key": "rental",
      "description": "Layer 'Bike repair/shop' shows rental=bike_helmet with a fixed text, namely 'Bike helmets can be rented here' and allows to pick this as a default answer (in the mapcomplete.org theme 'Cyclofix - a map for cyclists') (This is only shown if service:bicycle:rental=yes)",
      "value": "bike_helmet"
    },
    {
      "key": "capacity:city_bike",
      "description": "Layer 'Bike repair/shop' shows and asks freeform values for key 'capacity:city_bike' (in the mapcomplete.org theme 'Cyclofix - a map for cyclists') (This is only shown if rental~^(.*city_bike.*)$&service:bicycle:rental=yes)"
    },
    {
      "key": "capacity:ebike",
      "description": "Layer 'Bike repair/shop' shows and asks freeform values for key 'capacity:ebike' (in the mapcomplete.org theme 'Cyclofix - a map for cyclists') (This is only shown if rental~^(.*ebike.*)$&service:bicycle:rental=yes)"
    },
    {
      "key": "capacity:kid_bike",
      "description": "Layer 'Bike repair/shop' shows and asks freeform values for key 'capacity:kid_bike' (in the mapcomplete.org theme 'Cyclofix - a map for cyclists') (This is only shown if rental~^(.*kid_bike.*)$&service:bicycle:rental=yes)"
    },
    {
      "key": "capacity:bmx",
      "description": "Layer 'Bike repair/shop' shows and asks freeform values for key 'capacity:bmx' (in the mapcomplete.org theme 'Cyclofix - a map for cyclists') (This is only shown if rental~^(.*bmx.*)$&service:bicycle:rental=yes)"
    },
    {
      "key": "capacity:mtb",
      "description": "Layer 'Bike repair/shop' shows and asks freeform values for key 'capacity:mtb' (in the mapcomplete.org theme 'Cyclofix - a map for cyclists') (This is only shown if rental~^(.*mtb.*)$&service:bicycle:rental=yes)"
    },
    {
      "key": "capacity:bicycle_pannier",
      "description": "Layer 'Bike repair/shop' shows and asks freeform values for key 'capacity:bicycle_pannier' (in the mapcomplete.org theme 'Cyclofix - a map for cyclists') (This is only shown if rental~^(.*bicycle_pannier.*)$&service:bicycle:rental=yes)"
    },
    {
      "key": "capacity:tandem_bicycle",
      "description": "Layer 'Bike repair/shop' shows and asks freeform values for key 'capacity:tandem_bicycle' (in the mapcomplete.org theme 'Cyclofix - a map for cyclists') (This is only shown if rental~^(.*tandem_bicycle.*)$&service:bicycle:rental=yes)"
    },
    {
>>>>>>> dfd2a3d6
      "key": "service:bicycle:second_hand",
      "description": "Layer 'Bike repair/shop' shows service:bicycle:second_hand=yes with a fixed text, namely 'This shop sells second-hand bikes' and allows to pick this as a default answer (in the mapcomplete.org theme 'Cyclofix - a map for cyclists')",
      "value": "yes"
    },
    {
      "key": "service:bicycle:second_hand",
      "description": "Layer 'Bike repair/shop' shows service:bicycle:second_hand=no with a fixed text, namely 'This shop doesn't sell second-hand bikes' and allows to pick this as a default answer (in the mapcomplete.org theme 'Cyclofix - a map for cyclists')",
      "value": "no"
    },
    {
      "key": "service:bicycle:second_hand",
      "description": "Layer 'Bike repair/shop' shows service:bicycle:second_hand=only with a fixed text, namely 'This shop only sells second-hand bikes' and allows to pick this as a default answer (in the mapcomplete.org theme 'Cyclofix - a map for cyclists')",
      "value": "only"
    },
    {
      "key": "service:bicycle:pump",
      "description": "Layer 'Bike repair/shop' shows service:bicycle:pump=yes with a fixed text, namely 'This shop offers a bike pump for anyone' and allows to pick this as a default answer (in the mapcomplete.org theme 'Cyclofix - a map for cyclists')",
      "value": "yes"
    },
    {
      "key": "service:bicycle:pump",
      "description": "Layer 'Bike repair/shop' shows service:bicycle:pump=no with a fixed text, namely 'This shop doesn't offer a bike pump for anyone' and allows to pick this as a default answer (in the mapcomplete.org theme 'Cyclofix - a map for cyclists')",
      "value": "no"
    },
    {
      "key": "service:bicycle:pump",
      "description": "Layer 'Bike repair/shop' shows service:bicycle:pump=separate with a fixed text, namely 'There is bicycle pump, it is shown as a separate point' and allows to pick this as a default answer (in the mapcomplete.org theme 'Cyclofix - a map for cyclists')",
      "value": "separate"
    },
    {
      "key": "service:bicycle:diy",
      "description": "Layer 'Bike repair/shop' shows service:bicycle:diy=yes with a fixed text, namely 'This shop offers tools for DIY repair' and allows to pick this as a default answer (in the mapcomplete.org theme 'Cyclofix - a map for cyclists')",
      "value": "yes"
    },
    {
      "key": "service:bicycle:diy",
      "description": "Layer 'Bike repair/shop' shows service:bicycle:diy=no with a fixed text, namely 'This shop doesn't offer tools for DIY repair' and allows to pick this as a default answer (in the mapcomplete.org theme 'Cyclofix - a map for cyclists')",
      "value": "no"
    },
    {
      "key": "service:bicycle:diy",
      "description": "Layer 'Bike repair/shop' shows service:bicycle:diy=only_sold with a fixed text, namely 'Tools for DIY repair are only available if you bought/hire the bike in the shop' and allows to pick this as a default answer (in the mapcomplete.org theme 'Cyclofix - a map for cyclists')",
      "value": "only_sold"
    },
    {
      "key": "service:bicycle:cleaning",
      "description": "Layer 'Bike repair/shop' shows service:bicycle:cleaning=yes with a fixed text, namely 'This shop cleans bicycles' and allows to pick this as a default answer (in the mapcomplete.org theme 'Cyclofix - a map for cyclists')",
      "value": "yes"
    },
    {
      "key": "service:bicycle:cleaning",
      "description": "Layer 'Bike repair/shop' shows service:bicycle:cleaning=diy with a fixed text, namely 'This shop has an installation where one can clean bicycles themselves' and allows to pick this as a default answer (in the mapcomplete.org theme 'Cyclofix - a map for cyclists')",
      "value": "diy"
    },
    {
      "key": "service:bicycle:cleaning",
      "description": "Layer 'Bike repair/shop' shows service:bicycle:cleaning=no with a fixed text, namely 'This shop doesn't offer bicycle cleaning' and allows to pick this as a default answer (in the mapcomplete.org theme 'Cyclofix - a map for cyclists')",
      "value": "no"
    },
    {
<<<<<<< HEAD
=======
      "key": "service:bicycle:cleaning:charge",
      "description": "Layer 'Bike repair/shop' shows and asks freeform values for key 'service:bicycle:cleaning:charge' (in the mapcomplete.org theme 'Cyclofix - a map for cyclists') (This is only shown if amenity!=bike_wash&amenity!=bicycle_wash)"
    },
    {
      "key": "service:bicycle:cleaning:fee",
      "description": "Layer 'Bike repair/shop' shows service:bicycle:cleaning:fee=no with a fixed text, namely 'The cleaning service is free to use' and allows to pick this as a default answer (in the mapcomplete.org theme 'Cyclofix - a map for cyclists') (This is only shown if amenity!=bike_wash&amenity!=bicycle_wash)",
      "value": "no"
    },
    {
      "key": "service:bicycle:cleaning:fee",
      "description": "Layer 'Bike repair/shop' shows service:bicycle:cleaning:fee=yes with a fixed text, namely 'Free to use' (in the mapcomplete.org theme 'Cyclofix - a map for cyclists') (This is only shown if amenity!=bike_wash&amenity!=bicycle_wash)",
      "value": "yes"
    },
    {
      "key": "service:bicycle:cleaning:charge",
      "description": "Layer 'Bike repair/shop' shows service:bicycle:cleaning:fee=yes with a fixed text, namely 'Free to use' (in the mapcomplete.org theme 'Cyclofix - a map for cyclists') Picking this answer will delete the key service:bicycle:cleaning:charge. (This is only shown if amenity!=bike_wash&amenity!=bicycle_wash)",
      "value": ""
    },
    {
>>>>>>> dfd2a3d6
      "key": "description",
      "description": "Layer 'Bike repair/shop' shows and asks freeform values for key 'description' (in the mapcomplete.org theme 'Cyclofix - a map for cyclists')"
    },
    {
      "key": "amenity",
      "description": "The MapComplete theme Cyclofix - a map for cyclists has a layer Bicycle rental showing features with this tag",
      "value": "bicycle_rental"
    },
    {
      "key": "bicycle_rental",
      "description": "The MapComplete theme Cyclofix - a map for cyclists has a layer Bicycle rental showing features with this tag"
    },
    {
      "key": "service:bicycle:rental",
      "description": "The MapComplete theme Cyclofix - a map for cyclists has a layer Bicycle rental showing features with this tag",
      "value": "yes"
    },
    {
      "key": "rental",
      "description": "The MapComplete theme Cyclofix - a map for cyclists has a layer Bicycle rental showing features with this tag"
    },
    {
      "key": "id",
      "description": "Layer 'Bicycle rental' shows id~.+ with a fixed text, namely 'You just created this element! Thanks for sharing this info with the world and helping people worldwide.' (in the mapcomplete.org theme 'Cyclofix - a map for cyclists') (This is only shown if _backend~.+&_last_edit:passed_time<300&|_version_number=1)"
    },
    {
      "key": "image",
      "description": "The layer 'Bicycle rental allows to upload images and adds them under the 'image'-tag (and image:0, image:1, ... for multiple images). Furhtermore, this layer shows images based on the keys image, wikidata, wikipedia, wikimedia_commons and mapillary"
    },
    {
      "key": "mapillary",
      "description": "The layer 'Bicycle rental allows to upload images and adds them under the 'image'-tag (and image:0, image:1, ... for multiple images). Furhtermore, this layer shows images based on the keys image, wikidata, wikipedia, wikimedia_commons and mapillary"
    },
    {
      "key": "wikidata",
      "description": "The layer 'Bicycle rental allows to upload images and adds them under the 'image'-tag (and image:0, image:1, ... for multiple images). Furhtermore, this layer shows images based on the keys image, wikidata, wikipedia, wikimedia_commons and mapillary"
    },
    {
      "key": "wikipedia",
      "description": "The layer 'Bicycle rental allows to upload images and adds them under the 'image'-tag (and image:0, image:1, ... for multiple images). Furhtermore, this layer shows images based on the keys image, wikidata, wikipedia, wikimedia_commons and mapillary"
    },
    {
      "key": "shop",
      "description": "Layer 'Bicycle rental' shows shop=rental&bicycle_rental=shop with a fixed text, namely 'This is a shop whose main focus is bicycle rental' and allows to pick this as a default answer (in the mapcomplete.org theme 'Cyclofix - a map for cyclists') (This is only shown if amenity=bicycle_rental)",
      "value": "rental"
    },
    {
      "key": "bicycle_rental",
      "description": "Layer 'Bicycle rental' shows shop=rental&bicycle_rental=shop with a fixed text, namely 'This is a shop whose main focus is bicycle rental' and allows to pick this as a default answer (in the mapcomplete.org theme 'Cyclofix - a map for cyclists') (This is only shown if amenity=bicycle_rental)",
      "value": "shop"
    },
    {
      "key": "shop",
      "description": "Layer 'Bicycle rental' shows shop=rental with a fixed text, namely 'This is a rental business which rents out various objects and/or vehicles. It rents out bicycles too, but this is not the main focus' and allows to pick this as a default answer (in the mapcomplete.org theme 'Cyclofix - a map for cyclists') (This is only shown if amenity=bicycle_rental)",
      "value": "rental"
    },
    {
      "key": "service:bicycle:rental",
      "description": "Layer 'Bicycle rental' shows service:bicycle:rental=yes&shop=bicycle with a fixed text, namely 'This is a shop which sells or repairs bicycles, but also rents out bicycles' and allows to pick this as a default answer (in the mapcomplete.org theme 'Cyclofix - a map for cyclists') (This is only shown if amenity=bicycle_rental)",
      "value": "yes"
    },
    {
      "key": "shop",
      "description": "Layer 'Bicycle rental' shows service:bicycle:rental=yes&shop=bicycle with a fixed text, namely 'This is a shop which sells or repairs bicycles, but also rents out bicycles' and allows to pick this as a default answer (in the mapcomplete.org theme 'Cyclofix - a map for cyclists') (This is only shown if amenity=bicycle_rental)",
      "value": "bicycle"
    },
    {
      "key": "bicycle_rental",
      "description": "Layer 'Bicycle rental' shows bicycle_rental=docking_station with a fixed text, namely 'This is an automated docking station, where a bicycle is mechanically locked to a structure' and allows to pick this as a default answer (in the mapcomplete.org theme 'Cyclofix - a map for cyclists') (This is only shown if amenity=bicycle_rental)",
      "value": "docking_station"
    },
    {
      "key": "bicycle_rental",
      "description": "Layer 'Bicycle rental' shows bicycle_rental=key_dispensing_machine with a fixed text, namely 'A machine is present which dispenses and accepts keys, eventually after authentication and/or payment. The bicycles are parked nearby' and allows to pick this as a default answer (in the mapcomplete.org theme 'Cyclofix - a map for cyclists') (This is only shown if amenity=bicycle_rental)",
      "value": "key_dispensing_machine"
    },
    {
      "key": "bicycle_rental",
      "description": "Layer 'Bicycle rental' shows bicycle_rental=dropoff_point with a fixed text, namely 'This is a dropoff point, e.g. a reserved parking to place the bicycles clearly marked as being for the rental service only' and allows to pick this as a default answer (in the mapcomplete.org theme 'Cyclofix - a map for cyclists') (This is only shown if amenity=bicycle_rental)",
      "value": "dropoff_point"
    },
    {
      "key": "website",
      "description": "Layer 'Bicycle rental' shows and asks freeform values for key 'website' (in the mapcomplete.org theme 'Cyclofix - a map for cyclists')"
    },
    {
      "key": "contact:website",
      "description": "Layer 'Bicycle rental' shows contact:website~.+ with a fixed text, namely '<a href='{contact:website}' rel='nofollow noopener noreferrer' target='_blank'>{contact:website}</a>' (in the mapcomplete.org theme 'Cyclofix - a map for cyclists')"
    },
    {
      "key": "email",
      "description": "Layer 'Bicycle rental' shows and asks freeform values for key 'email' (in the mapcomplete.org theme 'Cyclofix - a map for cyclists')"
    },
    {
      "key": "contact:email",
      "description": "Layer 'Bicycle rental' shows contact:email~.+ with a fixed text, namely '<a href='mailto:{contact:email}' target='_blank'>{contact:email}</a>' (in the mapcomplete.org theme 'Cyclofix - a map for cyclists')"
    },
    {
      "key": "phone",
      "description": "Layer 'Bicycle rental' shows and asks freeform values for key 'phone' (in the mapcomplete.org theme 'Cyclofix - a map for cyclists')"
    },
    {
      "key": "contact:phone",
      "description": "Layer 'Bicycle rental' shows contact:phone~.+ with a fixed text, namely '<a href='tel:{contact:phone}'>{contact:phone}</a>' (in the mapcomplete.org theme 'Cyclofix - a map for cyclists')"
    },
    {
      "key": "opening_hours",
      "description": "Layer 'Bicycle rental' shows and asks freeform values for key 'opening_hours' (in the mapcomplete.org theme 'Cyclofix - a map for cyclists') (This is only shown if shop~.+|opening_hours~.+)"
    },
    {
      "key": "payment:cash",
      "description": "Layer 'Bicycle rental' shows payment:cash=yes with a fixed text, namely 'Cash is accepted here' and allows to pick this as a default answer (in the mapcomplete.org theme 'Cyclofix - a map for cyclists') (This is only shown if shop~.+)",
      "value": "yes"
    },
    {
      "key": "payment:cards",
      "description": "Layer 'Bicycle rental' shows payment:cards=yes with a fixed text, namely 'Payment cards are accepted here' and allows to pick this as a default answer (in the mapcomplete.org theme 'Cyclofix - a map for cyclists') (This is only shown if shop~.+)",
      "value": "yes"
    },
    {
      "key": "payment:qr_code",
      "description": "Layer 'Bicycle rental' shows payment:qr_code=yes with a fixed text, namely 'Payment by QR-code is possible here' and allows to pick this as a default answer (in the mapcomplete.org theme 'Cyclofix - a map for cyclists') (This is only shown if shop~.+)",
      "value": "yes"
    },
    {
      "key": "payment:cash",
      "description": "Layer 'Bicycle rental' shows payment:cash=yes with a fixed text, namely 'Cash is accepted here' and allows to pick this as a default answer (in the mapcomplete.org theme 'Cyclofix - a map for cyclists')",
      "value": "yes"
    },
    {
      "key": "payment:cards",
      "description": "Layer 'Bicycle rental' shows payment:cards=yes with a fixed text, namely 'Payment cards are accepted here' and allows to pick this as a default answer (in the mapcomplete.org theme 'Cyclofix - a map for cyclists')",
      "value": "yes"
    },
    {
      "key": "payment:qr_code",
      "description": "Layer 'Bicycle rental' shows payment:qr_code=yes with a fixed text, namely 'Payment by QR-code is possible here' and allows to pick this as a default answer (in the mapcomplete.org theme 'Cyclofix - a map for cyclists')",
      "value": "yes"
    },
    {
      "key": "payment:app",
      "description": "Layer 'Bicycle rental' shows payment:app=yes with a fixed text, namely 'Payment is done using a dedicated app' and allows to pick this as a default answer (in the mapcomplete.org theme 'Cyclofix - a map for cyclists')",
      "value": "yes"
    },
    {
      "key": "payment:membership_card",
      "description": "Layer 'Bicycle rental' shows payment:membership_card=yes with a fixed text, namely 'Payment is done using a membership card' and allows to pick this as a default answer (in the mapcomplete.org theme 'Cyclofix - a map for cyclists')",
      "value": "yes"
    },
    {
      "key": "rental",
      "description": "Layer 'Bicycle rental' shows and asks freeform values for key 'rental' (in the mapcomplete.org theme 'Cyclofix - a map for cyclists')"
    },
    {
      "key": "rental",
      "description": "Layer 'Bicycle rental' shows rental=city_bike with a fixed text, namely 'Normal city bikes can be rented here' and allows to pick this as a default answer (in the mapcomplete.org theme 'Cyclofix - a map for cyclists')",
      "value": "city_bike"
    },
    {
      "key": "rental",
      "description": "Layer 'Bicycle rental' shows rental=ebike with a fixed text, namely 'Electrical bikes can be rented here' and allows to pick this as a default answer (in the mapcomplete.org theme 'Cyclofix - a map for cyclists')",
      "value": "ebike"
    },
    {
      "key": "rental",
      "description": "Layer 'Bicycle rental' shows rental=bmx with a fixed text, namely 'BMX bikes can be rented here' and allows to pick this as a default answer (in the mapcomplete.org theme 'Cyclofix - a map for cyclists')",
      "value": "bmx"
    },
    {
      "key": "rental",
      "description": "Layer 'Bicycle rental' shows rental=mtb with a fixed text, namely 'Mountainbikes can be rented here' and allows to pick this as a default answer (in the mapcomplete.org theme 'Cyclofix - a map for cyclists')",
      "value": "mtb"
    },
    {
      "key": "rental",
      "description": "Layer 'Bicycle rental' shows rental=kid_bike with a fixed text, namely 'Bikes for children can be rented here' and allows to pick this as a default answer (in the mapcomplete.org theme 'Cyclofix - a map for cyclists')",
      "value": "kid_bike"
    },
    {
      "key": "rental",
      "description": "Layer 'Bicycle rental' shows rental=tandem with a fixed text, namely 'Tandem bicycles can be rented here' and allows to pick this as a default answer (in the mapcomplete.org theme 'Cyclofix - a map for cyclists')",
      "value": "tandem"
    },
    {
      "key": "rental",
      "description": "Layer 'Bicycle rental' shows rental=racebike with a fixed text, namely 'Race bicycles can be rented here' and allows to pick this as a default answer (in the mapcomplete.org theme 'Cyclofix - a map for cyclists')",
      "value": "racebike"
    },
    {
      "key": "rental",
      "description": "Layer 'Bicycle rental' shows rental=bike_helmet with a fixed text, namely 'Bike helmets can be rented here' and allows to pick this as a default answer (in the mapcomplete.org theme 'Cyclofix - a map for cyclists')",
      "value": "bike_helmet"
    },
    {
      "key": "capacity:city_bike",
      "description": "Layer 'Bicycle rental' shows and asks freeform values for key 'capacity:city_bike' (in the mapcomplete.org theme 'Cyclofix - a map for cyclists') (This is only shown if rental~^(.*city_bike.*)$)"
    },
    {
      "key": "capacity:ebike",
      "description": "Layer 'Bicycle rental' shows and asks freeform values for key 'capacity:ebike' (in the mapcomplete.org theme 'Cyclofix - a map for cyclists') (This is only shown if rental~^(.*ebike.*)$)"
    },
    {
      "key": "capacity:kid_bike",
      "description": "Layer 'Bicycle rental' shows and asks freeform values for key 'capacity:kid_bike' (in the mapcomplete.org theme 'Cyclofix - a map for cyclists') (This is only shown if rental~^(.*kid_bike.*)$)"
    },
    {
      "key": "capacity:bmx",
      "description": "Layer 'Bicycle rental' shows and asks freeform values for key 'capacity:bmx' (in the mapcomplete.org theme 'Cyclofix - a map for cyclists') (This is only shown if rental~^(.*bmx.*)$)"
    },
    {
      "key": "capacity:mtb",
      "description": "Layer 'Bicycle rental' shows and asks freeform values for key 'capacity:mtb' (in the mapcomplete.org theme 'Cyclofix - a map for cyclists') (This is only shown if rental~^(.*mtb.*)$)"
    },
    {
      "key": "capacity:bicycle_pannier",
      "description": "Layer 'Bicycle rental' shows and asks freeform values for key 'capacity:bicycle_pannier' (in the mapcomplete.org theme 'Cyclofix - a map for cyclists') (This is only shown if rental~^(.*bicycle_pannier.*)$)"
    },
    {
      "key": "capacity:tandem_bicycle",
      "description": "Layer 'Bicycle rental' shows and asks freeform values for key 'capacity:tandem_bicycle' (in the mapcomplete.org theme 'Cyclofix - a map for cyclists') (This is only shown if rental~^(.*tandem_bicycle.*)$)"
    },
    {
      "key": "amenity",
      "description": "The MapComplete theme Cyclofix - a map for cyclists has a layer Bicycle library showing features with this tag",
      "value": "bicycle_library"
    },
    {
      "key": "id",
      "description": "Layer 'Bicycle library' shows id~.+ with a fixed text, namely 'You just created this element! Thanks for sharing this info with the world and helping people worldwide.' (in the mapcomplete.org theme 'Cyclofix - a map for cyclists') (This is only shown if _backend~.+&_last_edit:passed_time<300&|_version_number=1)"
    },
    {
      "key": "image",
      "description": "The layer 'Bicycle library allows to upload images and adds them under the 'image'-tag (and image:0, image:1, ... for multiple images). Furhtermore, this layer shows images based on the keys image, wikidata, wikipedia, wikimedia_commons and mapillary"
    },
    {
      "key": "mapillary",
      "description": "The layer 'Bicycle library allows to upload images and adds them under the 'image'-tag (and image:0, image:1, ... for multiple images). Furhtermore, this layer shows images based on the keys image, wikidata, wikipedia, wikimedia_commons and mapillary"
    },
    {
      "key": "wikidata",
      "description": "The layer 'Bicycle library allows to upload images and adds them under the 'image'-tag (and image:0, image:1, ... for multiple images). Furhtermore, this layer shows images based on the keys image, wikidata, wikipedia, wikimedia_commons and mapillary"
    },
    {
      "key": "wikipedia",
      "description": "The layer 'Bicycle library allows to upload images and adds them under the 'image'-tag (and image:0, image:1, ... for multiple images). Furhtermore, this layer shows images based on the keys image, wikidata, wikipedia, wikimedia_commons and mapillary"
    },
    {
      "key": "name",
      "description": "Layer 'Bicycle library' shows and asks freeform values for key 'name' (in the mapcomplete.org theme 'Cyclofix - a map for cyclists')"
    },
    {
      "key": "website",
      "description": "Layer 'Bicycle library' shows and asks freeform values for key 'website' (in the mapcomplete.org theme 'Cyclofix - a map for cyclists')"
    },
    {
      "key": "contact:website",
      "description": "Layer 'Bicycle library' shows contact:website~.+ with a fixed text, namely '<a href='{contact:website}' rel='nofollow noopener noreferrer' target='_blank'>{contact:website}</a>' (in the mapcomplete.org theme 'Cyclofix - a map for cyclists')"
    },
    {
      "key": "phone",
      "description": "Layer 'Bicycle library' shows and asks freeform values for key 'phone' (in the mapcomplete.org theme 'Cyclofix - a map for cyclists')"
    },
    {
      "key": "contact:phone",
      "description": "Layer 'Bicycle library' shows contact:phone~.+ with a fixed text, namely '<a href='tel:{contact:phone}'>{contact:phone}</a>' (in the mapcomplete.org theme 'Cyclofix - a map for cyclists')"
    },
    {
      "key": "email",
      "description": "Layer 'Bicycle library' shows and asks freeform values for key 'email' (in the mapcomplete.org theme 'Cyclofix - a map for cyclists')"
    },
    {
      "key": "contact:email",
      "description": "Layer 'Bicycle library' shows contact:email~.+ with a fixed text, namely '<a href='mailto:{contact:email}' target='_blank'>{contact:email}</a>' (in the mapcomplete.org theme 'Cyclofix - a map for cyclists')"
    },
    {
      "key": "opening_hours",
      "description": "Layer 'Bicycle library' shows and asks freeform values for key 'opening_hours' (in the mapcomplete.org theme 'Cyclofix - a map for cyclists')"
    },
    {
      "key": "charge",
      "description": "Layer 'Bicycle library' shows and asks freeform values for key 'charge' (in the mapcomplete.org theme 'Cyclofix - a map for cyclists')"
    },
    {
      "key": "fee",
      "description": "Layer 'Bicycle library' shows fee=no with a fixed text, namely 'Lending a bicycle is free' and allows to pick this as a default answer (in the mapcomplete.org theme 'Cyclofix - a map for cyclists')",
      "value": "no"
    },
    {
      "key": "charge",
      "description": "Layer 'Bicycle library' shows fee=no with a fixed text, namely 'Lending a bicycle is free' and allows to pick this as a default answer (in the mapcomplete.org theme 'Cyclofix - a map for cyclists') Picking this answer will delete the key charge.",
      "value": ""
    },
    {
      "key": "fee",
      "description": "Layer 'Bicycle library' shows fee=yes&charge=€20warranty + €20/year with a fixed text, namely 'Lending a bicycle costs €20/year and €20 warranty' and allows to pick this as a default answer (in the mapcomplete.org theme 'Cyclofix - a map for cyclists')",
      "value": "yes"
    },
    {
      "key": "charge",
      "description": "Layer 'Bicycle library' shows fee=yes&charge=€20warranty + €20/year with a fixed text, namely 'Lending a bicycle costs €20/year and €20 warranty' and allows to pick this as a default answer (in the mapcomplete.org theme 'Cyclofix - a map for cyclists')",
      "value": "€20warranty + €20/year"
    },
    {
      "key": "bicycle_library:for",
      "description": "Layer 'Bicycle library' shows bicycle_library:for=child with a fixed text, namely 'Bikes for children available' and allows to pick this as a default answer (in the mapcomplete.org theme 'Cyclofix - a map for cyclists')",
      "value": "child"
    },
    {
      "key": "bicycle_library:for",
      "description": "Layer 'Bicycle library' shows bicycle_library:for=adult with a fixed text, namely 'Bikes for adult available' and allows to pick this as a default answer (in the mapcomplete.org theme 'Cyclofix - a map for cyclists')",
      "value": "adult"
    },
    {
      "key": "bicycle_library:for",
      "description": "Layer 'Bicycle library' shows bicycle_library:for=disabled with a fixed text, namely 'Bikes for disabled persons available' and allows to pick this as a default answer (in the mapcomplete.org theme 'Cyclofix - a map for cyclists')",
      "value": "disabled"
    },
    {
      "key": "description",
      "description": "Layer 'Bicycle library' shows and asks freeform values for key 'description' (in the mapcomplete.org theme 'Cyclofix - a map for cyclists')"
    },
    {
      "key": "amenity",
      "description": "The MapComplete theme Cyclofix - a map for cyclists has a layer Bicycle pump and repair showing features with this tag",
      "value": "bicycle_repair_station"
    },
    {
      "key": "id",
      "description": "Layer 'Bicycle pump and repair' shows id~.+ with a fixed text, namely 'You just created this element! Thanks for sharing this info with the world and helping people worldwide.' (in the mapcomplete.org theme 'Cyclofix - a map for cyclists') (This is only shown if _backend~.+&_last_edit:passed_time<300&|_version_number=1)"
    },
    {
      "key": "image",
      "description": "The layer 'Bicycle pump and repair allows to upload images and adds them under the 'image'-tag (and image:0, image:1, ... for multiple images). Furhtermore, this layer shows images based on the keys image, wikidata, wikipedia, wikimedia_commons and mapillary"
    },
    {
      "key": "mapillary",
      "description": "The layer 'Bicycle pump and repair allows to upload images and adds them under the 'image'-tag (and image:0, image:1, ... for multiple images). Furhtermore, this layer shows images based on the keys image, wikidata, wikipedia, wikimedia_commons and mapillary"
    },
    {
      "key": "wikidata",
      "description": "The layer 'Bicycle pump and repair allows to upload images and adds them under the 'image'-tag (and image:0, image:1, ... for multiple images). Furhtermore, this layer shows images based on the keys image, wikidata, wikipedia, wikimedia_commons and mapillary"
    },
    {
      "key": "wikipedia",
      "description": "The layer 'Bicycle pump and repair allows to upload images and adds them under the 'image'-tag (and image:0, image:1, ... for multiple images). Furhtermore, this layer shows images based on the keys image, wikidata, wikipedia, wikimedia_commons and mapillary"
    },
    {
      "key": "service:bicycle:tools",
      "description": "Layer 'Bicycle pump and repair' shows service:bicycle:tools=no&service:bicycle:pump=yes with a fixed text, namely 'There is only a pump present' and allows to pick this as a default answer (in the mapcomplete.org theme 'Cyclofix - a map for cyclists')",
      "value": "no"
    },
    {
      "key": "service:bicycle:pump",
      "description": "Layer 'Bicycle pump and repair' shows service:bicycle:tools=no&service:bicycle:pump=yes with a fixed text, namely 'There is only a pump present' and allows to pick this as a default answer (in the mapcomplete.org theme 'Cyclofix - a map for cyclists')",
      "value": "yes"
    },
    {
      "key": "service:bicycle:tools",
      "description": "Layer 'Bicycle pump and repair' shows service:bicycle:tools=yes&service:bicycle:pump=no with a fixed text, namely 'There are only tools (screwdrivers, pliers, …) present' and allows to pick this as a default answer (in the mapcomplete.org theme 'Cyclofix - a map for cyclists')",
      "value": "yes"
    },
    {
      "key": "service:bicycle:pump",
      "description": "Layer 'Bicycle pump and repair' shows service:bicycle:tools=yes&service:bicycle:pump=no with a fixed text, namely 'There are only tools (screwdrivers, pliers, …) present' and allows to pick this as a default answer (in the mapcomplete.org theme 'Cyclofix - a map for cyclists')",
      "value": "no"
    },
    {
      "key": "service:bicycle:tools",
      "description": "Layer 'Bicycle pump and repair' shows service:bicycle:tools=yes&service:bicycle:pump=yes with a fixed text, namely 'There are both tools and a pump present' and allows to pick this as a default answer (in the mapcomplete.org theme 'Cyclofix - a map for cyclists')",
      "value": "yes"
    },
    {
      "key": "service:bicycle:pump",
      "description": "Layer 'Bicycle pump and repair' shows service:bicycle:tools=yes&service:bicycle:pump=yes with a fixed text, namely 'There are both tools and a pump present' and allows to pick this as a default answer (in the mapcomplete.org theme 'Cyclofix - a map for cyclists')",
      "value": "yes"
    },
    {
      "key": "service:bicycle:pump:operational_status",
      "description": "Layer 'Bicycle pump and repair' shows service:bicycle:pump:operational_status=broken with a fixed text, namely 'The bike pump is broken' and allows to pick this as a default answer (in the mapcomplete.org theme 'Cyclofix - a map for cyclists') (This is only shown if service:bicycle:pump=yes)",
      "value": "broken"
    },
    {
      "key": "service:bicycle:pump:operational_status",
      "description": "Layer 'Bicycle pump and repair' shows service:bicycle:pump:operational_status=operational with a fixed text, namely 'The bike pump is operational' and allows to pick this as a default answer (in the mapcomplete.org theme 'Cyclofix - a map for cyclists') (This is only shown if service:bicycle:pump=yes)",
      "value": "operational"
    },
    {
      "key": "opening_hours",
      "description": "Layer 'Bicycle pump and repair' shows and asks freeform values for key 'opening_hours' (in the mapcomplete.org theme 'Cyclofix - a map for cyclists')"
    },
    {
      "key": "opening_hours",
      "description": "Layer 'Bicycle pump and repair' shows opening_hours=24/7 with a fixed text, namely '24/7 opened (including holidays)' and allows to pick this as a default answer (in the mapcomplete.org theme 'Cyclofix - a map for cyclists')",
      "value": "24/7"
    },
    {
      "key": "access",
      "description": "Layer 'Bicycle pump and repair' shows access=yes with a fixed text, namely 'Publicly accessible' and allows to pick this as a default answer (in the mapcomplete.org theme 'Cyclofix - a map for cyclists')",
      "value": "yes"
    },
    {
      "key": "access",
      "description": "Layer 'Bicycle pump and repair' shows access=public with a fixed text, namely 'Publicly accessible' (in the mapcomplete.org theme 'Cyclofix - a map for cyclists')",
      "value": "public"
    },
    {
      "key": "access",
      "description": "Layer 'Bicycle pump and repair' shows access=customers with a fixed text, namely 'Only for customers' and allows to pick this as a default answer (in the mapcomplete.org theme 'Cyclofix - a map for cyclists')",
      "value": "customers"
    },
    {
      "key": "access",
      "description": "Layer 'Bicycle pump and repair' shows access=private with a fixed text, namely 'Not accessible to the general public' and allows to pick this as a default answer (in the mapcomplete.org theme 'Cyclofix - a map for cyclists')",
      "value": "private"
    },
    {
      "key": "access",
      "description": "Layer 'Bicycle pump and repair' shows access=no with a fixed text, namely 'Not accessible to the general public' (in the mapcomplete.org theme 'Cyclofix - a map for cyclists')",
      "value": "no"
    },
    {
      "key": "operator",
      "description": "Layer 'Bicycle pump and repair' shows and asks freeform values for key 'operator' (in the mapcomplete.org theme 'Cyclofix - a map for cyclists')"
    },
    {
      "key": "email",
      "description": "Layer 'Bicycle pump and repair' shows and asks freeform values for key 'email' (in the mapcomplete.org theme 'Cyclofix - a map for cyclists')"
    },
    {
      "key": "phone",
      "description": "Layer 'Bicycle pump and repair' shows and asks freeform values for key 'phone' (in the mapcomplete.org theme 'Cyclofix - a map for cyclists')"
    },
    {
      "key": "service:bicycle:chain_tool",
      "description": "Layer 'Bicycle pump and repair' shows service:bicycle:chain_tool=yes with a fixed text, namely 'There is a chain tool' and allows to pick this as a default answer (in the mapcomplete.org theme 'Cyclofix - a map for cyclists') (This is only shown if service:bicycle:tools=yes)",
      "value": "yes"
    },
    {
      "key": "service:bicycle:chain_tool",
      "description": "Layer 'Bicycle pump and repair' shows service:bicycle:chain_tool=no with a fixed text, namely 'There is no chain tool' and allows to pick this as a default answer (in the mapcomplete.org theme 'Cyclofix - a map for cyclists') (This is only shown if service:bicycle:tools=yes)",
      "value": "no"
    },
    {
      "key": "service:bicycle:stand",
      "description": "Layer 'Bicycle pump and repair' shows service:bicycle:stand=yes with a fixed text, namely 'There is a hook or stand' and allows to pick this as a default answer (in the mapcomplete.org theme 'Cyclofix - a map for cyclists') (This is only shown if service:bicycle:tools=yes)",
      "value": "yes"
    },
    {
      "key": "service:bicycle:stand",
      "description": "Layer 'Bicycle pump and repair' shows service:bicycle:stand=no with a fixed text, namely 'There is no hook or stand' and allows to pick this as a default answer (in the mapcomplete.org theme 'Cyclofix - a map for cyclists') (This is only shown if service:bicycle:tools=yes)",
      "value": "no"
    },
    {
      "key": "valves",
      "description": "Layer 'Bicycle pump and repair' shows and asks freeform values for key 'valves' (in the mapcomplete.org theme 'Cyclofix - a map for cyclists')"
    },
    {
      "key": "valves",
      "description": "Layer 'Bicycle pump and repair' shows valves=sclaverand with a fixed text, namely 'Sclaverand/Presta (narrow-width bike tires)' and allows to pick this as a default answer (in the mapcomplete.org theme 'Cyclofix - a map for cyclists')",
      "value": "sclaverand"
    },
    {
      "key": "valves",
      "description": "Layer 'Bicycle pump and repair' shows valves=dunlop with a fixed text, namely 'Dunlop' and allows to pick this as a default answer (in the mapcomplete.org theme 'Cyclofix - a map for cyclists')",
      "value": "dunlop"
    },
    {
      "key": "valves",
      "description": "Layer 'Bicycle pump and repair' shows valves=schrader with a fixed text, namely 'Schrader (cars and mountainbikes)' and allows to pick this as a default answer (in the mapcomplete.org theme 'Cyclofix - a map for cyclists')",
      "value": "schrader"
    },
    {
      "key": "manual",
      "description": "Layer 'Bicycle pump and repair' shows manual=yes with a fixed text, namely 'Manual pump' and allows to pick this as a default answer (in the mapcomplete.org theme 'Cyclofix - a map for cyclists') (This is only shown if service:bicycle:pump=yes)",
      "value": "yes"
    },
    {
      "key": "manual",
      "description": "Layer 'Bicycle pump and repair' shows manual=no with a fixed text, namely 'Electrical pump' and allows to pick this as a default answer (in the mapcomplete.org theme 'Cyclofix - a map for cyclists') (This is only shown if service:bicycle:pump=yes)",
      "value": "no"
    },
    {
      "key": "manometer",
      "description": "Layer 'Bicycle pump and repair' shows manometer=yes with a fixed text, namely 'There is a manometer' and allows to pick this as a default answer (in the mapcomplete.org theme 'Cyclofix - a map for cyclists') (This is only shown if service:bicycle:pump=yes)",
      "value": "yes"
    },
    {
      "key": "manometer",
      "description": "Layer 'Bicycle pump and repair' shows manometer=no with a fixed text, namely 'There is no manometer' and allows to pick this as a default answer (in the mapcomplete.org theme 'Cyclofix - a map for cyclists') (This is only shown if service:bicycle:pump=yes)",
      "value": "no"
    },
    {
      "key": "manometer",
      "description": "Layer 'Bicycle pump and repair' shows manometer=broken with a fixed text, namely 'There is manometer but it is broken' and allows to pick this as a default answer (in the mapcomplete.org theme 'Cyclofix - a map for cyclists') (This is only shown if service:bicycle:pump=yes)",
      "value": "broken"
    },
    {
      "key": "level",
      "description": "Layer 'Bicycle pump and repair' shows and asks freeform values for key 'level' (in the mapcomplete.org theme 'Cyclofix - a map for cyclists')"
    },
    {
      "key": "location",
      "description": "Layer 'Bicycle pump and repair' shows location=underground with a fixed text, namely 'Located underground' (in the mapcomplete.org theme 'Cyclofix - a map for cyclists')",
      "value": "underground"
    },
    {
      "key": "level",
      "description": "Layer 'Bicycle pump and repair' shows level=0 with a fixed text, namely 'Located on the ground floor' and allows to pick this as a default answer (in the mapcomplete.org theme 'Cyclofix - a map for cyclists')",
      "value": "0"
    },
    {
      "key": "level",
      "description": "Layer 'Bicycle pump and repair' shows  with a fixed text, namely 'Located on the ground floor' (in the mapcomplete.org theme 'Cyclofix - a map for cyclists') Picking this answer will delete the key level.",
      "value": ""
    },
    {
      "key": "level",
      "description": "Layer 'Bicycle pump and repair' shows level=1 with a fixed text, namely 'Located on the first floor' and allows to pick this as a default answer (in the mapcomplete.org theme 'Cyclofix - a map for cyclists')",
      "value": "1"
    },
    {
      "key": "level",
      "description": "Layer 'Bicycle pump and repair' shows level=-1 with a fixed text, namely 'Located on the first basement level' and allows to pick this as a default answer (in the mapcomplete.org theme 'Cyclofix - a map for cyclists')",
      "value": "-1"
    },
    {
      "key": "amenity",
      "description": "The MapComplete theme Cyclofix - a map for cyclists has a layer Bicycle tube vending machine showing features with this tag",
      "value": "vending_machine"
    },
    {
      "key": "vending",
      "description": "The MapComplete theme Cyclofix - a map for cyclists has a layer Bicycle tube vending machine showing features with this tag"
    },
    {
      "key": "id",
      "description": "Layer 'Bicycle tube vending machine' shows id~.+ with a fixed text, namely 'You just created this element! Thanks for sharing this info with the world and helping people worldwide.' (in the mapcomplete.org theme 'Cyclofix - a map for cyclists') (This is only shown if _backend~.+&_last_edit:passed_time<300&|_version_number=1)"
    },
    {
      "key": "image",
      "description": "The layer 'Bicycle tube vending machine allows to upload images and adds them under the 'image'-tag (and image:0, image:1, ... for multiple images). Furhtermore, this layer shows images based on the keys image, wikidata, wikipedia, wikimedia_commons and mapillary"
    },
    {
      "key": "mapillary",
      "description": "The layer 'Bicycle tube vending machine allows to upload images and adds them under the 'image'-tag (and image:0, image:1, ... for multiple images). Furhtermore, this layer shows images based on the keys image, wikidata, wikipedia, wikimedia_commons and mapillary"
    },
    {
      "key": "wikidata",
      "description": "The layer 'Bicycle tube vending machine allows to upload images and adds them under the 'image'-tag (and image:0, image:1, ... for multiple images). Furhtermore, this layer shows images based on the keys image, wikidata, wikipedia, wikimedia_commons and mapillary"
    },
    {
      "key": "wikipedia",
      "description": "The layer 'Bicycle tube vending machine allows to upload images and adds them under the 'image'-tag (and image:0, image:1, ... for multiple images). Furhtermore, this layer shows images based on the keys image, wikidata, wikipedia, wikimedia_commons and mapillary"
    },
    {
      "key": "operational_status",
      "description": "Layer 'Bicycle tube vending machine' shows and asks freeform values for key 'operational_status' (in the mapcomplete.org theme 'Cyclofix - a map for cyclists')"
    },
    {
      "key": "operational_status",
      "description": "Layer 'Bicycle tube vending machine' shows  with a fixed text, namely 'This vending machine works' and allows to pick this as a default answer (in the mapcomplete.org theme 'Cyclofix - a map for cyclists') Picking this answer will delete the key operational_status.",
      "value": ""
    },
    {
      "key": "operational_status",
      "description": "Layer 'Bicycle tube vending machine' shows operational_status=broken with a fixed text, namely 'This vending machine is broken' and allows to pick this as a default answer (in the mapcomplete.org theme 'Cyclofix - a map for cyclists')",
      "value": "broken"
    },
    {
      "key": "operational_status",
      "description": "Layer 'Bicycle tube vending machine' shows operational_status=closed with a fixed text, namely 'This vending machine is closed' and allows to pick this as a default answer (in the mapcomplete.org theme 'Cyclofix - a map for cyclists')",
      "value": "closed"
    },
    {
      "key": "charge",
      "description": "Layer 'Bicycle tube vending machine' shows and asks freeform values for key 'charge' (in the mapcomplete.org theme 'Cyclofix - a map for cyclists')"
    },
    {
      "key": "payment:coins",
      "description": "Layer 'Bicycle tube vending machine' shows payment:coins=yes with a fixed text, namely 'Payment with coins is possible' and allows to pick this as a default answer (in the mapcomplete.org theme 'Cyclofix - a map for cyclists')",
      "value": "yes"
    },
    {
      "key": "payment:notes",
      "description": "Layer 'Bicycle tube vending machine' shows payment:notes=yes with a fixed text, namely 'Payment with notes is possible' and allows to pick this as a default answer (in the mapcomplete.org theme 'Cyclofix - a map for cyclists')",
      "value": "yes"
    },
    {
      "key": "payment:cards",
      "description": "Layer 'Bicycle tube vending machine' shows payment:cards=yes with a fixed text, namely 'Payment with cards is possible' and allows to pick this as a default answer (in the mapcomplete.org theme 'Cyclofix - a map for cyclists')",
      "value": "yes"
    },
    {
      "key": "brand",
      "description": "Layer 'Bicycle tube vending machine' shows and asks freeform values for key 'brand' (in the mapcomplete.org theme 'Cyclofix - a map for cyclists')"
    },
    {
      "key": "brand",
      "description": "Layer 'Bicycle tube vending machine' shows brand=Continental with a fixed text, namely 'Continental tubes are sold here' and allows to pick this as a default answer (in the mapcomplete.org theme 'Cyclofix - a map for cyclists')",
      "value": "Continental"
    },
    {
      "key": "brand",
      "description": "Layer 'Bicycle tube vending machine' shows brand=Schwalbe with a fixed text, namely 'Schwalbe tubes are sold here' and allows to pick this as a default answer (in the mapcomplete.org theme 'Cyclofix - a map for cyclists')",
      "value": "Schwalbe"
    },
    {
      "key": "operator",
      "description": "Layer 'Bicycle tube vending machine' shows and asks freeform values for key 'operator' (in the mapcomplete.org theme 'Cyclofix - a map for cyclists')"
    },
    {
      "key": "operator",
      "description": "Layer 'Bicycle tube vending machine' shows operator=Schwalbe with a fixed text, namely 'Maintained by Schwalbe' and allows to pick this as a default answer (in the mapcomplete.org theme 'Cyclofix - a map for cyclists')",
      "value": "Schwalbe"
    },
    {
      "key": "operator",
      "description": "Layer 'Bicycle tube vending machine' shows operator=Continental with a fixed text, namely 'Maintained by Continental' and allows to pick this as a default answer (in the mapcomplete.org theme 'Cyclofix - a map for cyclists')",
      "value": "Continental"
    },
    {
      "key": "vending:bicycle_light",
      "description": "Layer 'Bicycle tube vending machine' shows vending:bicycle_light=yes with a fixed text, namely 'Bicycle lights are sold here' and allows to pick this as a default answer (in the mapcomplete.org theme 'Cyclofix - a map for cyclists')",
      "value": "yes"
    },
    {
      "key": "vending:gloves",
      "description": "Layer 'Bicycle tube vending machine' shows vending:gloves=yes with a fixed text, namely 'Gloves are sold here' and allows to pick this as a default answer (in the mapcomplete.org theme 'Cyclofix - a map for cyclists')",
      "value": "yes"
    },
    {
      "key": "vending:bicycle_repair_kit",
      "description": "Layer 'Bicycle tube vending machine' shows vending:bicycle_repair_kit=yes with a fixed text, namely 'Bicycle repair kits are sold here' and allows to pick this as a default answer (in the mapcomplete.org theme 'Cyclofix - a map for cyclists')",
      "value": "yes"
    },
    {
      "key": "vending:bicycle_pump",
      "description": "Layer 'Bicycle tube vending machine' shows vending:bicycle_pump=yes with a fixed text, namely 'Bicycle pumps are sold here' and allows to pick this as a default answer (in the mapcomplete.org theme 'Cyclofix - a map for cyclists')",
      "value": "yes"
    },
    {
      "key": "vending:bicycle_lock",
      "description": "Layer 'Bicycle tube vending machine' shows vending:bicycle_lock=yes with a fixed text, namely 'Bicycle locks are sold here' and allows to pick this as a default answer (in the mapcomplete.org theme 'Cyclofix - a map for cyclists')",
      "value": "yes"
    },
    {
      "key": "amenity",
      "description": "The MapComplete theme Cyclofix - a map for cyclists has a layer Drinking water showing features with this tag",
      "value": "drinking_water"
    },
    {
      "key": "drinking_water",
      "description": "The MapComplete theme Cyclofix - a map for cyclists has a layer Drinking water showing features with this tag",
      "value": "yes"
    },
    {
      "key": "id",
      "description": "Layer 'Drinking water' shows id~.+ with a fixed text, namely 'You just created this element! Thanks for sharing this info with the world and helping people worldwide.' (in the mapcomplete.org theme 'Cyclofix - a map for cyclists') (This is only shown if _backend~.+&_last_edit:passed_time<300&|_version_number=1)"
    },
    {
      "key": "image",
      "description": "The layer 'Drinking water allows to upload images and adds them under the 'image'-tag (and image:0, image:1, ... for multiple images). Furhtermore, this layer shows images based on the keys image, wikidata, wikipedia, wikimedia_commons and mapillary"
    },
    {
      "key": "mapillary",
      "description": "The layer 'Drinking water allows to upload images and adds them under the 'image'-tag (and image:0, image:1, ... for multiple images). Furhtermore, this layer shows images based on the keys image, wikidata, wikipedia, wikimedia_commons and mapillary"
    },
    {
      "key": "wikidata",
      "description": "The layer 'Drinking water allows to upload images and adds them under the 'image'-tag (and image:0, image:1, ... for multiple images). Furhtermore, this layer shows images based on the keys image, wikidata, wikipedia, wikimedia_commons and mapillary"
    },
    {
      "key": "wikipedia",
      "description": "The layer 'Drinking water allows to upload images and adds them under the 'image'-tag (and image:0, image:1, ... for multiple images). Furhtermore, this layer shows images based on the keys image, wikidata, wikipedia, wikimedia_commons and mapillary"
    },
    {
      "key": "operational_status",
      "description": "Layer 'Drinking water' shows and asks freeform values for key 'operational_status' (in the mapcomplete.org theme 'Cyclofix - a map for cyclists')"
    },
    {
      "key": "operational_status",
      "description": "Layer 'Drinking water' shows  with a fixed text, namely 'This drinking water works' and allows to pick this as a default answer (in the mapcomplete.org theme 'Cyclofix - a map for cyclists') Picking this answer will delete the key operational_status.",
      "value": ""
    },
    {
      "key": "operational_status",
      "description": "Layer 'Drinking water' shows operational_status=broken with a fixed text, namely 'This drinking water is broken' and allows to pick this as a default answer (in the mapcomplete.org theme 'Cyclofix - a map for cyclists')",
      "value": "broken"
    },
    {
      "key": "operational_status",
      "description": "Layer 'Drinking water' shows operational_status=closed with a fixed text, namely 'This drinking water is closed' and allows to pick this as a default answer (in the mapcomplete.org theme 'Cyclofix - a map for cyclists')",
      "value": "closed"
    },
    {
      "key": "bottle",
      "description": "Layer 'Drinking water' shows bottle=yes with a fixed text, namely 'It is easy to refill water bottles' and allows to pick this as a default answer (in the mapcomplete.org theme 'Cyclofix - a map for cyclists')",
      "value": "yes"
    },
    {
      "key": "bottle",
      "description": "Layer 'Drinking water' shows bottle=no with a fixed text, namely 'Water bottles may not fit' and allows to pick this as a default answer (in the mapcomplete.org theme 'Cyclofix - a map for cyclists')",
      "value": "no"
    },
    {
      "key": "theme",
      "description": "The MapComplete theme Cyclofix - a map for cyclists has a layer Bike-related object showing features with this tag",
      "value": "bicycle"
    },
    {
      "key": "theme",
      "description": "The MapComplete theme Cyclofix - a map for cyclists has a layer Bike-related object showing features with this tag",
      "value": "cycling"
    },
    {
      "key": "sport",
      "description": "The MapComplete theme Cyclofix - a map for cyclists has a layer Bike-related object showing features with this tag",
      "value": "cycling"
    },
    {
      "key": "association",
      "description": "The MapComplete theme Cyclofix - a map for cyclists has a layer Bike-related object showing features with this tag",
      "value": "cycling"
    },
    {
      "key": "association",
      "description": "The MapComplete theme Cyclofix - a map for cyclists has a layer Bike-related object showing features with this tag",
      "value": "bicycle"
    },
    {
      "key": "ngo",
      "description": "The MapComplete theme Cyclofix - a map for cyclists has a layer Bike-related object showing features with this tag",
      "value": "cycling"
    },
    {
      "key": "ngo",
      "description": "The MapComplete theme Cyclofix - a map for cyclists has a layer Bike-related object showing features with this tag",
      "value": "bicycle"
    },
    {
      "key": "club",
      "description": "The MapComplete theme Cyclofix - a map for cyclists has a layer Bike-related object showing features with this tag",
      "value": "bicycle"
    },
    {
      "key": "club",
      "description": "The MapComplete theme Cyclofix - a map for cyclists has a layer Bike-related object showing features with this tag",
      "value": "cycling"
    },
    {
      "key": "id",
      "description": "Layer 'Bike-related object' shows id~.+ with a fixed text, namely 'You just created this element! Thanks for sharing this info with the world and helping people worldwide.' (in the mapcomplete.org theme 'Cyclofix - a map for cyclists') (This is only shown if _backend~.+&_last_edit:passed_time<300&|_version_number=1)"
    },
    {
      "key": "image",
      "description": "The layer 'Bike-related object allows to upload images and adds them under the 'image'-tag (and image:0, image:1, ... for multiple images). Furhtermore, this layer shows images based on the keys image, wikidata, wikipedia, wikimedia_commons and mapillary"
    },
    {
      "key": "mapillary",
      "description": "The layer 'Bike-related object allows to upload images and adds them under the 'image'-tag (and image:0, image:1, ... for multiple images). Furhtermore, this layer shows images based on the keys image, wikidata, wikipedia, wikimedia_commons and mapillary"
    },
    {
      "key": "wikidata",
      "description": "The layer 'Bike-related object allows to upload images and adds them under the 'image'-tag (and image:0, image:1, ... for multiple images). Furhtermore, this layer shows images based on the keys image, wikidata, wikipedia, wikimedia_commons and mapillary"
    },
    {
      "key": "wikipedia",
      "description": "The layer 'Bike-related object allows to upload images and adds them under the 'image'-tag (and image:0, image:1, ... for multiple images). Furhtermore, this layer shows images based on the keys image, wikidata, wikipedia, wikimedia_commons and mapillary"
    },
    {
      "key": "description",
      "description": "Layer 'Bike-related object' shows and asks freeform values for key 'description' (in the mapcomplete.org theme 'Cyclofix - a map for cyclists')"
    },
    {
      "key": "website",
      "description": "Layer 'Bike-related object' shows and asks freeform values for key 'website' (in the mapcomplete.org theme 'Cyclofix - a map for cyclists')"
    },
    {
      "key": "contact:website",
      "description": "Layer 'Bike-related object' shows contact:website~.+ with a fixed text, namely '<a href='{contact:website}' rel='nofollow noopener noreferrer' target='_blank'>{contact:website}</a>' (in the mapcomplete.org theme 'Cyclofix - a map for cyclists')"
    },
    {
      "key": "email",
      "description": "Layer 'Bike-related object' shows and asks freeform values for key 'email' (in the mapcomplete.org theme 'Cyclofix - a map for cyclists')"
    },
    {
      "key": "contact:email",
      "description": "Layer 'Bike-related object' shows contact:email~.+ with a fixed text, namely '<a href='mailto:{contact:email}' target='_blank'>{contact:email}</a>' (in the mapcomplete.org theme 'Cyclofix - a map for cyclists')"
    },
    {
      "key": "phone",
      "description": "Layer 'Bike-related object' shows and asks freeform values for key 'phone' (in the mapcomplete.org theme 'Cyclofix - a map for cyclists')"
    },
    {
      "key": "contact:phone",
      "description": "Layer 'Bike-related object' shows contact:phone~.+ with a fixed text, namely '<a href='tel:{contact:phone}'>{contact:phone}</a>' (in the mapcomplete.org theme 'Cyclofix - a map for cyclists')"
    },
    {
      "key": "opening_hours",
      "description": "Layer 'Bike-related object' shows and asks freeform values for key 'opening_hours' (in the mapcomplete.org theme 'Cyclofix - a map for cyclists')"
    },
    {
      "key": "service:bicycle:cleaning",
      "description": "The MapComplete theme Cyclofix - a map for cyclists has a layer Bike cleaning service showing features with this tag",
      "value": "yes"
    },
    {
      "key": "service:bicycle:cleaning",
      "description": "The MapComplete theme Cyclofix - a map for cyclists has a layer Bike cleaning service showing features with this tag",
      "value": "diy"
    },
    {
      "key": "amenity",
      "description": "The MapComplete theme Cyclofix - a map for cyclists has a layer Bike cleaning service showing features with this tag",
      "value": "bicycle_wash"
    },
    {
      "key": "amenity",
      "description": "The MapComplete theme Cyclofix - a map for cyclists has a layer Bike cleaning service showing features with this tag",
      "value": "bike_wash"
    },
    {
      "key": "id",
      "description": "Layer 'Bike cleaning service' shows id~.+ with a fixed text, namely 'You just created this element! Thanks for sharing this info with the world and helping people worldwide.' (in the mapcomplete.org theme 'Cyclofix - a map for cyclists') (This is only shown if _backend~.+&_last_edit:passed_time<300&|_version_number=1)"
    },
    {
      "key": "image",
      "description": "The layer 'Bike cleaning service allows to upload images and adds them under the 'image'-tag (and image:0, image:1, ... for multiple images). Furhtermore, this layer shows images based on the keys image, wikidata, wikipedia, wikimedia_commons and mapillary"
    },
    {
      "key": "mapillary",
      "description": "The layer 'Bike cleaning service allows to upload images and adds them under the 'image'-tag (and image:0, image:1, ... for multiple images). Furhtermore, this layer shows images based on the keys image, wikidata, wikipedia, wikimedia_commons and mapillary"
    },
    {
      "key": "wikidata",
      "description": "The layer 'Bike cleaning service allows to upload images and adds them under the 'image'-tag (and image:0, image:1, ... for multiple images). Furhtermore, this layer shows images based on the keys image, wikidata, wikipedia, wikimedia_commons and mapillary"
    },
    {
      "key": "wikipedia",
      "description": "The layer 'Bike cleaning service allows to upload images and adds them under the 'image'-tag (and image:0, image:1, ... for multiple images). Furhtermore, this layer shows images based on the keys image, wikidata, wikipedia, wikimedia_commons and mapillary"
    },
    {
      "key": "service:bicycle:cleaning:charge",
      "description": "Layer 'Bike cleaning service' shows and asks freeform values for key 'service:bicycle:cleaning:charge' (in the mapcomplete.org theme 'Cyclofix - a map for cyclists') (This is only shown if amenity!=bike_wash&amenity!=bicycle_wash)"
    },
    {
      "key": "service:bicycle:cleaning:fee",
      "description": "Layer 'Bike cleaning service' shows service:bicycle:cleaning:fee=no with a fixed text, namely 'The cleaning service is free to use' and allows to pick this as a default answer (in the mapcomplete.org theme 'Cyclofix - a map for cyclists') (This is only shown if amenity!=bike_wash&amenity!=bicycle_wash)",
      "value": "no"
    },
    {
      "key": "service:bicycle:cleaning:fee",
      "description": "Layer 'Bike cleaning service' shows service:bicycle:cleaning:fee=yes with a fixed text, namely 'Free to use' (in the mapcomplete.org theme 'Cyclofix - a map for cyclists') (This is only shown if amenity!=bike_wash&amenity!=bicycle_wash)",
      "value": "yes"
    },
    {
      "key": "service:bicycle:cleaning:charge",
      "description": "Layer 'Bike cleaning service' shows service:bicycle:cleaning:fee=yes with a fixed text, namely 'Free to use' (in the mapcomplete.org theme 'Cyclofix - a map for cyclists') Picking this answer will delete the key service:bicycle:cleaning:charge. (This is only shown if amenity!=bike_wash&amenity!=bicycle_wash)",
      "value": ""
    },
    {
      "key": "charge",
      "description": "Layer 'Bike cleaning service' shows and asks freeform values for key 'charge' (in the mapcomplete.org theme 'Cyclofix - a map for cyclists') (This is only shown if amenity=bike_wash|amenity=bicycle_wash)"
    },
    {
      "key": "fee",
      "description": "Layer 'Bike cleaning service' shows fee=no with a fixed text, namely 'This cleaning service is free to use' and allows to pick this as a default answer (in the mapcomplete.org theme 'Cyclofix - a map for cyclists') (This is only shown if amenity=bike_wash|amenity=bicycle_wash)",
      "value": "no"
    },
    {
      "key": "fee",
      "description": "Layer 'Bike cleaning service' shows fee=yes with a fixed text, namely 'There is a fee to use this cleaning service' and allows to pick this as a default answer (in the mapcomplete.org theme 'Cyclofix - a map for cyclists') (This is only shown if amenity=bike_wash|amenity=bicycle_wash)",
      "value": "yes"
    },
    {
      "key": "amenity",
      "description": "The MapComplete theme Cyclofix - a map for cyclists has a layer Bike parking showing features with this tag",
      "value": "bicycle_parking"
    },
    {
      "key": "id",
      "description": "Layer 'Bike parking' shows id~.+ with a fixed text, namely 'You just created this element! Thanks for sharing this info with the world and helping people worldwide.' (in the mapcomplete.org theme 'Cyclofix - a map for cyclists') (This is only shown if _backend~.+&_last_edit:passed_time<300&|_version_number=1)"
    },
    {
      "key": "image",
      "description": "The layer 'Bike parking allows to upload images and adds them under the 'image'-tag (and image:0, image:1, ... for multiple images). Furhtermore, this layer shows images based on the keys image, wikidata, wikipedia, wikimedia_commons and mapillary"
    },
    {
      "key": "mapillary",
      "description": "The layer 'Bike parking allows to upload images and adds them under the 'image'-tag (and image:0, image:1, ... for multiple images). Furhtermore, this layer shows images based on the keys image, wikidata, wikipedia, wikimedia_commons and mapillary"
    },
    {
      "key": "wikidata",
      "description": "The layer 'Bike parking allows to upload images and adds them under the 'image'-tag (and image:0, image:1, ... for multiple images). Furhtermore, this layer shows images based on the keys image, wikidata, wikipedia, wikimedia_commons and mapillary"
    },
    {
      "key": "wikipedia",
      "description": "The layer 'Bike parking allows to upload images and adds them under the 'image'-tag (and image:0, image:1, ... for multiple images). Furhtermore, this layer shows images based on the keys image, wikidata, wikipedia, wikimedia_commons and mapillary"
    },
    {
      "key": "bicycle_parking",
      "description": "Layer 'Bike parking' shows and asks freeform values for key 'bicycle_parking' (in the mapcomplete.org theme 'Cyclofix - a map for cyclists')"
    },
    {
      "key": "bicycle_parking",
      "description": "Layer 'Bike parking' shows bicycle_parking=stands with a fixed text, namely 'Staple racks' and allows to pick this as a default answer (in the mapcomplete.org theme 'Cyclofix - a map for cyclists')",
      "value": "stands"
    },
    {
      "key": "bicycle_parking",
      "description": "Layer 'Bike parking' shows bicycle_parking=wall_loops with a fixed text, namely 'Wheel rack/loops' and allows to pick this as a default answer (in the mapcomplete.org theme 'Cyclofix - a map for cyclists')",
      "value": "wall_loops"
    },
    {
      "key": "bicycle_parking",
      "description": "Layer 'Bike parking' shows bicycle_parking=handlebar_holder with a fixed text, namely 'Handlebar holder' and allows to pick this as a default answer (in the mapcomplete.org theme 'Cyclofix - a map for cyclists')",
      "value": "handlebar_holder"
    },
    {
      "key": "bicycle_parking",
      "description": "Layer 'Bike parking' shows bicycle_parking=rack with a fixed text, namely 'Rack' and allows to pick this as a default answer (in the mapcomplete.org theme 'Cyclofix - a map for cyclists')",
      "value": "rack"
    },
    {
      "key": "bicycle_parking",
      "description": "Layer 'Bike parking' shows bicycle_parking=two_tier with a fixed text, namely 'Two-tiered' and allows to pick this as a default answer (in the mapcomplete.org theme 'Cyclofix - a map for cyclists')",
      "value": "two_tier"
    },
    {
      "key": "bicycle_parking",
      "description": "Layer 'Bike parking' shows bicycle_parking=shed with a fixed text, namely 'Shed' and allows to pick this as a default answer (in the mapcomplete.org theme 'Cyclofix - a map for cyclists')",
      "value": "shed"
    },
    {
      "key": "bicycle_parking",
      "description": "Layer 'Bike parking' shows bicycle_parking=bollard with a fixed text, namely 'Bollard' and allows to pick this as a default answer (in the mapcomplete.org theme 'Cyclofix - a map for cyclists')",
      "value": "bollard"
    },
    {
      "key": "bicycle_parking",
      "description": "Layer 'Bike parking' shows bicycle_parking=floor with a fixed text, namely 'An area on the floor which is marked for bicycle parking' and allows to pick this as a default answer (in the mapcomplete.org theme 'Cyclofix - a map for cyclists')",
      "value": "floor"
    },
    {
      "key": "location",
      "description": "Layer 'Bike parking' shows location=underground with a fixed text, namely 'Underground parking' and allows to pick this as a default answer (in the mapcomplete.org theme 'Cyclofix - a map for cyclists')",
      "value": "underground"
    },
    {
      "key": "location",
      "description": "Layer 'Bike parking' shows location=surface with a fixed text, namely 'Surface level parking' and allows to pick this as a default answer (in the mapcomplete.org theme 'Cyclofix - a map for cyclists')",
      "value": "surface"
    },
    {
      "key": "location",
      "description": "Layer 'Bike parking' shows location=rooftop with a fixed text, namely 'Rooftop parking' and allows to pick this as a default answer (in the mapcomplete.org theme 'Cyclofix - a map for cyclists')",
      "value": "rooftop"
    },
    {
      "key": "location",
      "description": "Layer 'Bike parking' shows  with a fixed text, namely 'Surface level parking' (in the mapcomplete.org theme 'Cyclofix - a map for cyclists') Picking this answer will delete the key location.",
      "value": ""
    },
    {
      "key": "covered",
      "description": "Layer 'Bike parking' shows covered=yes with a fixed text, namely 'This parking is covered (it has a roof)' and allows to pick this as a default answer (in the mapcomplete.org theme 'Cyclofix - a map for cyclists') (This is only shown if bicycle_parking!=shed&location!=underground)",
      "value": "yes"
    },
    {
      "key": "covered",
      "description": "Layer 'Bike parking' shows covered=no with a fixed text, namely 'This parking is not covered' and allows to pick this as a default answer (in the mapcomplete.org theme 'Cyclofix - a map for cyclists') (This is only shown if bicycle_parking!=shed&location!=underground)",
      "value": "no"
    },
    {
      "key": "capacity",
      "description": "Layer 'Bike parking' shows and asks freeform values for key 'capacity' (in the mapcomplete.org theme 'Cyclofix - a map for cyclists')"
    },
    {
      "key": "access",
      "description": "Layer 'Bike parking' shows and asks freeform values for key 'access' (in the mapcomplete.org theme 'Cyclofix - a map for cyclists')"
    },
    {
      "key": "access",
      "description": "Layer 'Bike parking' shows access=yes with a fixed text, namely 'Publicly accessible' and allows to pick this as a default answer (in the mapcomplete.org theme 'Cyclofix - a map for cyclists')",
      "value": "yes"
    },
    {
      "key": "access",
      "description": "Layer 'Bike parking' shows access=customers with a fixed text, namely 'Access is primarily for visitors to a business' and allows to pick this as a default answer (in the mapcomplete.org theme 'Cyclofix - a map for cyclists')",
      "value": "customers"
    },
    {
      "key": "access",
      "description": "Layer 'Bike parking' shows access=private with a fixed text, namely 'Access is limited to members of a school, company or organisation' and allows to pick this as a default answer (in the mapcomplete.org theme 'Cyclofix - a map for cyclists')",
      "value": "private"
    },
    {
      "key": "cargo_bike",
      "description": "Layer 'Bike parking' shows cargo_bike=yes with a fixed text, namely 'This parking has room for cargo bikes' and allows to pick this as a default answer (in the mapcomplete.org theme 'Cyclofix - a map for cyclists')",
      "value": "yes"
    },
    {
      "key": "cargo_bike",
      "description": "Layer 'Bike parking' shows cargo_bike=designated with a fixed text, namely 'This parking has designated (official) spots for cargo bikes.' and allows to pick this as a default answer (in the mapcomplete.org theme 'Cyclofix - a map for cyclists')",
      "value": "designated"
    },
    {
      "key": "cargo_bike",
      "description": "Layer 'Bike parking' shows cargo_bike=no with a fixed text, namely 'You're not allowed to park cargo bikes' and allows to pick this as a default answer (in the mapcomplete.org theme 'Cyclofix - a map for cyclists')",
      "value": "no"
    },
    {
      "key": "capacity:cargo_bike",
      "description": "Layer 'Bike parking' shows and asks freeform values for key 'capacity:cargo_bike' (in the mapcomplete.org theme 'Cyclofix - a map for cyclists') (This is only shown if cargo_bike~^(designated|yes)$)"
    },
    {
      "key": "amenity",
      "description": "The MapComplete theme Cyclofix - a map for cyclists has a layer Charging stations showing features with this tag",
      "value": "charging_station"
    },
    {
      "key": "disused:amenity",
      "description": "The MapComplete theme Cyclofix - a map for cyclists has a layer Charging stations showing features with this tag",
      "value": "charging_station"
    },
    {
      "key": "planned:amenity",
      "description": "The MapComplete theme Cyclofix - a map for cyclists has a layer Charging stations showing features with this tag",
      "value": "charging_station"
    },
    {
      "key": "construction:amenity",
      "description": "The MapComplete theme Cyclofix - a map for cyclists has a layer Charging stations showing features with this tag",
      "value": "charging_station"
    },
    {
      "key": "bicycle",
      "description": "The MapComplete theme Cyclofix - a map for cyclists has a layer Charging stations showing features with this tag",
      "value": "yes"
    },
    {
      "key": "id",
      "description": "Layer 'Charging stations' shows id~.+ with a fixed text, namely 'You just created this element! Thanks for sharing this info with the world and helping people worldwide.' (in the mapcomplete.org theme 'Cyclofix - a map for cyclists') (This is only shown if _backend~.+&_last_edit:passed_time<300&|_version_number=1)"
    },
    {
      "key": "image",
      "description": "The layer 'Charging stations allows to upload images and adds them under the 'image'-tag (and image:0, image:1, ... for multiple images). Furhtermore, this layer shows images based on the keys image, wikidata, wikipedia, wikimedia_commons and mapillary"
    },
    {
      "key": "mapillary",
      "description": "The layer 'Charging stations allows to upload images and adds them under the 'image'-tag (and image:0, image:1, ... for multiple images). Furhtermore, this layer shows images based on the keys image, wikidata, wikipedia, wikimedia_commons and mapillary"
    },
    {
      "key": "wikidata",
      "description": "The layer 'Charging stations allows to upload images and adds them under the 'image'-tag (and image:0, image:1, ... for multiple images). Furhtermore, this layer shows images based on the keys image, wikidata, wikipedia, wikimedia_commons and mapillary"
    },
    {
      "key": "wikipedia",
      "description": "The layer 'Charging stations allows to upload images and adds them under the 'image'-tag (and image:0, image:1, ... for multiple images). Furhtermore, this layer shows images based on the keys image, wikidata, wikipedia, wikimedia_commons and mapillary"
    },
    {
      "key": "bicycle",
      "description": "Layer 'Charging stations' shows bicycle=yes with a fixed text, namely '<b>Bicycles</b> can be charged here' and allows to pick this as a default answer (in the mapcomplete.org theme 'Cyclofix - a map for cyclists')",
      "value": "yes"
    },
    {
      "key": "motorcar",
      "description": "Layer 'Charging stations' shows motorcar=yes with a fixed text, namely '<b>Cars</b> can be charged here' and allows to pick this as a default answer (in the mapcomplete.org theme 'Cyclofix - a map for cyclists')",
      "value": "yes"
    },
    {
      "key": "scooter",
      "description": "Layer 'Charging stations' shows scooter=yes with a fixed text, namely '<b>Scooters</b> can be charged here' and allows to pick this as a default answer (in the mapcomplete.org theme 'Cyclofix - a map for cyclists')",
      "value": "yes"
    },
    {
      "key": "hgv",
      "description": "Layer 'Charging stations' shows hgv=yes with a fixed text, namely '<b>Heavy good vehicles</b> (such as trucks) can be charged here' and allows to pick this as a default answer (in the mapcomplete.org theme 'Cyclofix - a map for cyclists')",
      "value": "yes"
    },
    {
      "key": "bus",
      "description": "Layer 'Charging stations' shows bus=yes with a fixed text, namely '<b>Buses</b> can be charged here' and allows to pick this as a default answer (in the mapcomplete.org theme 'Cyclofix - a map for cyclists')",
      "value": "yes"
    },
    {
      "key": "access",
      "description": "Layer 'Charging stations' shows and asks freeform values for key 'access' (in the mapcomplete.org theme 'Cyclofix - a map for cyclists')"
    },
    {
      "key": "access",
      "description": "Layer 'Charging stations' shows access=yes with a fixed text, namely 'Anyone can use this charging station (payment might be needed)' and allows to pick this as a default answer (in the mapcomplete.org theme 'Cyclofix - a map for cyclists')",
      "value": "yes"
    },
    {
      "key": "access",
      "description": "Layer 'Charging stations' shows access=public with a fixed text, namely 'Anyone can use this charging station (payment might be needed)' (in the mapcomplete.org theme 'Cyclofix - a map for cyclists')",
      "value": "public"
    },
    {
      "key": "access",
      "description": "Layer 'Charging stations' shows access=customers with a fixed text, namely 'Only customers of the place this station belongs to can use this charging station<br/><span class='subtle'>E.g. a charging station operated by hotel which is only usable by their guests</span>' and allows to pick this as a default answer (in the mapcomplete.org theme 'Cyclofix - a map for cyclists')",
      "value": "customers"
    },
    {
      "key": "access",
      "description": "Layer 'Charging stations' shows access=key with a fixed text, namely 'A <b>key</b> must be requested to access this charging station<br/><span class='subtle'>E.g. a charging station operated by hotel which is only usable by their guests, which receive a key from the reception to unlock the charging station</span>' and allows to pick this as a default answer (in the mapcomplete.org theme 'Cyclofix - a map for cyclists')",
      "value": "key"
    },
    {
      "key": "access",
<<<<<<< HEAD
      "description": "Layer 'Charging stations' shows access=private with a fixed text, namely 'Not accessible to the general public (e.g. only accessible to the owners, employees, ...)' and allows to pick this as a default answer (in the MapComplete.osm.be theme 'Cyclofix - a map for cyclists')",
=======
      "description": "Layer 'Charging stations' shows access=private with a fixed text, namely 'Not accessible to the general public (e.g. only accessible to the owners, employees, …)' and allows to pick this as a default answer (in the mapcomplete.org theme 'Cyclofix - a map for cyclists')",
>>>>>>> dfd2a3d6
      "value": "private"
    },
    {
      "key": "access",
      "description": "Layer 'Charging stations' shows access=permissive with a fixed text, namely 'This charging station is accessible to the public during certain hours or conditions. Restrictions might apply, but general use is allowed.' and allows to pick this as a default answer (in the mapcomplete.org theme 'Cyclofix - a map for cyclists')",
      "value": "permissive"
    },
    {
      "key": "capacity",
      "description": "Layer 'Charging stations' shows and asks freeform values for key 'capacity' (in the mapcomplete.org theme 'Cyclofix - a map for cyclists')"
    },
    {
      "key": "socket:schuko",
      "description": "Layer 'Charging stations' shows socket:schuko=1 with a fixed text, namely '<b>Schuko wall plug</b> without ground pin (CEE7/4 type F)' and allows to pick this as a default answer (in the mapcomplete.org theme 'Cyclofix - a map for cyclists')",
      "value": "1"
    },
    {
      "key": "socket:schuko",
      "description": "Layer 'Charging stations' shows socket:schuko~.+&socket:schuko!=1 with a fixed text, namely '<b>Schuko wall plug</b> without ground pin (CEE7/4 type F)' (in the mapcomplete.org theme 'Cyclofix - a map for cyclists')"
    },
    {
      "key": "socket:typee",
      "description": "Layer 'Charging stations' shows socket:typee=1 with a fixed text, namely '<b>European wall plug</b> with ground pin (CEE7/4 type E)' and allows to pick this as a default answer (in the mapcomplete.org theme 'Cyclofix - a map for cyclists')",
      "value": "1"
    },
    {
      "key": "socket:typee",
      "description": "Layer 'Charging stations' shows socket:typee~.+&socket:typee!=1 with a fixed text, namely '<b>European wall plug</b> with ground pin (CEE7/4 type E)' (in the mapcomplete.org theme 'Cyclofix - a map for cyclists')"
    },
    {
      "key": "socket:chademo",
      "description": "Layer 'Charging stations' shows socket:chademo=1 with a fixed text, namely '<b>Chademo</b>' and allows to pick this as a default answer (in the mapcomplete.org theme 'Cyclofix - a map for cyclists')",
      "value": "1"
    },
    {
      "key": "socket:chademo",
      "description": "Layer 'Charging stations' shows socket:chademo~.+&socket:chademo!=1 with a fixed text, namely '<b>Chademo</b>' (in the mapcomplete.org theme 'Cyclofix - a map for cyclists')"
    },
    {
      "key": "socket:type1_cable",
      "description": "Layer 'Charging stations' shows socket:type1_cable=1 with a fixed text, namely '<b>Type 1 with cable</b> (J1772)' and allows to pick this as a default answer (in the mapcomplete.org theme 'Cyclofix - a map for cyclists')",
      "value": "1"
    },
    {
      "key": "socket:type1_cable",
      "description": "Layer 'Charging stations' shows socket:type1_cable~.+&socket:type1_cable!=1 with a fixed text, namely '<b>Type 1 with cable</b> (J1772)' (in the mapcomplete.org theme 'Cyclofix - a map for cyclists')"
    },
    {
      "key": "socket:type1",
      "description": "Layer 'Charging stations' shows socket:type1=1 with a fixed text, namely '<b>Type 1 <i>without</i> cable</b> (J1772)' and allows to pick this as a default answer (in the mapcomplete.org theme 'Cyclofix - a map for cyclists')",
      "value": "1"
    },
    {
      "key": "socket:type1",
      "description": "Layer 'Charging stations' shows socket:type1~.+&socket:type1!=1 with a fixed text, namely '<b>Type 1 <i>without</i> cable</b> (J1772)' (in the mapcomplete.org theme 'Cyclofix - a map for cyclists')"
    },
    {
      "key": "socket:type1_combo",
      "description": "Layer 'Charging stations' shows socket:type1_combo=1 with a fixed text, namely '<b>Type 1 CCS</b> (aka Type 1 Combo)' and allows to pick this as a default answer (in the mapcomplete.org theme 'Cyclofix - a map for cyclists')",
      "value": "1"
    },
    {
      "key": "socket:type1_combo",
      "description": "Layer 'Charging stations' shows socket:type1_combo~.+&socket:type1_combo!=1 with a fixed text, namely '<b>Type 1 CCS</b> (aka Type 1 Combo)' (in the mapcomplete.org theme 'Cyclofix - a map for cyclists')"
    },
    {
      "key": "socket:tesla_supercharger",
      "description": "Layer 'Charging stations' shows socket:tesla_supercharger=1 with a fixed text, namely '<b>Tesla Supercharger</b>' and allows to pick this as a default answer (in the mapcomplete.org theme 'Cyclofix - a map for cyclists')",
      "value": "1"
    },
    {
      "key": "socket:tesla_supercharger",
      "description": "Layer 'Charging stations' shows socket:tesla_supercharger~.+&socket:tesla_supercharger!=1 with a fixed text, namely '<b>Tesla Supercharger</b>' (in the mapcomplete.org theme 'Cyclofix - a map for cyclists')"
    },
    {
      "key": "socket:type2",
      "description": "Layer 'Charging stations' shows socket:type2=1 with a fixed text, namely '<b>Type 2</b> (mennekes)' and allows to pick this as a default answer (in the mapcomplete.org theme 'Cyclofix - a map for cyclists')",
      "value": "1"
    },
    {
      "key": "socket:type2",
      "description": "Layer 'Charging stations' shows socket:type2~.+&socket:type2!=1 with a fixed text, namely '<b>Type 2</b> (mennekes)' (in the mapcomplete.org theme 'Cyclofix - a map for cyclists')"
    },
    {
      "key": "socket:type2_combo",
      "description": "Layer 'Charging stations' shows socket:type2_combo=1 with a fixed text, namely '<b>Type 2 CCS</b> (mennekes)' and allows to pick this as a default answer (in the mapcomplete.org theme 'Cyclofix - a map for cyclists')",
      "value": "1"
    },
    {
      "key": "socket:type2_combo",
      "description": "Layer 'Charging stations' shows socket:type2_combo~.+&socket:type2_combo!=1 with a fixed text, namely '<b>Type 2 CCS</b> (mennekes)' (in the mapcomplete.org theme 'Cyclofix - a map for cyclists')"
    },
    {
      "key": "socket:type2_cable",
      "description": "Layer 'Charging stations' shows socket:type2_cable=1 with a fixed text, namely '<b>Type 2 with cable</b> (mennekes)' and allows to pick this as a default answer (in the mapcomplete.org theme 'Cyclofix - a map for cyclists')",
      "value": "1"
    },
    {
      "key": "socket:type2_cable",
      "description": "Layer 'Charging stations' shows socket:type2_cable~.+&socket:type2_cable!=1 with a fixed text, namely '<b>Type 2 with cable</b> (mennekes)' (in the mapcomplete.org theme 'Cyclofix - a map for cyclists')"
    },
    {
      "key": "socket:tesla_supercharger_ccs",
      "description": "Layer 'Charging stations' shows socket:tesla_supercharger_ccs=1 with a fixed text, namely '<b>Tesla Supercharger CCS</b> (a branded type2_css)' and allows to pick this as a default answer (in the mapcomplete.org theme 'Cyclofix - a map for cyclists')",
      "value": "1"
    },
    {
      "key": "socket:tesla_supercharger_ccs",
      "description": "Layer 'Charging stations' shows socket:tesla_supercharger_ccs~.+&socket:tesla_supercharger_ccs!=1 with a fixed text, namely '<b>Tesla Supercharger CCS</b> (a branded type2_css)' (in the mapcomplete.org theme 'Cyclofix - a map for cyclists')"
    },
    {
      "key": "socket:tesla_destination",
      "description": "Layer 'Charging stations' shows socket:tesla_destination=1 with a fixed text, namely '<b>Tesla Supercharger (destination)</b>' and allows to pick this as a default answer (in the mapcomplete.org theme 'Cyclofix - a map for cyclists')",
      "value": "1"
    },
    {
      "key": "socket:tesla_destination",
      "description": "Layer 'Charging stations' shows socket:tesla_destination~.+&socket:tesla_destination!=1&_country=us with a fixed text, namely '<b>Tesla Supercharger (destination)</b>' (in the mapcomplete.org theme 'Cyclofix - a map for cyclists')"
    },
    {
      "key": "socket:tesla_destination",
      "description": "Layer 'Charging stations' shows socket:tesla_destination=1 with a fixed text, namely '<b>Tesla supercharger (destination)</b> (A Type 2 with cable branded as tesla)' and allows to pick this as a default answer (in the mapcomplete.org theme 'Cyclofix - a map for cyclists')",
      "value": "1"
    },
    {
      "key": "socket:tesla_destination",
      "description": "Layer 'Charging stations' shows socket:tesla_destination~.+&socket:tesla_destination!=1&_country!=us with a fixed text, namely '<b>Tesla supercharger (destination)</b> (A Type 2 with cable branded as tesla)' (in the mapcomplete.org theme 'Cyclofix - a map for cyclists')"
    },
    {
      "key": "socket:USB-A",
      "description": "Layer 'Charging stations' shows socket:USB-A=1 with a fixed text, namely '<b>USB</b> to charge phones and small electronics' and allows to pick this as a default answer (in the mapcomplete.org theme 'Cyclofix - a map for cyclists')",
      "value": "1"
    },
    {
      "key": "socket:USB-A",
      "description": "Layer 'Charging stations' shows socket:USB-A~.+&socket:USB-A!=1 with a fixed text, namely '<b>USB</b> to charge phones and small electronics' (in the mapcomplete.org theme 'Cyclofix - a map for cyclists')"
    },
    {
      "key": "socket:bosch_3pin",
      "description": "Layer 'Charging stations' shows socket:bosch_3pin=1 with a fixed text, namely '<b>Bosch Active Connect with 3 pins</b> and cable' and allows to pick this as a default answer (in the mapcomplete.org theme 'Cyclofix - a map for cyclists')",
      "value": "1"
    },
    {
      "key": "socket:bosch_3pin",
      "description": "Layer 'Charging stations' shows socket:bosch_3pin~.+&socket:bosch_3pin!=1 with a fixed text, namely '<b>Bosch Active Connect with 3 pins</b> and cable' (in the mapcomplete.org theme 'Cyclofix - a map for cyclists')"
    },
    {
      "key": "socket:bosch_5pin",
      "description": "Layer 'Charging stations' shows socket:bosch_5pin=1 with a fixed text, namely '<b>Bosch Active Connect with 5 pins</b> and cable' and allows to pick this as a default answer (in the mapcomplete.org theme 'Cyclofix - a map for cyclists')",
      "value": "1"
    },
    {
      "key": "socket:bosch_5pin",
      "description": "Layer 'Charging stations' shows socket:bosch_5pin~.+&socket:bosch_5pin!=1 with a fixed text, namely '<b>Bosch Active Connect with 5 pins</b> and cable' (in the mapcomplete.org theme 'Cyclofix - a map for cyclists')"
    },
    {
      "key": "socket:schuko",
      "description": "Layer 'Charging stations' shows and asks freeform values for key 'socket:schuko' (in the mapcomplete.org theme 'Cyclofix - a map for cyclists') (This is only shown if socket:schuko~.+&socket:schuko!=0)"
    },
    {
      "key": "socket:typee",
      "description": "Layer 'Charging stations' shows and asks freeform values for key 'socket:typee' (in the mapcomplete.org theme 'Cyclofix - a map for cyclists') (This is only shown if socket:typee~.+&socket:typee!=0)"
    },
    {
      "key": "socket:chademo",
      "description": "Layer 'Charging stations' shows and asks freeform values for key 'socket:chademo' (in the mapcomplete.org theme 'Cyclofix - a map for cyclists') (This is only shown if socket:chademo~.+&socket:chademo!=0)"
    },
    {
      "key": "socket:type1_cable",
      "description": "Layer 'Charging stations' shows and asks freeform values for key 'socket:type1_cable' (in the mapcomplete.org theme 'Cyclofix - a map for cyclists') (This is only shown if socket:type1_cable~.+&socket:type1_cable!=0)"
    },
    {
      "key": "socket:type1",
      "description": "Layer 'Charging stations' shows and asks freeform values for key 'socket:type1' (in the mapcomplete.org theme 'Cyclofix - a map for cyclists') (This is only shown if socket:type1~.+&socket:type1!=0)"
    },
    {
      "key": "socket:type1_combo",
      "description": "Layer 'Charging stations' shows and asks freeform values for key 'socket:type1_combo' (in the mapcomplete.org theme 'Cyclofix - a map for cyclists') (This is only shown if socket:type1_combo~.+&socket:type1_combo!=0)"
    },
    {
      "key": "socket:tesla_supercharger",
      "description": "Layer 'Charging stations' shows and asks freeform values for key 'socket:tesla_supercharger' (in the mapcomplete.org theme 'Cyclofix - a map for cyclists') (This is only shown if socket:tesla_supercharger~.+&socket:tesla_supercharger!=0)"
    },
    {
      "key": "socket:type2",
      "description": "Layer 'Charging stations' shows and asks freeform values for key 'socket:type2' (in the mapcomplete.org theme 'Cyclofix - a map for cyclists') (This is only shown if socket:type2~.+&socket:type2!=0)"
    },
    {
      "key": "socket:type2_combo",
      "description": "Layer 'Charging stations' shows and asks freeform values for key 'socket:type2_combo' (in the mapcomplete.org theme 'Cyclofix - a map for cyclists') (This is only shown if socket:type2_combo~.+&socket:type2_combo!=0)"
    },
    {
      "key": "socket:type2_cable",
      "description": "Layer 'Charging stations' shows and asks freeform values for key 'socket:type2_cable' (in the mapcomplete.org theme 'Cyclofix - a map for cyclists') (This is only shown if socket:type2_cable~.+&socket:type2_cable!=0)"
    },
    {
      "key": "socket:tesla_supercharger_ccs",
      "description": "Layer 'Charging stations' shows and asks freeform values for key 'socket:tesla_supercharger_ccs' (in the mapcomplete.org theme 'Cyclofix - a map for cyclists') (This is only shown if socket:tesla_supercharger_ccs~.+&socket:tesla_supercharger_ccs!=0)"
    },
    {
      "key": "socket:tesla_destination",
      "description": "Layer 'Charging stations' shows and asks freeform values for key 'socket:tesla_destination' (in the mapcomplete.org theme 'Cyclofix - a map for cyclists') (This is only shown if socket:tesla_destination~.+&socket:tesla_destination!=0)"
    },
    {
      "key": "socket:tesla_destination",
      "description": "Layer 'Charging stations' shows and asks freeform values for key 'socket:tesla_destination' (in the mapcomplete.org theme 'Cyclofix - a map for cyclists') (This is only shown if socket:tesla_destination~.+&socket:tesla_destination!=0)"
    },
    {
      "key": "socket:USB-A",
      "description": "Layer 'Charging stations' shows and asks freeform values for key 'socket:USB-A' (in the mapcomplete.org theme 'Cyclofix - a map for cyclists') (This is only shown if socket:USB-A~.+&socket:USB-A!=0)"
    },
    {
      "key": "socket:bosch_3pin",
      "description": "Layer 'Charging stations' shows and asks freeform values for key 'socket:bosch_3pin' (in the mapcomplete.org theme 'Cyclofix - a map for cyclists') (This is only shown if socket:bosch_3pin~.+&socket:bosch_3pin!=0)"
    },
    {
      "key": "socket:bosch_5pin",
      "description": "Layer 'Charging stations' shows and asks freeform values for key 'socket:bosch_5pin' (in the mapcomplete.org theme 'Cyclofix - a map for cyclists') (This is only shown if socket:bosch_5pin~.+&socket:bosch_5pin!=0)"
    },
    {
      "key": "socket:schuko:voltage",
      "description": "Layer 'Charging stations' shows and asks freeform values for key 'socket:schuko:voltage' (in the mapcomplete.org theme 'Cyclofix - a map for cyclists') (This is only shown if socket:schuko~.+&socket:schuko!=0)"
    },
    {
      "key": "socket:schuko:voltage",
      "description": "Layer 'Charging stations' shows socket:schuko:voltage=230 V with a fixed text, namely '<b>Schuko wall plug</b> without ground pin (CEE7/4 type F) outputs 230 volt' and allows to pick this as a default answer (in the mapcomplete.org theme 'Cyclofix - a map for cyclists') (This is only shown if socket:schuko~.+&socket:schuko!=0)",
      "value": "230 V"
    },
    {
      "key": "socket:schuko:current",
      "description": "Layer 'Charging stations' shows and asks freeform values for key 'socket:schuko:current' (in the mapcomplete.org theme 'Cyclofix - a map for cyclists') (This is only shown if socket:schuko~.+&socket:schuko!=0)"
    },
    {
      "key": "socket:schuko:current",
      "description": "Layer 'Charging stations' shows socket:schuko:current=16 A with a fixed text, namely '<b>Schuko wall plug</b> without ground pin (CEE7/4 type F) outputs at most 16 A' and allows to pick this as a default answer (in the mapcomplete.org theme 'Cyclofix - a map for cyclists') (This is only shown if socket:schuko~.+&socket:schuko!=0)",
      "value": "16 A"
    },
    {
      "key": "socket:schuko:output",
      "description": "Layer 'Charging stations' shows and asks freeform values for key 'socket:schuko:output' (in the mapcomplete.org theme 'Cyclofix - a map for cyclists') (This is only shown if socket:schuko~.+&socket:schuko!=0)"
    },
    {
      "key": "socket:schuko:output",
<<<<<<< HEAD
      "description": "Layer 'Charging stations' shows socket:schuko:output=3.6 kW with a fixed text, namely '<b>Schuko wall plug</b> without ground pin (CEE7/4 type F) outputs at most 3.6 kW A' and allows to pick this as a default answer (in the MapComplete.osm.be theme 'Cyclofix - a map for cyclists') (This is only shown if socket:schuko~.+&socket:schuko!=0)",
=======
      "description": "Layer 'Charging stations' shows socket:schuko:output=3.6 kW with a fixed text, namely '<b>Schuko wall plug</b> without ground pin (CEE7/4 type F) outputs at most 3.6 kw A' and allows to pick this as a default answer (in the mapcomplete.org theme 'Cyclofix - a map for cyclists') (This is only shown if socket:schuko~.+&socket:schuko!=0)",
>>>>>>> dfd2a3d6
      "value": "3.6 kW"
    },
    {
      "key": "socket:typee:voltage",
      "description": "Layer 'Charging stations' shows and asks freeform values for key 'socket:typee:voltage' (in the mapcomplete.org theme 'Cyclofix - a map for cyclists') (This is only shown if socket:typee~.+&socket:typee!=0)"
    },
    {
      "key": "socket:typee:voltage",
      "description": "Layer 'Charging stations' shows socket:typee:voltage=230 V with a fixed text, namely '<b>European wall plug</b> with ground pin (CEE7/4 type E) outputs 230 volt' and allows to pick this as a default answer (in the mapcomplete.org theme 'Cyclofix - a map for cyclists') (This is only shown if socket:typee~.+&socket:typee!=0)",
      "value": "230 V"
    },
    {
      "key": "socket:typee:current",
      "description": "Layer 'Charging stations' shows and asks freeform values for key 'socket:typee:current' (in the mapcomplete.org theme 'Cyclofix - a map for cyclists') (This is only shown if socket:typee~.+&socket:typee!=0)"
    },
    {
      "key": "socket:typee:current",
      "description": "Layer 'Charging stations' shows socket:typee:current=16 A with a fixed text, namely '<b>European wall plug</b> with ground pin (CEE7/4 type E) outputs at most 16 A' and allows to pick this as a default answer (in the mapcomplete.org theme 'Cyclofix - a map for cyclists') (This is only shown if socket:typee~.+&socket:typee!=0)",
      "value": "16 A"
    },
    {
      "key": "socket:typee:output",
      "description": "Layer 'Charging stations' shows and asks freeform values for key 'socket:typee:output' (in the mapcomplete.org theme 'Cyclofix - a map for cyclists') (This is only shown if socket:typee~.+&socket:typee!=0)"
    },
    {
      "key": "socket:typee:output",
<<<<<<< HEAD
      "description": "Layer 'Charging stations' shows socket:typee:output=3 kW with a fixed text, namely '<b>European wall plug</b> with ground pin (CEE7/4 type E) outputs at most 3 kW A' and allows to pick this as a default answer (in the MapComplete.osm.be theme 'Cyclofix - a map for cyclists') (This is only shown if socket:typee~.+&socket:typee!=0)",
=======
      "description": "Layer 'Charging stations' shows socket:typee:output=3 kW with a fixed text, namely '<b>European wall plug</b> with ground pin (CEE7/4 type E) outputs at most 3 kw A' and allows to pick this as a default answer (in the mapcomplete.org theme 'Cyclofix - a map for cyclists') (This is only shown if socket:typee~.+&socket:typee!=0)",
>>>>>>> dfd2a3d6
      "value": "3 kW"
    },
    {
      "key": "socket:typee:output",
<<<<<<< HEAD
      "description": "Layer 'Charging stations' shows socket:typee:output=22 kW with a fixed text, namely '<b>European wall plug</b> with ground pin (CEE7/4 type E) outputs at most 22 kW A' and allows to pick this as a default answer (in the MapComplete.osm.be theme 'Cyclofix - a map for cyclists') (This is only shown if socket:typee~.+&socket:typee!=0)",
=======
      "description": "Layer 'Charging stations' shows socket:typee:output=22 kW with a fixed text, namely '<b>European wall plug</b> with ground pin (CEE7/4 type E) outputs at most 22 kw A' and allows to pick this as a default answer (in the mapcomplete.org theme 'Cyclofix - a map for cyclists') (This is only shown if socket:typee~.+&socket:typee!=0)",
>>>>>>> dfd2a3d6
      "value": "22 kW"
    },
    {
      "key": "socket:chademo:voltage",
      "description": "Layer 'Charging stations' shows and asks freeform values for key 'socket:chademo:voltage' (in the mapcomplete.org theme 'Cyclofix - a map for cyclists') (This is only shown if socket:chademo~.+&socket:chademo!=0)"
    },
    {
      "key": "socket:chademo:voltage",
      "description": "Layer 'Charging stations' shows socket:chademo:voltage=500 V with a fixed text, namely '<b>Chademo</b> outputs 500 volt' and allows to pick this as a default answer (in the mapcomplete.org theme 'Cyclofix - a map for cyclists') (This is only shown if socket:chademo~.+&socket:chademo!=0)",
      "value": "500 V"
    },
    {
      "key": "socket:chademo:current",
      "description": "Layer 'Charging stations' shows and asks freeform values for key 'socket:chademo:current' (in the mapcomplete.org theme 'Cyclofix - a map for cyclists') (This is only shown if socket:chademo~.+&socket:chademo!=0)"
    },
    {
      "key": "socket:chademo:current",
      "description": "Layer 'Charging stations' shows socket:chademo:current=120 A with a fixed text, namely '<b>Chademo</b> outputs at most 120 A' and allows to pick this as a default answer (in the mapcomplete.org theme 'Cyclofix - a map for cyclists') (This is only shown if socket:chademo~.+&socket:chademo!=0)",
      "value": "120 A"
    },
    {
      "key": "socket:chademo:output",
      "description": "Layer 'Charging stations' shows and asks freeform values for key 'socket:chademo:output' (in the mapcomplete.org theme 'Cyclofix - a map for cyclists') (This is only shown if socket:chademo~.+&socket:chademo!=0)"
    },
    {
      "key": "socket:chademo:output",
<<<<<<< HEAD
      "description": "Layer 'Charging stations' shows socket:chademo:output=50 kW with a fixed text, namely '<b>Chademo</b> outputs at most 50 kW A' and allows to pick this as a default answer (in the MapComplete.osm.be theme 'Cyclofix - a map for cyclists') (This is only shown if socket:chademo~.+&socket:chademo!=0)",
=======
      "description": "Layer 'Charging stations' shows socket:chademo:output=50 kW with a fixed text, namely '<b>Chademo</b> outputs at most 50 kw A' and allows to pick this as a default answer (in the mapcomplete.org theme 'Cyclofix - a map for cyclists') (This is only shown if socket:chademo~.+&socket:chademo!=0)",
>>>>>>> dfd2a3d6
      "value": "50 kW"
    },
    {
      "key": "socket:type1_cable:voltage",
      "description": "Layer 'Charging stations' shows and asks freeform values for key 'socket:type1_cable:voltage' (in the mapcomplete.org theme 'Cyclofix - a map for cyclists') (This is only shown if socket:type1_cable~.+&socket:type1_cable!=0)"
    },
    {
      "key": "socket:type1_cable:voltage",
      "description": "Layer 'Charging stations' shows socket:type1_cable:voltage=200 V with a fixed text, namely '<b>Type 1 with cable</b> (J1772) outputs 200 volt' and allows to pick this as a default answer (in the mapcomplete.org theme 'Cyclofix - a map for cyclists') (This is only shown if socket:type1_cable~.+&socket:type1_cable!=0)",
      "value": "200 V"
    },
    {
      "key": "socket:type1_cable:voltage",
      "description": "Layer 'Charging stations' shows socket:type1_cable:voltage=240 V with a fixed text, namely '<b>Type 1 with cable</b> (J1772) outputs 240 volt' and allows to pick this as a default answer (in the mapcomplete.org theme 'Cyclofix - a map for cyclists') (This is only shown if socket:type1_cable~.+&socket:type1_cable!=0)",
      "value": "240 V"
    },
    {
      "key": "socket:type1_cable:current",
      "description": "Layer 'Charging stations' shows and asks freeform values for key 'socket:type1_cable:current' (in the mapcomplete.org theme 'Cyclofix - a map for cyclists') (This is only shown if socket:type1_cable~.+&socket:type1_cable!=0)"
    },
    {
      "key": "socket:type1_cable:current",
      "description": "Layer 'Charging stations' shows socket:type1_cable:current=32 A with a fixed text, namely '<b>Type 1 with cable</b> (J1772) outputs at most 32 A' and allows to pick this as a default answer (in the mapcomplete.org theme 'Cyclofix - a map for cyclists') (This is only shown if socket:type1_cable~.+&socket:type1_cable!=0)",
      "value": "32 A"
    },
    {
      "key": "socket:type1_cable:output",
      "description": "Layer 'Charging stations' shows and asks freeform values for key 'socket:type1_cable:output' (in the mapcomplete.org theme 'Cyclofix - a map for cyclists') (This is only shown if socket:type1_cable~.+&socket:type1_cable!=0)"
    },
    {
      "key": "socket:type1_cable:output",
<<<<<<< HEAD
      "description": "Layer 'Charging stations' shows socket:type1_cable:output=3.7 kW with a fixed text, namely '<b>Type 1 with cable</b> (J1772) outputs at most 3.7 kW A' and allows to pick this as a default answer (in the MapComplete.osm.be theme 'Cyclofix - a map for cyclists') (This is only shown if socket:type1_cable~.+&socket:type1_cable!=0)",
=======
      "description": "Layer 'Charging stations' shows socket:type1_cable:output=3.7 kW with a fixed text, namely '<b>Type 1 with cable</b> (J1772) outputs at most 3.7 kw A' and allows to pick this as a default answer (in the mapcomplete.org theme 'Cyclofix - a map for cyclists') (This is only shown if socket:type1_cable~.+&socket:type1_cable!=0)",
>>>>>>> dfd2a3d6
      "value": "3.7 kW"
    },
    {
      "key": "socket:type1_cable:output",
<<<<<<< HEAD
      "description": "Layer 'Charging stations' shows socket:type1_cable:output=7 kW with a fixed text, namely '<b>Type 1 with cable</b> (J1772) outputs at most 7 kW A' and allows to pick this as a default answer (in the MapComplete.osm.be theme 'Cyclofix - a map for cyclists') (This is only shown if socket:type1_cable~.+&socket:type1_cable!=0)",
=======
      "description": "Layer 'Charging stations' shows socket:type1_cable:output=7 kW with a fixed text, namely '<b>Type 1 with cable</b> (J1772) outputs at most 7 kw A' and allows to pick this as a default answer (in the mapcomplete.org theme 'Cyclofix - a map for cyclists') (This is only shown if socket:type1_cable~.+&socket:type1_cable!=0)",
>>>>>>> dfd2a3d6
      "value": "7 kW"
    },
    {
      "key": "socket:type1:voltage",
      "description": "Layer 'Charging stations' shows and asks freeform values for key 'socket:type1:voltage' (in the mapcomplete.org theme 'Cyclofix - a map for cyclists') (This is only shown if socket:type1~.+&socket:type1!=0)"
    },
    {
      "key": "socket:type1:voltage",
      "description": "Layer 'Charging stations' shows socket:type1:voltage=200 V with a fixed text, namely '<b>Type 1 <i>without</i> cable</b> (J1772) outputs 200 volt' and allows to pick this as a default answer (in the mapcomplete.org theme 'Cyclofix - a map for cyclists') (This is only shown if socket:type1~.+&socket:type1!=0)",
      "value": "200 V"
    },
    {
      "key": "socket:type1:voltage",
      "description": "Layer 'Charging stations' shows socket:type1:voltage=240 V with a fixed text, namely '<b>Type 1 <i>without</i> cable</b> (J1772) outputs 240 volt' and allows to pick this as a default answer (in the mapcomplete.org theme 'Cyclofix - a map for cyclists') (This is only shown if socket:type1~.+&socket:type1!=0)",
      "value": "240 V"
    },
    {
      "key": "socket:type1:current",
      "description": "Layer 'Charging stations' shows and asks freeform values for key 'socket:type1:current' (in the mapcomplete.org theme 'Cyclofix - a map for cyclists') (This is only shown if socket:type1~.+&socket:type1!=0)"
    },
    {
      "key": "socket:type1:current",
      "description": "Layer 'Charging stations' shows socket:type1:current=32 A with a fixed text, namely '<b>Type 1 <i>without</i> cable</b> (J1772) outputs at most 32 A' and allows to pick this as a default answer (in the mapcomplete.org theme 'Cyclofix - a map for cyclists') (This is only shown if socket:type1~.+&socket:type1!=0)",
      "value": "32 A"
    },
    {
      "key": "socket:type1:output",
      "description": "Layer 'Charging stations' shows and asks freeform values for key 'socket:type1:output' (in the mapcomplete.org theme 'Cyclofix - a map for cyclists') (This is only shown if socket:type1~.+&socket:type1!=0)"
    },
    {
      "key": "socket:type1:output",
<<<<<<< HEAD
      "description": "Layer 'Charging stations' shows socket:type1:output=3.7 kW with a fixed text, namely '<b>Type 1 <i>without</i> cable</b> (J1772) outputs at most 3.7 kW A' and allows to pick this as a default answer (in the MapComplete.osm.be theme 'Cyclofix - a map for cyclists') (This is only shown if socket:type1~.+&socket:type1!=0)",
=======
      "description": "Layer 'Charging stations' shows socket:type1:output=3.7 kW with a fixed text, namely '<b>Type 1 <i>without</i> cable</b> (J1772) outputs at most 3.7 kw A' and allows to pick this as a default answer (in the mapcomplete.org theme 'Cyclofix - a map for cyclists') (This is only shown if socket:type1~.+&socket:type1!=0)",
>>>>>>> dfd2a3d6
      "value": "3.7 kW"
    },
    {
      "key": "socket:type1:output",
<<<<<<< HEAD
      "description": "Layer 'Charging stations' shows socket:type1:output=6.6 kW with a fixed text, namely '<b>Type 1 <i>without</i> cable</b> (J1772) outputs at most 6.6 kW A' and allows to pick this as a default answer (in the MapComplete.osm.be theme 'Cyclofix - a map for cyclists') (This is only shown if socket:type1~.+&socket:type1!=0)",
=======
      "description": "Layer 'Charging stations' shows socket:type1:output=6.6 kW with a fixed text, namely '<b>Type 1 <i>without</i> cable</b> (J1772) outputs at most 6.6 kw A' and allows to pick this as a default answer (in the mapcomplete.org theme 'Cyclofix - a map for cyclists') (This is only shown if socket:type1~.+&socket:type1!=0)",
>>>>>>> dfd2a3d6
      "value": "6.6 kW"
    },
    {
      "key": "socket:type1:output",
<<<<<<< HEAD
      "description": "Layer 'Charging stations' shows socket:type1:output=7 kW with a fixed text, namely '<b>Type 1 <i>without</i> cable</b> (J1772) outputs at most 7 kW A' and allows to pick this as a default answer (in the MapComplete.osm.be theme 'Cyclofix - a map for cyclists') (This is only shown if socket:type1~.+&socket:type1!=0)",
=======
      "description": "Layer 'Charging stations' shows socket:type1:output=7 kW with a fixed text, namely '<b>Type 1 <i>without</i> cable</b> (J1772) outputs at most 7 kw A' and allows to pick this as a default answer (in the mapcomplete.org theme 'Cyclofix - a map for cyclists') (This is only shown if socket:type1~.+&socket:type1!=0)",
>>>>>>> dfd2a3d6
      "value": "7 kW"
    },
    {
      "key": "socket:type1:output",
<<<<<<< HEAD
      "description": "Layer 'Charging stations' shows socket:type1:output=7.2 kW with a fixed text, namely '<b>Type 1 <i>without</i> cable</b> (J1772) outputs at most 7.2 kW A' and allows to pick this as a default answer (in the MapComplete.osm.be theme 'Cyclofix - a map for cyclists') (This is only shown if socket:type1~.+&socket:type1!=0)",
=======
      "description": "Layer 'Charging stations' shows socket:type1:output=7.2 kW with a fixed text, namely '<b>Type 1 <i>without</i> cable</b> (J1772) outputs at most 7.2 kw A' and allows to pick this as a default answer (in the mapcomplete.org theme 'Cyclofix - a map for cyclists') (This is only shown if socket:type1~.+&socket:type1!=0)",
>>>>>>> dfd2a3d6
      "value": "7.2 kW"
    },
    {
      "key": "socket:type1_combo:voltage",
      "description": "Layer 'Charging stations' shows and asks freeform values for key 'socket:type1_combo:voltage' (in the mapcomplete.org theme 'Cyclofix - a map for cyclists') (This is only shown if socket:type1_combo~.+&socket:type1_combo!=0)"
    },
    {
      "key": "socket:type1_combo:voltage",
      "description": "Layer 'Charging stations' shows socket:type1_combo:voltage=400 V with a fixed text, namely '<b>Type 1 CCS</b> (aka Type 1 Combo) outputs 400 volt' and allows to pick this as a default answer (in the mapcomplete.org theme 'Cyclofix - a map for cyclists') (This is only shown if socket:type1_combo~.+&socket:type1_combo!=0)",
      "value": "400 V"
    },
    {
      "key": "socket:type1_combo:voltage",
      "description": "Layer 'Charging stations' shows socket:type1_combo:voltage=1000 V with a fixed text, namely '<b>Type 1 CCS</b> (aka Type 1 Combo) outputs 1000 volt' and allows to pick this as a default answer (in the mapcomplete.org theme 'Cyclofix - a map for cyclists') (This is only shown if socket:type1_combo~.+&socket:type1_combo!=0)",
      "value": "1000 V"
    },
    {
      "key": "socket:type1_combo:current",
      "description": "Layer 'Charging stations' shows and asks freeform values for key 'socket:type1_combo:current' (in the mapcomplete.org theme 'Cyclofix - a map for cyclists') (This is only shown if socket:type1_combo~.+&socket:type1_combo!=0)"
    },
    {
      "key": "socket:type1_combo:current",
      "description": "Layer 'Charging stations' shows socket:type1_combo:current=50 A with a fixed text, namely '<b>Type 1 CCS</b> (aka Type 1 Combo) outputs at most 50 A' and allows to pick this as a default answer (in the mapcomplete.org theme 'Cyclofix - a map for cyclists') (This is only shown if socket:type1_combo~.+&socket:type1_combo!=0)",
      "value": "50 A"
    },
    {
      "key": "socket:type1_combo:current",
      "description": "Layer 'Charging stations' shows socket:type1_combo:current=125 A with a fixed text, namely '<b>Type 1 CCS</b> (aka Type 1 Combo) outputs at most 125 A' and allows to pick this as a default answer (in the mapcomplete.org theme 'Cyclofix - a map for cyclists') (This is only shown if socket:type1_combo~.+&socket:type1_combo!=0)",
      "value": "125 A"
    },
    {
      "key": "socket:type1_combo:output",
      "description": "Layer 'Charging stations' shows and asks freeform values for key 'socket:type1_combo:output' (in the mapcomplete.org theme 'Cyclofix - a map for cyclists') (This is only shown if socket:type1_combo~.+&socket:type1_combo!=0)"
    },
    {
      "key": "socket:type1_combo:output",
<<<<<<< HEAD
      "description": "Layer 'Charging stations' shows socket:type1_combo:output=50 kW with a fixed text, namely '<b>Type 1 CCS</b> (aka Type 1 Combo) outputs at most 50 kW A' and allows to pick this as a default answer (in the MapComplete.osm.be theme 'Cyclofix - a map for cyclists') (This is only shown if socket:type1_combo~.+&socket:type1_combo!=0)",
=======
      "description": "Layer 'Charging stations' shows socket:type1_combo:output=50 kW with a fixed text, namely '<b>Type 1 CCS</b> (aka Type 1 Combo) outputs at most 50 kw A' and allows to pick this as a default answer (in the mapcomplete.org theme 'Cyclofix - a map for cyclists') (This is only shown if socket:type1_combo~.+&socket:type1_combo!=0)",
>>>>>>> dfd2a3d6
      "value": "50 kW"
    },
    {
      "key": "socket:type1_combo:output",
<<<<<<< HEAD
      "description": "Layer 'Charging stations' shows socket:type1_combo:output=62.5 kW with a fixed text, namely '<b>Type 1 CCS</b> (aka Type 1 Combo) outputs at most 62.5 kW A' and allows to pick this as a default answer (in the MapComplete.osm.be theme 'Cyclofix - a map for cyclists') (This is only shown if socket:type1_combo~.+&socket:type1_combo!=0)",
=======
      "description": "Layer 'Charging stations' shows socket:type1_combo:output=62.5 kW with a fixed text, namely '<b>Type 1 CCS</b> (aka Type 1 Combo) outputs at most 62.5 kw A' and allows to pick this as a default answer (in the mapcomplete.org theme 'Cyclofix - a map for cyclists') (This is only shown if socket:type1_combo~.+&socket:type1_combo!=0)",
>>>>>>> dfd2a3d6
      "value": "62.5 kW"
    },
    {
      "key": "socket:type1_combo:output",
<<<<<<< HEAD
      "description": "Layer 'Charging stations' shows socket:type1_combo:output=150 kW with a fixed text, namely '<b>Type 1 CCS</b> (aka Type 1 Combo) outputs at most 150 kW A' and allows to pick this as a default answer (in the MapComplete.osm.be theme 'Cyclofix - a map for cyclists') (This is only shown if socket:type1_combo~.+&socket:type1_combo!=0)",
=======
      "description": "Layer 'Charging stations' shows socket:type1_combo:output=150 kW with a fixed text, namely '<b>Type 1 CCS</b> (aka Type 1 Combo) outputs at most 150 kw A' and allows to pick this as a default answer (in the mapcomplete.org theme 'Cyclofix - a map for cyclists') (This is only shown if socket:type1_combo~.+&socket:type1_combo!=0)",
>>>>>>> dfd2a3d6
      "value": "150 kW"
    },
    {
      "key": "socket:type1_combo:output",
<<<<<<< HEAD
      "description": "Layer 'Charging stations' shows socket:type1_combo:output=350 kW with a fixed text, namely '<b>Type 1 CCS</b> (aka Type 1 Combo) outputs at most 350 kW A' and allows to pick this as a default answer (in the MapComplete.osm.be theme 'Cyclofix - a map for cyclists') (This is only shown if socket:type1_combo~.+&socket:type1_combo!=0)",
=======
      "description": "Layer 'Charging stations' shows socket:type1_combo:output=350 kW with a fixed text, namely '<b>Type 1 CCS</b> (aka Type 1 Combo) outputs at most 350 kw A' and allows to pick this as a default answer (in the mapcomplete.org theme 'Cyclofix - a map for cyclists') (This is only shown if socket:type1_combo~.+&socket:type1_combo!=0)",
>>>>>>> dfd2a3d6
      "value": "350 kW"
    },
    {
      "key": "socket:tesla_supercharger:voltage",
      "description": "Layer 'Charging stations' shows and asks freeform values for key 'socket:tesla_supercharger:voltage' (in the mapcomplete.org theme 'Cyclofix - a map for cyclists') (This is only shown if socket:tesla_supercharger~.+&socket:tesla_supercharger!=0)"
    },
    {
      "key": "socket:tesla_supercharger:voltage",
      "description": "Layer 'Charging stations' shows socket:tesla_supercharger:voltage=480 V with a fixed text, namely '<b>Tesla Supercharger</b> outputs 480 volt' and allows to pick this as a default answer (in the mapcomplete.org theme 'Cyclofix - a map for cyclists') (This is only shown if socket:tesla_supercharger~.+&socket:tesla_supercharger!=0)",
      "value": "480 V"
    },
    {
      "key": "socket:tesla_supercharger:current",
      "description": "Layer 'Charging stations' shows and asks freeform values for key 'socket:tesla_supercharger:current' (in the mapcomplete.org theme 'Cyclofix - a map for cyclists') (This is only shown if socket:tesla_supercharger~.+&socket:tesla_supercharger!=0)"
    },
    {
      "key": "socket:tesla_supercharger:current",
      "description": "Layer 'Charging stations' shows socket:tesla_supercharger:current=125 A with a fixed text, namely '<b>Tesla Supercharger</b> outputs at most 125 A' and allows to pick this as a default answer (in the mapcomplete.org theme 'Cyclofix - a map for cyclists') (This is only shown if socket:tesla_supercharger~.+&socket:tesla_supercharger!=0)",
      "value": "125 A"
    },
    {
      "key": "socket:tesla_supercharger:current",
      "description": "Layer 'Charging stations' shows socket:tesla_supercharger:current=350 A with a fixed text, namely '<b>Tesla Supercharger</b> outputs at most 350 A' and allows to pick this as a default answer (in the mapcomplete.org theme 'Cyclofix - a map for cyclists') (This is only shown if socket:tesla_supercharger~.+&socket:tesla_supercharger!=0)",
      "value": "350 A"
    },
    {
      "key": "socket:tesla_supercharger:output",
      "description": "Layer 'Charging stations' shows and asks freeform values for key 'socket:tesla_supercharger:output' (in the mapcomplete.org theme 'Cyclofix - a map for cyclists') (This is only shown if socket:tesla_supercharger~.+&socket:tesla_supercharger!=0)"
    },
    {
      "key": "socket:tesla_supercharger:output",
<<<<<<< HEAD
      "description": "Layer 'Charging stations' shows socket:tesla_supercharger:output=120 kW with a fixed text, namely '<b>Tesla Supercharger</b> outputs at most 120 kW A' and allows to pick this as a default answer (in the MapComplete.osm.be theme 'Cyclofix - a map for cyclists') (This is only shown if socket:tesla_supercharger~.+&socket:tesla_supercharger!=0)",
=======
      "description": "Layer 'Charging stations' shows socket:tesla_supercharger:output=120 kW with a fixed text, namely '<b>Tesla Supercharger</b> outputs at most 120 kw A' and allows to pick this as a default answer (in the mapcomplete.org theme 'Cyclofix - a map for cyclists') (This is only shown if socket:tesla_supercharger~.+&socket:tesla_supercharger!=0)",
>>>>>>> dfd2a3d6
      "value": "120 kW"
    },
    {
      "key": "socket:tesla_supercharger:output",
<<<<<<< HEAD
      "description": "Layer 'Charging stations' shows socket:tesla_supercharger:output=150 kW with a fixed text, namely '<b>Tesla Supercharger</b> outputs at most 150 kW A' and allows to pick this as a default answer (in the MapComplete.osm.be theme 'Cyclofix - a map for cyclists') (This is only shown if socket:tesla_supercharger~.+&socket:tesla_supercharger!=0)",
=======
      "description": "Layer 'Charging stations' shows socket:tesla_supercharger:output=150 kW with a fixed text, namely '<b>Tesla Supercharger</b> outputs at most 150 kw A' and allows to pick this as a default answer (in the mapcomplete.org theme 'Cyclofix - a map for cyclists') (This is only shown if socket:tesla_supercharger~.+&socket:tesla_supercharger!=0)",
>>>>>>> dfd2a3d6
      "value": "150 kW"
    },
    {
      "key": "socket:tesla_supercharger:output",
<<<<<<< HEAD
      "description": "Layer 'Charging stations' shows socket:tesla_supercharger:output=250 kW with a fixed text, namely '<b>Tesla Supercharger</b> outputs at most 250 kW A' and allows to pick this as a default answer (in the MapComplete.osm.be theme 'Cyclofix - a map for cyclists') (This is only shown if socket:tesla_supercharger~.+&socket:tesla_supercharger!=0)",
=======
      "description": "Layer 'Charging stations' shows socket:tesla_supercharger:output=250 kW with a fixed text, namely '<b>Tesla Supercharger</b> outputs at most 250 kw A' and allows to pick this as a default answer (in the mapcomplete.org theme 'Cyclofix - a map for cyclists') (This is only shown if socket:tesla_supercharger~.+&socket:tesla_supercharger!=0)",
>>>>>>> dfd2a3d6
      "value": "250 kW"
    },
    {
      "key": "socket:type2:voltage",
      "description": "Layer 'Charging stations' shows and asks freeform values for key 'socket:type2:voltage' (in the mapcomplete.org theme 'Cyclofix - a map for cyclists') (This is only shown if socket:type2~.+&socket:type2!=0)"
    },
    {
      "key": "socket:type2:voltage",
      "description": "Layer 'Charging stations' shows socket:type2:voltage=230 V with a fixed text, namely '<b>Type 2</b> (mennekes) outputs 230 volt' and allows to pick this as a default answer (in the mapcomplete.org theme 'Cyclofix - a map for cyclists') (This is only shown if socket:type2~.+&socket:type2!=0)",
      "value": "230 V"
    },
    {
      "key": "socket:type2:voltage",
      "description": "Layer 'Charging stations' shows socket:type2:voltage=400 V with a fixed text, namely '<b>Type 2</b> (mennekes) outputs 400 volt' and allows to pick this as a default answer (in the mapcomplete.org theme 'Cyclofix - a map for cyclists') (This is only shown if socket:type2~.+&socket:type2!=0)",
      "value": "400 V"
    },
    {
      "key": "socket:type2:current",
      "description": "Layer 'Charging stations' shows and asks freeform values for key 'socket:type2:current' (in the mapcomplete.org theme 'Cyclofix - a map for cyclists') (This is only shown if socket:type2~.+&socket:type2!=0)"
    },
    {
      "key": "socket:type2:current",
      "description": "Layer 'Charging stations' shows socket:type2:current=16 A with a fixed text, namely '<b>Type 2</b> (mennekes) outputs at most 16 A' and allows to pick this as a default answer (in the mapcomplete.org theme 'Cyclofix - a map for cyclists') (This is only shown if socket:type2~.+&socket:type2!=0)",
      "value": "16 A"
    },
    {
      "key": "socket:type2:current",
      "description": "Layer 'Charging stations' shows socket:type2:current=32 A with a fixed text, namely '<b>Type 2</b> (mennekes) outputs at most 32 A' and allows to pick this as a default answer (in the mapcomplete.org theme 'Cyclofix - a map for cyclists') (This is only shown if socket:type2~.+&socket:type2!=0)",
      "value": "32 A"
    },
    {
      "key": "socket:type2:output",
      "description": "Layer 'Charging stations' shows and asks freeform values for key 'socket:type2:output' (in the mapcomplete.org theme 'Cyclofix - a map for cyclists') (This is only shown if socket:type2~.+&socket:type2!=0)"
    },
    {
      "key": "socket:type2:output",
<<<<<<< HEAD
      "description": "Layer 'Charging stations' shows socket:type2:output=11 kW with a fixed text, namely '<b>Type 2</b> (mennekes) outputs at most 11 kW A' and allows to pick this as a default answer (in the MapComplete.osm.be theme 'Cyclofix - a map for cyclists') (This is only shown if socket:type2~.+&socket:type2!=0)",
=======
      "description": "Layer 'Charging stations' shows socket:type2:output=11 kW with a fixed text, namely '<b>Type 2</b> (mennekes) outputs at most 11 kw A' and allows to pick this as a default answer (in the mapcomplete.org theme 'Cyclofix - a map for cyclists') (This is only shown if socket:type2~.+&socket:type2!=0)",
>>>>>>> dfd2a3d6
      "value": "11 kW"
    },
    {
      "key": "socket:type2:output",
<<<<<<< HEAD
      "description": "Layer 'Charging stations' shows socket:type2:output=22 kW with a fixed text, namely '<b>Type 2</b> (mennekes) outputs at most 22 kW A' and allows to pick this as a default answer (in the MapComplete.osm.be theme 'Cyclofix - a map for cyclists') (This is only shown if socket:type2~.+&socket:type2!=0)",
=======
      "description": "Layer 'Charging stations' shows socket:type2:output=22 kW with a fixed text, namely '<b>Type 2</b> (mennekes) outputs at most 22 kw A' and allows to pick this as a default answer (in the mapcomplete.org theme 'Cyclofix - a map for cyclists') (This is only shown if socket:type2~.+&socket:type2!=0)",
>>>>>>> dfd2a3d6
      "value": "22 kW"
    },
    {
      "key": "socket:type2_combo:voltage",
      "description": "Layer 'Charging stations' shows and asks freeform values for key 'socket:type2_combo:voltage' (in the mapcomplete.org theme 'Cyclofix - a map for cyclists') (This is only shown if socket:type2_combo~.+&socket:type2_combo!=0)"
    },
    {
      "key": "socket:type2_combo:voltage",
      "description": "Layer 'Charging stations' shows socket:type2_combo:voltage=500 V with a fixed text, namely '<b>Type 2 CCS</b> (mennekes) outputs 500 volt' and allows to pick this as a default answer (in the mapcomplete.org theme 'Cyclofix - a map for cyclists') (This is only shown if socket:type2_combo~.+&socket:type2_combo!=0)",
      "value": "500 V"
    },
    {
      "key": "socket:type2_combo:voltage",
      "description": "Layer 'Charging stations' shows socket:type2_combo:voltage=920 V with a fixed text, namely '<b>Type 2 CCS</b> (mennekes) outputs 920 volt' and allows to pick this as a default answer (in the mapcomplete.org theme 'Cyclofix - a map for cyclists') (This is only shown if socket:type2_combo~.+&socket:type2_combo!=0)",
      "value": "920 V"
    },
    {
      "key": "socket:type2_combo:current",
      "description": "Layer 'Charging stations' shows and asks freeform values for key 'socket:type2_combo:current' (in the mapcomplete.org theme 'Cyclofix - a map for cyclists') (This is only shown if socket:type2_combo~.+&socket:type2_combo!=0)"
    },
    {
      "key": "socket:type2_combo:current",
      "description": "Layer 'Charging stations' shows socket:type2_combo:current=125 A with a fixed text, namely '<b>Type 2 CCS</b> (mennekes) outputs at most 125 A' and allows to pick this as a default answer (in the mapcomplete.org theme 'Cyclofix - a map for cyclists') (This is only shown if socket:type2_combo~.+&socket:type2_combo!=0)",
      "value": "125 A"
    },
    {
      "key": "socket:type2_combo:current",
      "description": "Layer 'Charging stations' shows socket:type2_combo:current=350 A with a fixed text, namely '<b>Type 2 CCS</b> (mennekes) outputs at most 350 A' and allows to pick this as a default answer (in the mapcomplete.org theme 'Cyclofix - a map for cyclists') (This is only shown if socket:type2_combo~.+&socket:type2_combo!=0)",
      "value": "350 A"
    },
    {
      "key": "socket:type2_combo:output",
      "description": "Layer 'Charging stations' shows and asks freeform values for key 'socket:type2_combo:output' (in the mapcomplete.org theme 'Cyclofix - a map for cyclists') (This is only shown if socket:type2_combo~.+&socket:type2_combo!=0)"
    },
    {
      "key": "socket:type2_combo:output",
<<<<<<< HEAD
      "description": "Layer 'Charging stations' shows socket:type2_combo:output=50 kW with a fixed text, namely '<b>Type 2 CCS</b> (mennekes) outputs at most 50 kW A' and allows to pick this as a default answer (in the MapComplete.osm.be theme 'Cyclofix - a map for cyclists') (This is only shown if socket:type2_combo~.+&socket:type2_combo!=0)",
=======
      "description": "Layer 'Charging stations' shows socket:type2_combo:output=50 kW with a fixed text, namely '<b>Type 2 CCS</b> (mennekes) outputs at most 50 kw A' and allows to pick this as a default answer (in the mapcomplete.org theme 'Cyclofix - a map for cyclists') (This is only shown if socket:type2_combo~.+&socket:type2_combo!=0)",
>>>>>>> dfd2a3d6
      "value": "50 kW"
    },
    {
      "key": "socket:type2_cable:voltage",
      "description": "Layer 'Charging stations' shows and asks freeform values for key 'socket:type2_cable:voltage' (in the mapcomplete.org theme 'Cyclofix - a map for cyclists') (This is only shown if socket:type2_cable~.+&socket:type2_cable!=0)"
    },
    {
      "key": "socket:type2_cable:voltage",
      "description": "Layer 'Charging stations' shows socket:type2_cable:voltage=230 V with a fixed text, namely '<b>Type 2 with cable</b> (mennekes) outputs 230 volt' and allows to pick this as a default answer (in the mapcomplete.org theme 'Cyclofix - a map for cyclists') (This is only shown if socket:type2_cable~.+&socket:type2_cable!=0)",
      "value": "230 V"
    },
    {
      "key": "socket:type2_cable:voltage",
      "description": "Layer 'Charging stations' shows socket:type2_cable:voltage=400 V with a fixed text, namely '<b>Type 2 with cable</b> (mennekes) outputs 400 volt' and allows to pick this as a default answer (in the mapcomplete.org theme 'Cyclofix - a map for cyclists') (This is only shown if socket:type2_cable~.+&socket:type2_cable!=0)",
      "value": "400 V"
    },
    {
      "key": "socket:type2_cable:current",
      "description": "Layer 'Charging stations' shows and asks freeform values for key 'socket:type2_cable:current' (in the mapcomplete.org theme 'Cyclofix - a map for cyclists') (This is only shown if socket:type2_cable~.+&socket:type2_cable!=0)"
    },
    {
      "key": "socket:type2_cable:current",
      "description": "Layer 'Charging stations' shows socket:type2_cable:current=16 A with a fixed text, namely '<b>Type 2 with cable</b> (mennekes) outputs at most 16 A' and allows to pick this as a default answer (in the mapcomplete.org theme 'Cyclofix - a map for cyclists') (This is only shown if socket:type2_cable~.+&socket:type2_cable!=0)",
      "value": "16 A"
    },
    {
      "key": "socket:type2_cable:current",
      "description": "Layer 'Charging stations' shows socket:type2_cable:current=32 A with a fixed text, namely '<b>Type 2 with cable</b> (mennekes) outputs at most 32 A' and allows to pick this as a default answer (in the mapcomplete.org theme 'Cyclofix - a map for cyclists') (This is only shown if socket:type2_cable~.+&socket:type2_cable!=0)",
      "value": "32 A"
    },
    {
      "key": "socket:type2_cable:output",
      "description": "Layer 'Charging stations' shows and asks freeform values for key 'socket:type2_cable:output' (in the mapcomplete.org theme 'Cyclofix - a map for cyclists') (This is only shown if socket:type2_cable~.+&socket:type2_cable!=0)"
    },
    {
      "key": "socket:type2_cable:output",
<<<<<<< HEAD
      "description": "Layer 'Charging stations' shows socket:type2_cable:output=11 kW with a fixed text, namely '<b>Type 2 with cable</b> (mennekes) outputs at most 11 kW A' and allows to pick this as a default answer (in the MapComplete.osm.be theme 'Cyclofix - a map for cyclists') (This is only shown if socket:type2_cable~.+&socket:type2_cable!=0)",
=======
      "description": "Layer 'Charging stations' shows socket:type2_cable:output=11 kW with a fixed text, namely '<b>Type 2 with cable</b> (mennekes) outputs at most 11 kw A' and allows to pick this as a default answer (in the mapcomplete.org theme 'Cyclofix - a map for cyclists') (This is only shown if socket:type2_cable~.+&socket:type2_cable!=0)",
>>>>>>> dfd2a3d6
      "value": "11 kW"
    },
    {
      "key": "socket:type2_cable:output",
<<<<<<< HEAD
      "description": "Layer 'Charging stations' shows socket:type2_cable:output=22 kW with a fixed text, namely '<b>Type 2 with cable</b> (mennekes) outputs at most 22 kW A' and allows to pick this as a default answer (in the MapComplete.osm.be theme 'Cyclofix - a map for cyclists') (This is only shown if socket:type2_cable~.+&socket:type2_cable!=0)",
=======
      "description": "Layer 'Charging stations' shows socket:type2_cable:output=22 kW with a fixed text, namely '<b>Type 2 with cable</b> (mennekes) outputs at most 22 kw A' and allows to pick this as a default answer (in the mapcomplete.org theme 'Cyclofix - a map for cyclists') (This is only shown if socket:type2_cable~.+&socket:type2_cable!=0)",
>>>>>>> dfd2a3d6
      "value": "22 kW"
    },
    {
      "key": "socket:tesla_supercharger_ccs:voltage",
      "description": "Layer 'Charging stations' shows and asks freeform values for key 'socket:tesla_supercharger_ccs:voltage' (in the mapcomplete.org theme 'Cyclofix - a map for cyclists') (This is only shown if socket:tesla_supercharger_ccs~.+&socket:tesla_supercharger_ccs!=0)"
    },
    {
      "key": "socket:tesla_supercharger_ccs:voltage",
<<<<<<< HEAD
      "description": "Layer 'Charging stations' shows socket:tesla_supercharger_ccs:voltage=500 V with a fixed text, namely '<b>Tesla Supercharger CCS</b> (a branded type2_css) outputs 500 volt' and allows to pick this as a default answer (in the MapComplete.osm.be theme 'Cyclofix - a map for cyclists') (This is only shown if socket:tesla_supercharger_ccs~.+&socket:tesla_supercharger_ccs!=0)",
=======
      "description": "Layer 'Charging stations' shows socket:tesla_supercharger_ccs:voltage=500 V with a fixed text, namely '<b>Tesla Supercharger CCS</b> (a branded Type 2 CSS) outputs 500 volt' and allows to pick this as a default answer (in the mapcomplete.org theme 'Cyclofix - a map for cyclists') (This is only shown if socket:tesla_supercharger_ccs~.+&socket:tesla_supercharger_ccs!=0)",
>>>>>>> dfd2a3d6
      "value": "500 V"
    },
    {
      "key": "socket:tesla_supercharger_ccs:voltage",
<<<<<<< HEAD
      "description": "Layer 'Charging stations' shows socket:tesla_supercharger_ccs:voltage=920 V with a fixed text, namely '<b>Tesla Supercharger CCS</b> (a branded type2_css) outputs 920 volt' and allows to pick this as a default answer (in the MapComplete.osm.be theme 'Cyclofix - a map for cyclists') (This is only shown if socket:tesla_supercharger_ccs~.+&socket:tesla_supercharger_ccs!=0)",
=======
      "description": "Layer 'Charging stations' shows socket:tesla_supercharger_ccs:voltage=920 V with a fixed text, namely '<b>Tesla Supercharger CCS</b> (a branded Type 2 CSS) outputs 920 volt' and allows to pick this as a default answer (in the mapcomplete.org theme 'Cyclofix - a map for cyclists') (This is only shown if socket:tesla_supercharger_ccs~.+&socket:tesla_supercharger_ccs!=0)",
>>>>>>> dfd2a3d6
      "value": "920 V"
    },
    {
      "key": "socket:tesla_supercharger_ccs:current",
      "description": "Layer 'Charging stations' shows and asks freeform values for key 'socket:tesla_supercharger_ccs:current' (in the mapcomplete.org theme 'Cyclofix - a map for cyclists') (This is only shown if socket:tesla_supercharger_ccs~.+&socket:tesla_supercharger_ccs!=0)"
    },
    {
      "key": "socket:tesla_supercharger_ccs:current",
      "description": "Layer 'Charging stations' shows socket:tesla_supercharger_ccs:current=125 A with a fixed text, namely '<b>Tesla Supercharger CCS</b> (a branded type2_css) outputs at most 125 A' and allows to pick this as a default answer (in the mapcomplete.org theme 'Cyclofix - a map for cyclists') (This is only shown if socket:tesla_supercharger_ccs~.+&socket:tesla_supercharger_ccs!=0)",
      "value": "125 A"
    },
    {
      "key": "socket:tesla_supercharger_ccs:current",
      "description": "Layer 'Charging stations' shows socket:tesla_supercharger_ccs:current=350 A with a fixed text, namely '<b>Tesla Supercharger CCS</b> (a branded type2_css) outputs at most 350 A' and allows to pick this as a default answer (in the mapcomplete.org theme 'Cyclofix - a map for cyclists') (This is only shown if socket:tesla_supercharger_ccs~.+&socket:tesla_supercharger_ccs!=0)",
      "value": "350 A"
    },
    {
      "key": "socket:tesla_supercharger_ccs:output",
      "description": "Layer 'Charging stations' shows and asks freeform values for key 'socket:tesla_supercharger_ccs:output' (in the mapcomplete.org theme 'Cyclofix - a map for cyclists') (This is only shown if socket:tesla_supercharger_ccs~.+&socket:tesla_supercharger_ccs!=0)"
    },
    {
      "key": "socket:tesla_supercharger_ccs:output",
<<<<<<< HEAD
      "description": "Layer 'Charging stations' shows socket:tesla_supercharger_ccs:output=50 kW with a fixed text, namely '<b>Tesla Supercharger CCS</b> (a branded type2_css) outputs at most 50 kW A' and allows to pick this as a default answer (in the MapComplete.osm.be theme 'Cyclofix - a map for cyclists') (This is only shown if socket:tesla_supercharger_ccs~.+&socket:tesla_supercharger_ccs!=0)",
=======
      "description": "Layer 'Charging stations' shows socket:tesla_supercharger_ccs:output=50 kW with a fixed text, namely '<b>Tesla Supercharger CCS</b> (a branded Type 2 CSS) outputs at most 50 kw A' and allows to pick this as a default answer (in the mapcomplete.org theme 'Cyclofix - a map for cyclists') (This is only shown if socket:tesla_supercharger_ccs~.+&socket:tesla_supercharger_ccs!=0)",
>>>>>>> dfd2a3d6
      "value": "50 kW"
    },
    {
      "key": "socket:tesla_destination:voltage",
      "description": "Layer 'Charging stations' shows and asks freeform values for key 'socket:tesla_destination:voltage' (in the mapcomplete.org theme 'Cyclofix - a map for cyclists') (This is only shown if socket:tesla_destination~.+&socket:tesla_destination!=0)"
    },
    {
      "key": "socket:tesla_destination:voltage",
<<<<<<< HEAD
      "description": "Layer 'Charging stations' shows socket:tesla_destination:voltage=480 V with a fixed text, namely '<b>Tesla Supercharger (destination)</b> outputs 480 volt' and allows to pick this as a default answer (in the MapComplete.osm.be theme 'Cyclofix - a map for cyclists') (This is only shown if socket:tesla_destination~.+&socket:tesla_destination!=0)",
=======
      "description": "Layer 'Charging stations' shows socket:tesla_destination:voltage=480 V with a fixed text, namely '<b>Tesla Supercharger (Destination)</b> outputs 480 volt' and allows to pick this as a default answer (in the mapcomplete.org theme 'Cyclofix - a map for cyclists') (This is only shown if socket:tesla_destination~.+&socket:tesla_destination!=0)",
>>>>>>> dfd2a3d6
      "value": "480 V"
    },
    {
      "key": "socket:tesla_destination:current",
      "description": "Layer 'Charging stations' shows and asks freeform values for key 'socket:tesla_destination:current' (in the mapcomplete.org theme 'Cyclofix - a map for cyclists') (This is only shown if socket:tesla_destination~.+&socket:tesla_destination!=0)"
    },
    {
      "key": "socket:tesla_destination:current",
<<<<<<< HEAD
      "description": "Layer 'Charging stations' shows socket:tesla_destination:current=125 A with a fixed text, namely '<b>Tesla Supercharger (destination)</b> outputs at most 125 A' and allows to pick this as a default answer (in the MapComplete.osm.be theme 'Cyclofix - a map for cyclists') (This is only shown if socket:tesla_destination~.+&socket:tesla_destination!=0)",
=======
      "description": "Layer 'Charging stations' shows socket:tesla_destination:current=125 A with a fixed text, namely '<b>Tesla Supercharger (Destination)</b> outputs at most 125 A' and allows to pick this as a default answer (in the mapcomplete.org theme 'Cyclofix - a map for cyclists') (This is only shown if socket:tesla_destination~.+&socket:tesla_destination!=0)",
>>>>>>> dfd2a3d6
      "value": "125 A"
    },
    {
      "key": "socket:tesla_destination:current",
<<<<<<< HEAD
      "description": "Layer 'Charging stations' shows socket:tesla_destination:current=350 A with a fixed text, namely '<b>Tesla Supercharger (destination)</b> outputs at most 350 A' and allows to pick this as a default answer (in the MapComplete.osm.be theme 'Cyclofix - a map for cyclists') (This is only shown if socket:tesla_destination~.+&socket:tesla_destination!=0)",
=======
      "description": "Layer 'Charging stations' shows socket:tesla_destination:current=350 A with a fixed text, namely '<b>Tesla Supercharger (Destination)</b> outputs at most 350 A' and allows to pick this as a default answer (in the mapcomplete.org theme 'Cyclofix - a map for cyclists') (This is only shown if socket:tesla_destination~.+&socket:tesla_destination!=0)",
>>>>>>> dfd2a3d6
      "value": "350 A"
    },
    {
      "key": "socket:tesla_destination:output",
      "description": "Layer 'Charging stations' shows and asks freeform values for key 'socket:tesla_destination:output' (in the mapcomplete.org theme 'Cyclofix - a map for cyclists') (This is only shown if socket:tesla_destination~.+&socket:tesla_destination!=0)"
    },
    {
      "key": "socket:tesla_destination:output",
<<<<<<< HEAD
      "description": "Layer 'Charging stations' shows socket:tesla_destination:output=120 kW with a fixed text, namely '<b>Tesla Supercharger (destination)</b> outputs at most 120 kW A' and allows to pick this as a default answer (in the MapComplete.osm.be theme 'Cyclofix - a map for cyclists') (This is only shown if socket:tesla_destination~.+&socket:tesla_destination!=0)",
=======
      "description": "Layer 'Charging stations' shows socket:tesla_destination:output=120 kW with a fixed text, namely '<b>Tesla Supercharger (Destination)</b> outputs at most 120 kw A' and allows to pick this as a default answer (in the mapcomplete.org theme 'Cyclofix - a map for cyclists') (This is only shown if socket:tesla_destination~.+&socket:tesla_destination!=0)",
>>>>>>> dfd2a3d6
      "value": "120 kW"
    },
    {
      "key": "socket:tesla_destination:output",
<<<<<<< HEAD
      "description": "Layer 'Charging stations' shows socket:tesla_destination:output=150 kW with a fixed text, namely '<b>Tesla Supercharger (destination)</b> outputs at most 150 kW A' and allows to pick this as a default answer (in the MapComplete.osm.be theme 'Cyclofix - a map for cyclists') (This is only shown if socket:tesla_destination~.+&socket:tesla_destination!=0)",
=======
      "description": "Layer 'Charging stations' shows socket:tesla_destination:output=150 kW with a fixed text, namely '<b>Tesla Supercharger (Destination)</b> outputs at most 150 kw A' and allows to pick this as a default answer (in the mapcomplete.org theme 'Cyclofix - a map for cyclists') (This is only shown if socket:tesla_destination~.+&socket:tesla_destination!=0)",
>>>>>>> dfd2a3d6
      "value": "150 kW"
    },
    {
      "key": "socket:tesla_destination:output",
<<<<<<< HEAD
      "description": "Layer 'Charging stations' shows socket:tesla_destination:output=250 kW with a fixed text, namely '<b>Tesla Supercharger (destination)</b> outputs at most 250 kW A' and allows to pick this as a default answer (in the MapComplete.osm.be theme 'Cyclofix - a map for cyclists') (This is only shown if socket:tesla_destination~.+&socket:tesla_destination!=0)",
=======
      "description": "Layer 'Charging stations' shows socket:tesla_destination:output=250 kW with a fixed text, namely '<b>Tesla Supercharger (Destination)</b> outputs at most 250 kw A' and allows to pick this as a default answer (in the mapcomplete.org theme 'Cyclofix - a map for cyclists') (This is only shown if socket:tesla_destination~.+&socket:tesla_destination!=0)",
>>>>>>> dfd2a3d6
      "value": "250 kW"
    },
    {
      "key": "socket:tesla_destination:voltage",
      "description": "Layer 'Charging stations' shows and asks freeform values for key 'socket:tesla_destination:voltage' (in the mapcomplete.org theme 'Cyclofix - a map for cyclists') (This is only shown if socket:tesla_destination~.+&socket:tesla_destination!=0)"
    },
    {
      "key": "socket:tesla_destination:voltage",
<<<<<<< HEAD
      "description": "Layer 'Charging stations' shows socket:tesla_destination:voltage=230 V with a fixed text, namely '<b>Tesla supercharger (destination)</b> (A Type 2 with cable branded as tesla) outputs 230 volt' and allows to pick this as a default answer (in the MapComplete.osm.be theme 'Cyclofix - a map for cyclists') (This is only shown if socket:tesla_destination~.+&socket:tesla_destination!=0)",
=======
      "description": "Layer 'Charging stations' shows socket:tesla_destination:voltage=230 V with a fixed text, namely '<b>Tesla Supercharger (Destination)</b> (A Type 2 with cable branded as Tesla) outputs 230 volt' and allows to pick this as a default answer (in the mapcomplete.org theme 'Cyclofix - a map for cyclists') (This is only shown if socket:tesla_destination~.+&socket:tesla_destination!=0)",
>>>>>>> dfd2a3d6
      "value": "230 V"
    },
    {
      "key": "socket:tesla_destination:voltage",
<<<<<<< HEAD
      "description": "Layer 'Charging stations' shows socket:tesla_destination:voltage=400 V with a fixed text, namely '<b>Tesla supercharger (destination)</b> (A Type 2 with cable branded as tesla) outputs 400 volt' and allows to pick this as a default answer (in the MapComplete.osm.be theme 'Cyclofix - a map for cyclists') (This is only shown if socket:tesla_destination~.+&socket:tesla_destination!=0)",
=======
      "description": "Layer 'Charging stations' shows socket:tesla_destination:voltage=400 V with a fixed text, namely '<b>Tesla Supercharger (Destination)</b> (A Type 2 with cable branded as Tesla) outputs 400 volt' and allows to pick this as a default answer (in the mapcomplete.org theme 'Cyclofix - a map for cyclists') (This is only shown if socket:tesla_destination~.+&socket:tesla_destination!=0)",
>>>>>>> dfd2a3d6
      "value": "400 V"
    },
    {
      "key": "socket:tesla_destination:current",
      "description": "Layer 'Charging stations' shows and asks freeform values for key 'socket:tesla_destination:current' (in the mapcomplete.org theme 'Cyclofix - a map for cyclists') (This is only shown if socket:tesla_destination~.+&socket:tesla_destination!=0)"
    },
    {
      "key": "socket:tesla_destination:current",
<<<<<<< HEAD
      "description": "Layer 'Charging stations' shows socket:tesla_destination:current=16 A with a fixed text, namely '<b>Tesla supercharger (destination)</b> (A Type 2 with cable branded as tesla) outputs at most 16 A' and allows to pick this as a default answer (in the MapComplete.osm.be theme 'Cyclofix - a map for cyclists') (This is only shown if socket:tesla_destination~.+&socket:tesla_destination!=0)",
=======
      "description": "Layer 'Charging stations' shows socket:tesla_destination:current=16 A with a fixed text, namely '<b>Tesla Supercharger (Destination)</b> (A Type 2 with cable branded as tesla) outputs at most 16 A' and allows to pick this as a default answer (in the mapcomplete.org theme 'Cyclofix - a map for cyclists') (This is only shown if socket:tesla_destination~.+&socket:tesla_destination!=0)",
>>>>>>> dfd2a3d6
      "value": "16 A"
    },
    {
      "key": "socket:tesla_destination:current",
<<<<<<< HEAD
      "description": "Layer 'Charging stations' shows socket:tesla_destination:current=32 A with a fixed text, namely '<b>Tesla supercharger (destination)</b> (A Type 2 with cable branded as tesla) outputs at most 32 A' and allows to pick this as a default answer (in the MapComplete.osm.be theme 'Cyclofix - a map for cyclists') (This is only shown if socket:tesla_destination~.+&socket:tesla_destination!=0)",
=======
      "description": "Layer 'Charging stations' shows socket:tesla_destination:current=32 A with a fixed text, namely '<b>Tesla Supercharger (Destination)</b> (A Type 2 with cable branded as Tesla) outputs at most 32 A' and allows to pick this as a default answer (in the mapcomplete.org theme 'Cyclofix - a map for cyclists') (This is only shown if socket:tesla_destination~.+&socket:tesla_destination!=0)",
>>>>>>> dfd2a3d6
      "value": "32 A"
    },
    {
      "key": "socket:tesla_destination:output",
      "description": "Layer 'Charging stations' shows and asks freeform values for key 'socket:tesla_destination:output' (in the mapcomplete.org theme 'Cyclofix - a map for cyclists') (This is only shown if socket:tesla_destination~.+&socket:tesla_destination!=0)"
    },
    {
      "key": "socket:tesla_destination:output",
<<<<<<< HEAD
      "description": "Layer 'Charging stations' shows socket:tesla_destination:output=11 kW with a fixed text, namely '<b>Tesla supercharger (destination)</b> (A Type 2 with cable branded as tesla) outputs at most 11 kW A' and allows to pick this as a default answer (in the MapComplete.osm.be theme 'Cyclofix - a map for cyclists') (This is only shown if socket:tesla_destination~.+&socket:tesla_destination!=0)",
=======
      "description": "Layer 'Charging stations' shows socket:tesla_destination:output=11 kW with a fixed text, namely '<b>Tesla Supercharger (Destination)</b> (A Type 2 with cable branded as Tesla) outputs at most 11 kw A' and allows to pick this as a default answer (in the mapcomplete.org theme 'Cyclofix - a map for cyclists') (This is only shown if socket:tesla_destination~.+&socket:tesla_destination!=0)",
>>>>>>> dfd2a3d6
      "value": "11 kW"
    },
    {
      "key": "socket:tesla_destination:output",
<<<<<<< HEAD
      "description": "Layer 'Charging stations' shows socket:tesla_destination:output=22 kW with a fixed text, namely '<b>Tesla supercharger (destination)</b> (A Type 2 with cable branded as tesla) outputs at most 22 kW A' and allows to pick this as a default answer (in the MapComplete.osm.be theme 'Cyclofix - a map for cyclists') (This is only shown if socket:tesla_destination~.+&socket:tesla_destination!=0)",
=======
      "description": "Layer 'Charging stations' shows socket:tesla_destination:output=22 kW with a fixed text, namely '<b>Tesla Supercharger (Destination)</b> (A Type 2 with cable branded as Tesla) outputs at most 22 kw A' and allows to pick this as a default answer (in the mapcomplete.org theme 'Cyclofix - a map for cyclists') (This is only shown if socket:tesla_destination~.+&socket:tesla_destination!=0)",
>>>>>>> dfd2a3d6
      "value": "22 kW"
    },
    {
      "key": "socket:USB-A:voltage",
      "description": "Layer 'Charging stations' shows and asks freeform values for key 'socket:USB-A:voltage' (in the mapcomplete.org theme 'Cyclofix - a map for cyclists') (This is only shown if socket:USB-A~.+&socket:USB-A!=0)"
    },
    {
      "key": "socket:USB-A:voltage",
      "description": "Layer 'Charging stations' shows socket:USB-A:voltage=5 V with a fixed text, namely '<b>USB</b> to charge phones and small electronics outputs 5 volt' and allows to pick this as a default answer (in the mapcomplete.org theme 'Cyclofix - a map for cyclists') (This is only shown if socket:USB-A~.+&socket:USB-A!=0)",
      "value": "5 V"
    },
    {
      "key": "socket:USB-A:current",
      "description": "Layer 'Charging stations' shows and asks freeform values for key 'socket:USB-A:current' (in the mapcomplete.org theme 'Cyclofix - a map for cyclists') (This is only shown if socket:USB-A~.+&socket:USB-A!=0)"
    },
    {
      "key": "socket:USB-A:current",
      "description": "Layer 'Charging stations' shows socket:USB-A:current=1 A with a fixed text, namely '<b>USB</b> to charge phones and small electronics outputs at most 1 A' and allows to pick this as a default answer (in the mapcomplete.org theme 'Cyclofix - a map for cyclists') (This is only shown if socket:USB-A~.+&socket:USB-A!=0)",
      "value": "1 A"
    },
    {
      "key": "socket:USB-A:current",
      "description": "Layer 'Charging stations' shows socket:USB-A:current=2 A with a fixed text, namely '<b>USB</b> to charge phones and small electronics outputs at most 2 A' and allows to pick this as a default answer (in the mapcomplete.org theme 'Cyclofix - a map for cyclists') (This is only shown if socket:USB-A~.+&socket:USB-A!=0)",
      "value": "2 A"
    },
    {
      "key": "socket:USB-A:output",
      "description": "Layer 'Charging stations' shows and asks freeform values for key 'socket:USB-A:output' (in the mapcomplete.org theme 'Cyclofix - a map for cyclists') (This is only shown if socket:USB-A~.+&socket:USB-A!=0)"
    },
    {
      "key": "socket:USB-A:output",
<<<<<<< HEAD
      "description": "Layer 'Charging stations' shows socket:USB-A:output=5W with a fixed text, namely '<b>USB</b> to charge phones and small electronics outputs at most 5W A' and allows to pick this as a default answer (in the MapComplete.osm.be theme 'Cyclofix - a map for cyclists') (This is only shown if socket:USB-A~.+&socket:USB-A!=0)",
=======
      "description": "Layer 'Charging stations' shows socket:USB-A:output=5W with a fixed text, namely '<b>USB</b> to charge phones and small electronics outputs at most 5w A' and allows to pick this as a default answer (in the mapcomplete.org theme 'Cyclofix - a map for cyclists') (This is only shown if socket:USB-A~.+&socket:USB-A!=0)",
>>>>>>> dfd2a3d6
      "value": "5W"
    },
    {
      "key": "socket:USB-A:output",
<<<<<<< HEAD
      "description": "Layer 'Charging stations' shows socket:USB-A:output=10W with a fixed text, namely '<b>USB</b> to charge phones and small electronics outputs at most 10W A' and allows to pick this as a default answer (in the MapComplete.osm.be theme 'Cyclofix - a map for cyclists') (This is only shown if socket:USB-A~.+&socket:USB-A!=0)",
=======
      "description": "Layer 'Charging stations' shows socket:USB-A:output=10W with a fixed text, namely '<b>USB</b> to charge phones and small electronics outputs at most 10w A' and allows to pick this as a default answer (in the mapcomplete.org theme 'Cyclofix - a map for cyclists') (This is only shown if socket:USB-A~.+&socket:USB-A!=0)",
>>>>>>> dfd2a3d6
      "value": "10W"
    },
    {
      "key": "socket:bosch_3pin:voltage",
      "description": "Layer 'Charging stations' shows and asks freeform values for key 'socket:bosch_3pin:voltage' (in the mapcomplete.org theme 'Cyclofix - a map for cyclists') (This is only shown if socket:bosch_3pin~.+&socket:bosch_3pin!=0)"
    },
    {
      "key": "socket:bosch_3pin:current",
      "description": "Layer 'Charging stations' shows and asks freeform values for key 'socket:bosch_3pin:current' (in the mapcomplete.org theme 'Cyclofix - a map for cyclists') (This is only shown if socket:bosch_3pin~.+&socket:bosch_3pin!=0)"
    },
    {
      "key": "socket:bosch_3pin:output",
      "description": "Layer 'Charging stations' shows and asks freeform values for key 'socket:bosch_3pin:output' (in the mapcomplete.org theme 'Cyclofix - a map for cyclists') (This is only shown if socket:bosch_3pin~.+&socket:bosch_3pin!=0)"
    },
    {
      "key": "socket:bosch_5pin:voltage",
      "description": "Layer 'Charging stations' shows and asks freeform values for key 'socket:bosch_5pin:voltage' (in the mapcomplete.org theme 'Cyclofix - a map for cyclists') (This is only shown if socket:bosch_5pin~.+&socket:bosch_5pin!=0)"
    },
    {
      "key": "socket:bosch_5pin:current",
      "description": "Layer 'Charging stations' shows and asks freeform values for key 'socket:bosch_5pin:current' (in the mapcomplete.org theme 'Cyclofix - a map for cyclists') (This is only shown if socket:bosch_5pin~.+&socket:bosch_5pin!=0)"
    },
    {
      "key": "socket:bosch_5pin:output",
      "description": "Layer 'Charging stations' shows and asks freeform values for key 'socket:bosch_5pin:output' (in the mapcomplete.org theme 'Cyclofix - a map for cyclists') (This is only shown if socket:bosch_5pin~.+&socket:bosch_5pin!=0)"
    },
    {
      "key": "opening_hours",
      "description": "Layer 'Charging stations' shows and asks freeform values for key 'opening_hours' (in the mapcomplete.org theme 'Cyclofix - a map for cyclists')"
    },
    {
      "key": "opening_hours",
      "description": "Layer 'Charging stations' shows opening_hours=24/7 with a fixed text, namely '24/7 opened (including holidays)' and allows to pick this as a default answer (in the mapcomplete.org theme 'Cyclofix - a map for cyclists')",
      "value": "24/7"
    },
    {
      "key": "fee",
      "description": "Layer 'Charging stations' shows fee=no&authentication:none=yes with a fixed text, namely 'Free to use (without authenticating)' and allows to pick this as a default answer (in the mapcomplete.org theme 'Cyclofix - a map for cyclists')",
      "value": "no"
    },
    {
      "key": "fee:conditional",
      "description": "Layer 'Charging stations' shows fee=no&authentication:none=yes with a fixed text, namely 'Free to use (without authenticating)' and allows to pick this as a default answer (in the mapcomplete.org theme 'Cyclofix - a map for cyclists') Picking this answer will delete the key fee:conditional.",
      "value": ""
    },
    {
      "key": "charge",
      "description": "Layer 'Charging stations' shows fee=no&authentication:none=yes with a fixed text, namely 'Free to use (without authenticating)' and allows to pick this as a default answer (in the mapcomplete.org theme 'Cyclofix - a map for cyclists') Picking this answer will delete the key charge.",
      "value": ""
    },
    {
      "key": "authentication:none",
      "description": "Layer 'Charging stations' shows fee=no&authentication:none=yes with a fixed text, namely 'Free to use (without authenticating)' and allows to pick this as a default answer (in the mapcomplete.org theme 'Cyclofix - a map for cyclists')",
      "value": "yes"
    },
    {
      "key": "fee",
      "description": "Layer 'Charging stations' shows fee=no&authentication:none=no with a fixed text, namely 'Free to use, but one has to authenticate' and allows to pick this as a default answer (in the mapcomplete.org theme 'Cyclofix - a map for cyclists')",
      "value": "no"
    },
    {
      "key": "fee:conditional",
      "description": "Layer 'Charging stations' shows fee=no&authentication:none=no with a fixed text, namely 'Free to use, but one has to authenticate' and allows to pick this as a default answer (in the mapcomplete.org theme 'Cyclofix - a map for cyclists') Picking this answer will delete the key fee:conditional.",
      "value": ""
    },
    {
      "key": "charge",
      "description": "Layer 'Charging stations' shows fee=no&authentication:none=no with a fixed text, namely 'Free to use, but one has to authenticate' and allows to pick this as a default answer (in the mapcomplete.org theme 'Cyclofix - a map for cyclists') Picking this answer will delete the key charge.",
      "value": ""
    },
    {
      "key": "authentication:none",
      "description": "Layer 'Charging stations' shows fee=no&authentication:none=no with a fixed text, namely 'Free to use, but one has to authenticate' and allows to pick this as a default answer (in the mapcomplete.org theme 'Cyclofix - a map for cyclists')",
      "value": "no"
    },
    {
      "key": "fee",
      "description": "Layer 'Charging stations' shows fee=no with a fixed text, namely 'Free to use' (in the mapcomplete.org theme 'Cyclofix - a map for cyclists')",
      "value": "no"
    },
    {
      "key": "fee",
<<<<<<< HEAD
      "description": "Layer 'Charging stations' shows fee=yes&fee:conditional=no @ customers with a fixed text, namely 'Paid use, but free for customers of the hotel/pub/hospital/... who operates the charging station' and allows to pick this as a default answer (in the MapComplete.osm.be theme 'Cyclofix - a map for cyclists')",
=======
      "description": "Layer 'Charging stations' shows fee=yes&fee:conditional=no @ customers with a fixed text, namely 'Paid use, but free for customers of the hotel/pub/hospital/… who operates the charging station' and allows to pick this as a default answer (in the mapcomplete.org theme 'Cyclofix - a map for cyclists')",
>>>>>>> dfd2a3d6
      "value": "yes"
    },
    {
      "key": "fee:conditional",
<<<<<<< HEAD
      "description": "Layer 'Charging stations' shows fee=yes&fee:conditional=no @ customers with a fixed text, namely 'Paid use, but free for customers of the hotel/pub/hospital/... who operates the charging station' and allows to pick this as a default answer (in the MapComplete.osm.be theme 'Cyclofix - a map for cyclists')",
=======
      "description": "Layer 'Charging stations' shows fee=yes&fee:conditional=no @ customers with a fixed text, namely 'Paid use, but free for customers of the hotel/pub/hospital/… who operates the charging station' and allows to pick this as a default answer (in the mapcomplete.org theme 'Cyclofix - a map for cyclists')",
>>>>>>> dfd2a3d6
      "value": "no @ customers"
    },
    {
      "key": "fee",
      "description": "Layer 'Charging stations' shows fee=yes with a fixed text, namely 'Paid use' and allows to pick this as a default answer (in the mapcomplete.org theme 'Cyclofix - a map for cyclists')",
      "value": "yes"
    },
    {
      "key": "fee:conditional",
      "description": "Layer 'Charging stations' shows fee=yes with a fixed text, namely 'Paid use' and allows to pick this as a default answer (in the mapcomplete.org theme 'Cyclofix - a map for cyclists') Picking this answer will delete the key fee:conditional.",
      "value": ""
    },
    {
      "key": "charge",
      "description": "Layer 'Charging stations' shows and asks freeform values for key 'charge' (in the mapcomplete.org theme 'Cyclofix - a map for cyclists') (This is only shown if fee=yes)"
    },
    {
      "key": "payment:cash",
      "description": "Layer 'Charging stations' shows payment:cash=yes with a fixed text, namely 'Cash is accepted here' and allows to pick this as a default answer (in the mapcomplete.org theme 'Cyclofix - a map for cyclists') (This is only shown if fee=yes|charge~.+)",
      "value": "yes"
    },
    {
      "key": "payment:cards",
      "description": "Layer 'Charging stations' shows payment:cards=yes with a fixed text, namely 'Payment cards are accepted here' and allows to pick this as a default answer (in the mapcomplete.org theme 'Cyclofix - a map for cyclists') (This is only shown if fee=yes|charge~.+)",
      "value": "yes"
    },
    {
      "key": "payment:qr_code",
      "description": "Layer 'Charging stations' shows payment:qr_code=yes with a fixed text, namely 'Payment by QR-code is possible here' and allows to pick this as a default answer (in the mapcomplete.org theme 'Cyclofix - a map for cyclists') (This is only shown if fee=yes|charge~.+)",
      "value": "yes"
    },
    {
      "key": "payment:app",
      "description": "Layer 'Charging stations' shows payment:app=yes with a fixed text, namely 'Payment is done using a dedicated app' and allows to pick this as a default answer (in the mapcomplete.org theme 'Cyclofix - a map for cyclists') (This is only shown if fee=yes|charge~.+)",
      "value": "yes"
    },
    {
      "key": "payment:membership_card",
      "description": "Layer 'Charging stations' shows payment:membership_card=yes with a fixed text, namely 'Payment is done using a membership card' and allows to pick this as a default answer (in the mapcomplete.org theme 'Cyclofix - a map for cyclists') (This is only shown if fee=yes|charge~.+)",
      "value": "yes"
    },
    {
      "key": "authentication:membership_card",
      "description": "Layer 'Charging stations' shows authentication:membership_card=yes with a fixed text, namely 'Authentication by a membership card' and allows to pick this as a default answer (in the mapcomplete.org theme 'Cyclofix - a map for cyclists') (This is only shown if fee=no|)",
      "value": "yes"
    },
    {
      "key": "authentication:app",
      "description": "Layer 'Charging stations' shows authentication:app=yes with a fixed text, namely 'Authentication by an app' and allows to pick this as a default answer (in the mapcomplete.org theme 'Cyclofix - a map for cyclists') (This is only shown if fee=no|)",
      "value": "yes"
    },
    {
      "key": "authentication:phone_call",
      "description": "Layer 'Charging stations' shows authentication:phone_call=yes with a fixed text, namely 'Authentication via phone call is available' and allows to pick this as a default answer (in the mapcomplete.org theme 'Cyclofix - a map for cyclists') (This is only shown if fee=no|)",
      "value": "yes"
    },
    {
      "key": "authentication:short_message",
      "description": "Layer 'Charging stations' shows authentication:short_message=yes with a fixed text, namely 'Authentication via SMS is available' and allows to pick this as a default answer (in the mapcomplete.org theme 'Cyclofix - a map for cyclists') (This is only shown if fee=no|)",
      "value": "yes"
    },
    {
      "key": "authentication:nfc",
      "description": "Layer 'Charging stations' shows authentication:nfc=yes with a fixed text, namely 'Authentication via NFC is available' and allows to pick this as a default answer (in the mapcomplete.org theme 'Cyclofix - a map for cyclists') (This is only shown if fee=no|)",
      "value": "yes"
    },
    {
      "key": "authentication:money_card",
      "description": "Layer 'Charging stations' shows authentication:money_card=yes with a fixed text, namely 'Authentication via Money Card is available' and allows to pick this as a default answer (in the mapcomplete.org theme 'Cyclofix - a map for cyclists') (This is only shown if fee=no|)",
      "value": "yes"
    },
    {
      "key": "authentication:debit_card",
      "description": "Layer 'Charging stations' shows authentication:debit_card=yes with a fixed text, namely 'Authentication via debit card is available' and allows to pick this as a default answer (in the mapcomplete.org theme 'Cyclofix - a map for cyclists') (This is only shown if fee=no|)",
      "value": "yes"
    },
    {
      "key": "authentication:none",
      "description": "Layer 'Charging stations' shows authentication:none=yes with a fixed text, namely 'Charging here is (also) possible without authentication' and allows to pick this as a default answer (in the mapcomplete.org theme 'Cyclofix - a map for cyclists') (This is only shown if fee=no|)",
      "value": "yes"
    },
    {
      "key": "authentication:phone_call:number",
      "description": "Layer 'Charging stations' shows and asks freeform values for key 'authentication:phone_call:number' (in the mapcomplete.org theme 'Cyclofix - a map for cyclists') (This is only shown if authentication:phone_call=yes|authentication:short_message=yes)"
    },
    {
      "key": "maxstay",
      "description": "Layer 'Charging stations' shows and asks freeform values for key 'maxstay' (in the mapcomplete.org theme 'Cyclofix - a map for cyclists') (This is only shown if maxstay~.+|motorcar=yes|hgv=yes|bus=yes)"
    },
    {
      "key": "maxstay",
      "description": "Layer 'Charging stations' shows maxstay=unlimited with a fixed text, namely 'No timelimit on leaving your vehicle here' and allows to pick this as a default answer (in the mapcomplete.org theme 'Cyclofix - a map for cyclists') (This is only shown if maxstay~.+|motorcar=yes|hgv=yes|bus=yes)",
      "value": "unlimited"
    },
    {
      "key": "network",
      "description": "Layer 'Charging stations' shows and asks freeform values for key 'network' (in the mapcomplete.org theme 'Cyclofix - a map for cyclists')"
    },
    {
      "key": "no:network",
      "description": "Layer 'Charging stations' shows no:network=yes with a fixed text, namely 'Not part of a bigger network, e.g. because the charging station is maintained by a local business' and allows to pick this as a default answer (in the mapcomplete.org theme 'Cyclofix - a map for cyclists')",
      "value": "yes"
    },
    {
      "key": "network",
      "description": "Layer 'Charging stations' shows network=none with a fixed text, namely 'Not part of a bigger network' (in the mapcomplete.org theme 'Cyclofix - a map for cyclists')",
      "value": "none"
    },
    {
      "key": "network",
      "description": "Layer 'Charging stations' shows network=AeroVironment with a fixed text, namely 'AeroVironment' and allows to pick this as a default answer (in the mapcomplete.org theme 'Cyclofix - a map for cyclists')",
      "value": "AeroVironment"
    },
    {
      "key": "network",
      "description": "Layer 'Charging stations' shows network=Blink with a fixed text, namely 'Blink' and allows to pick this as a default answer (in the mapcomplete.org theme 'Cyclofix - a map for cyclists')",
      "value": "Blink"
    },
    {
      "key": "network",
      "description": "Layer 'Charging stations' shows network=EVgo with a fixed text, namely 'EVgo' and allows to pick this as a default answer (in the mapcomplete.org theme 'Cyclofix - a map for cyclists')",
      "value": "EVgo"
    },
    {
      "key": "network",
      "description": "Layer 'Charging stations' shows network=Allego with a fixed text, namely 'Allego' and allows to pick this as a default answer (in the mapcomplete.org theme 'Cyclofix - a map for cyclists')",
      "value": "Allego"
    },
    {
      "key": "network",
      "description": "Layer 'Charging stations' shows network=Blue Corner with a fixed text, namely 'Blue Corner' and allows to pick this as a default answer (in the mapcomplete.org theme 'Cyclofix - a map for cyclists')",
      "value": "Blue Corner"
    },
    {
      "key": "network",
      "description": "Layer 'Charging stations' shows network=Tesla with a fixed text, namely 'Tesla' and allows to pick this as a default answer (in the mapcomplete.org theme 'Cyclofix - a map for cyclists')",
      "value": "Tesla"
    },
    {
      "key": "operator",
      "description": "Layer 'Charging stations' shows and asks freeform values for key 'operator' (in the mapcomplete.org theme 'Cyclofix - a map for cyclists')"
    },
    {
      "key": "network",
      "description": "Layer 'Charging stations' shows network= with a fixed text, namely 'Actually, {operator} is the network' and allows to pick this as a default answer (in the mapcomplete.org theme 'Cyclofix - a map for cyclists') Picking this answer will delete the key network.",
      "value": ""
    },
    {
      "key": "phone",
      "description": "Layer 'Charging stations' shows and asks freeform values for key 'phone' (in the mapcomplete.org theme 'Cyclofix - a map for cyclists')"
    },
    {
      "key": "email",
      "description": "Layer 'Charging stations' shows and asks freeform values for key 'email' (in the mapcomplete.org theme 'Cyclofix - a map for cyclists')"
    },
    {
      "key": "website",
      "description": "Layer 'Charging stations' shows and asks freeform values for key 'website' (in the mapcomplete.org theme 'Cyclofix - a map for cyclists')"
    },
    {
      "key": "level",
      "description": "Layer 'Charging stations' shows and asks freeform values for key 'level' (in the mapcomplete.org theme 'Cyclofix - a map for cyclists')"
    },
    {
      "key": "location",
      "description": "Layer 'Charging stations' shows location=underground with a fixed text, namely 'Located underground' (in the mapcomplete.org theme 'Cyclofix - a map for cyclists')",
      "value": "underground"
    },
    {
      "key": "level",
      "description": "Layer 'Charging stations' shows level=0 with a fixed text, namely 'Located on the ground floor' and allows to pick this as a default answer (in the mapcomplete.org theme 'Cyclofix - a map for cyclists')",
      "value": "0"
    },
    {
      "key": "level",
      "description": "Layer 'Charging stations' shows  with a fixed text, namely 'Located on the ground floor' (in the mapcomplete.org theme 'Cyclofix - a map for cyclists') Picking this answer will delete the key level.",
      "value": ""
    },
    {
      "key": "level",
      "description": "Layer 'Charging stations' shows level=1 with a fixed text, namely 'Located on the first floor' and allows to pick this as a default answer (in the mapcomplete.org theme 'Cyclofix - a map for cyclists')",
      "value": "1"
    },
    {
      "key": "level",
      "description": "Layer 'Charging stations' shows level=-1 with a fixed text, namely 'Located on the first basement level' and allows to pick this as a default answer (in the mapcomplete.org theme 'Cyclofix - a map for cyclists')",
      "value": "-1"
    },
    {
      "key": "ref",
      "description": "Layer 'Charging stations' shows and asks freeform values for key 'ref' (in the mapcomplete.org theme 'Cyclofix - a map for cyclists') (This is only shown if network~.+)"
    },
    {
      "key": "planned:amenity",
      "description": "Layer 'Charging stations' shows amenity=charging_station with a fixed text, namely 'This charging station works' and allows to pick this as a default answer (in the mapcomplete.org theme 'Cyclofix - a map for cyclists') Picking this answer will delete the key planned:amenity.",
      "value": ""
    },
    {
      "key": "construction:amenity",
      "description": "Layer 'Charging stations' shows amenity=charging_station with a fixed text, namely 'This charging station works' and allows to pick this as a default answer (in the mapcomplete.org theme 'Cyclofix - a map for cyclists') Picking this answer will delete the key construction:amenity.",
      "value": ""
    },
    {
      "key": "disused:amenity",
      "description": "Layer 'Charging stations' shows amenity=charging_station with a fixed text, namely 'This charging station works' and allows to pick this as a default answer (in the mapcomplete.org theme 'Cyclofix - a map for cyclists') Picking this answer will delete the key disused:amenity.",
      "value": ""
    },
    {
      "key": "operational_status",
      "description": "Layer 'Charging stations' shows amenity=charging_station with a fixed text, namely 'This charging station works' and allows to pick this as a default answer (in the mapcomplete.org theme 'Cyclofix - a map for cyclists') Picking this answer will delete the key operational_status.",
      "value": ""
    },
    {
      "key": "amenity",
      "description": "Layer 'Charging stations' shows amenity=charging_station with a fixed text, namely 'This charging station works' and allows to pick this as a default answer (in the mapcomplete.org theme 'Cyclofix - a map for cyclists')",
      "value": "charging_station"
    },
    {
      "key": "planned:amenity",
      "description": "Layer 'Charging stations' shows operational_status=broken&amenity=charging_station with a fixed text, namely 'This charging station is broken' and allows to pick this as a default answer (in the mapcomplete.org theme 'Cyclofix - a map for cyclists') Picking this answer will delete the key planned:amenity.",
      "value": ""
    },
    {
      "key": "construction:amenity",
      "description": "Layer 'Charging stations' shows operational_status=broken&amenity=charging_station with a fixed text, namely 'This charging station is broken' and allows to pick this as a default answer (in the mapcomplete.org theme 'Cyclofix - a map for cyclists') Picking this answer will delete the key construction:amenity.",
      "value": ""
    },
    {
      "key": "disused:amenity",
      "description": "Layer 'Charging stations' shows operational_status=broken&amenity=charging_station with a fixed text, namely 'This charging station is broken' and allows to pick this as a default answer (in the mapcomplete.org theme 'Cyclofix - a map for cyclists') Picking this answer will delete the key disused:amenity.",
      "value": ""
    },
    {
      "key": "operational_status",
      "description": "Layer 'Charging stations' shows operational_status=broken&amenity=charging_station with a fixed text, namely 'This charging station is broken' and allows to pick this as a default answer (in the mapcomplete.org theme 'Cyclofix - a map for cyclists')",
      "value": "broken"
    },
    {
      "key": "amenity",
      "description": "Layer 'Charging stations' shows operational_status=broken&amenity=charging_station with a fixed text, namely 'This charging station is broken' and allows to pick this as a default answer (in the mapcomplete.org theme 'Cyclofix - a map for cyclists')",
      "value": "charging_station"
    },
    {
      "key": "planned:amenity",
      "description": "Layer 'Charging stations' shows planned:amenity=charging_station with a fixed text, namely 'A charging station is planned here' and allows to pick this as a default answer (in the mapcomplete.org theme 'Cyclofix - a map for cyclists')",
      "value": "charging_station"
    },
    {
      "key": "construction:amenity",
      "description": "Layer 'Charging stations' shows planned:amenity=charging_station with a fixed text, namely 'A charging station is planned here' and allows to pick this as a default answer (in the mapcomplete.org theme 'Cyclofix - a map for cyclists') Picking this answer will delete the key construction:amenity.",
      "value": ""
    },
    {
      "key": "disused:amenity",
      "description": "Layer 'Charging stations' shows planned:amenity=charging_station with a fixed text, namely 'A charging station is planned here' and allows to pick this as a default answer (in the mapcomplete.org theme 'Cyclofix - a map for cyclists') Picking this answer will delete the key disused:amenity.",
      "value": ""
    },
    {
      "key": "operational_status",
      "description": "Layer 'Charging stations' shows planned:amenity=charging_station with a fixed text, namely 'A charging station is planned here' and allows to pick this as a default answer (in the mapcomplete.org theme 'Cyclofix - a map for cyclists') Picking this answer will delete the key operational_status.",
      "value": ""
    },
    {
      "key": "amenity",
      "description": "Layer 'Charging stations' shows planned:amenity=charging_station with a fixed text, namely 'A charging station is planned here' and allows to pick this as a default answer (in the mapcomplete.org theme 'Cyclofix - a map for cyclists') Picking this answer will delete the key amenity.",
      "value": ""
    },
    {
      "key": "planned:amenity",
      "description": "Layer 'Charging stations' shows construction:amenity=charging_station with a fixed text, namely 'A charging station is constructed here' and allows to pick this as a default answer (in the mapcomplete.org theme 'Cyclofix - a map for cyclists') Picking this answer will delete the key planned:amenity.",
      "value": ""
    },
    {
      "key": "construction:amenity",
      "description": "Layer 'Charging stations' shows construction:amenity=charging_station with a fixed text, namely 'A charging station is constructed here' and allows to pick this as a default answer (in the mapcomplete.org theme 'Cyclofix - a map for cyclists')",
      "value": "charging_station"
    },
    {
      "key": "disused:amenity",
      "description": "Layer 'Charging stations' shows construction:amenity=charging_station with a fixed text, namely 'A charging station is constructed here' and allows to pick this as a default answer (in the mapcomplete.org theme 'Cyclofix - a map for cyclists') Picking this answer will delete the key disused:amenity.",
      "value": ""
    },
    {
      "key": "operational_status",
      "description": "Layer 'Charging stations' shows construction:amenity=charging_station with a fixed text, namely 'A charging station is constructed here' and allows to pick this as a default answer (in the mapcomplete.org theme 'Cyclofix - a map for cyclists') Picking this answer will delete the key operational_status.",
      "value": ""
    },
    {
      "key": "amenity",
      "description": "Layer 'Charging stations' shows construction:amenity=charging_station with a fixed text, namely 'A charging station is constructed here' and allows to pick this as a default answer (in the mapcomplete.org theme 'Cyclofix - a map for cyclists') Picking this answer will delete the key amenity.",
      "value": ""
    },
    {
      "key": "planned:amenity",
      "description": "Layer 'Charging stations' shows disused:amenity=charging_station with a fixed text, namely 'This charging station has beed permanently disabled and is not in use anymore but is still visible' and allows to pick this as a default answer (in the mapcomplete.org theme 'Cyclofix - a map for cyclists') Picking this answer will delete the key planned:amenity.",
      "value": ""
    },
    {
      "key": "construction:amenity",
      "description": "Layer 'Charging stations' shows disused:amenity=charging_station with a fixed text, namely 'This charging station has beed permanently disabled and is not in use anymore but is still visible' and allows to pick this as a default answer (in the mapcomplete.org theme 'Cyclofix - a map for cyclists') Picking this answer will delete the key construction:amenity.",
      "value": ""
    },
    {
      "key": "disused:amenity",
      "description": "Layer 'Charging stations' shows disused:amenity=charging_station with a fixed text, namely 'This charging station has beed permanently disabled and is not in use anymore but is still visible' and allows to pick this as a default answer (in the mapcomplete.org theme 'Cyclofix - a map for cyclists')",
      "value": "charging_station"
    },
    {
      "key": "operational_status",
      "description": "Layer 'Charging stations' shows disused:amenity=charging_station with a fixed text, namely 'This charging station has beed permanently disabled and is not in use anymore but is still visible' and allows to pick this as a default answer (in the mapcomplete.org theme 'Cyclofix - a map for cyclists') Picking this answer will delete the key operational_status.",
      "value": ""
    },
    {
      "key": "amenity",
      "description": "Layer 'Charging stations' shows disused:amenity=charging_station with a fixed text, namely 'This charging station has beed permanently disabled and is not in use anymore but is still visible' and allows to pick this as a default answer (in the mapcomplete.org theme 'Cyclofix - a map for cyclists') Picking this answer will delete the key amenity.",
      "value": ""
    },
    {
      "key": "parking:fee",
      "description": "Layer 'Charging stations' shows parking:fee=no with a fixed text, namely 'No additional parking cost while charging' and allows to pick this as a default answer (in the mapcomplete.org theme 'Cyclofix - a map for cyclists') (This is only shown if motor_vehicle=yes|hgv=yes|bus=yes|bicycle=no|)",
      "value": "no"
    },
    {
      "key": "parking:fee",
      "description": "Layer 'Charging stations' shows parking:fee=yes with a fixed text, namely 'An additional parking fee should be paid while charging' and allows to pick this as a default answer (in the mapcomplete.org theme 'Cyclofix - a map for cyclists') (This is only shown if motor_vehicle=yes|hgv=yes|bus=yes|bicycle=no|)",
      "value": "yes"
    }
  ]
}<|MERGE_RESOLUTION|>--- conflicted
+++ resolved
@@ -259,8 +259,6 @@
       "value": "no"
     },
     {
-<<<<<<< HEAD
-=======
       "key": "rental",
       "description": "Layer 'Bike repair/shop' shows and asks freeform values for key 'rental' (in the mapcomplete.org theme 'Cyclofix - a map for cyclists') (This is only shown if service:bicycle:rental=yes)"
     },
@@ -333,7 +331,6 @@
       "description": "Layer 'Bike repair/shop' shows and asks freeform values for key 'capacity:tandem_bicycle' (in the mapcomplete.org theme 'Cyclofix - a map for cyclists') (This is only shown if rental~^(.*tandem_bicycle.*)$&service:bicycle:rental=yes)"
     },
     {
->>>>>>> dfd2a3d6
       "key": "service:bicycle:second_hand",
       "description": "Layer 'Bike repair/shop' shows service:bicycle:second_hand=yes with a fixed text, namely 'This shop sells second-hand bikes' and allows to pick this as a default answer (in the mapcomplete.org theme 'Cyclofix - a map for cyclists')",
       "value": "yes"
@@ -394,8 +391,6 @@
       "value": "no"
     },
     {
-<<<<<<< HEAD
-=======
       "key": "service:bicycle:cleaning:charge",
       "description": "Layer 'Bike repair/shop' shows and asks freeform values for key 'service:bicycle:cleaning:charge' (in the mapcomplete.org theme 'Cyclofix - a map for cyclists') (This is only shown if amenity!=bike_wash&amenity!=bicycle_wash)"
     },
@@ -415,7 +410,6 @@
       "value": ""
     },
     {
->>>>>>> dfd2a3d6
       "key": "description",
       "description": "Layer 'Bike repair/shop' shows and asks freeform values for key 'description' (in the mapcomplete.org theme 'Cyclofix - a map for cyclists')"
     },
@@ -1527,11 +1521,7 @@
     },
     {
       "key": "access",
-<<<<<<< HEAD
-      "description": "Layer 'Charging stations' shows access=private with a fixed text, namely 'Not accessible to the general public (e.g. only accessible to the owners, employees, ...)' and allows to pick this as a default answer (in the MapComplete.osm.be theme 'Cyclofix - a map for cyclists')",
-=======
       "description": "Layer 'Charging stations' shows access=private with a fixed text, namely 'Not accessible to the general public (e.g. only accessible to the owners, employees, …)' and allows to pick this as a default answer (in the mapcomplete.org theme 'Cyclofix - a map for cyclists')",
->>>>>>> dfd2a3d6
       "value": "private"
     },
     {
@@ -1775,11 +1765,7 @@
     },
     {
       "key": "socket:schuko:output",
-<<<<<<< HEAD
-      "description": "Layer 'Charging stations' shows socket:schuko:output=3.6 kW with a fixed text, namely '<b>Schuko wall plug</b> without ground pin (CEE7/4 type F) outputs at most 3.6 kW A' and allows to pick this as a default answer (in the MapComplete.osm.be theme 'Cyclofix - a map for cyclists') (This is only shown if socket:schuko~.+&socket:schuko!=0)",
-=======
       "description": "Layer 'Charging stations' shows socket:schuko:output=3.6 kW with a fixed text, namely '<b>Schuko wall plug</b> without ground pin (CEE7/4 type F) outputs at most 3.6 kw A' and allows to pick this as a default answer (in the mapcomplete.org theme 'Cyclofix - a map for cyclists') (This is only shown if socket:schuko~.+&socket:schuko!=0)",
->>>>>>> dfd2a3d6
       "value": "3.6 kW"
     },
     {
@@ -1806,20 +1792,12 @@
     },
     {
       "key": "socket:typee:output",
-<<<<<<< HEAD
-      "description": "Layer 'Charging stations' shows socket:typee:output=3 kW with a fixed text, namely '<b>European wall plug</b> with ground pin (CEE7/4 type E) outputs at most 3 kW A' and allows to pick this as a default answer (in the MapComplete.osm.be theme 'Cyclofix - a map for cyclists') (This is only shown if socket:typee~.+&socket:typee!=0)",
-=======
       "description": "Layer 'Charging stations' shows socket:typee:output=3 kW with a fixed text, namely '<b>European wall plug</b> with ground pin (CEE7/4 type E) outputs at most 3 kw A' and allows to pick this as a default answer (in the mapcomplete.org theme 'Cyclofix - a map for cyclists') (This is only shown if socket:typee~.+&socket:typee!=0)",
->>>>>>> dfd2a3d6
       "value": "3 kW"
     },
     {
       "key": "socket:typee:output",
-<<<<<<< HEAD
-      "description": "Layer 'Charging stations' shows socket:typee:output=22 kW with a fixed text, namely '<b>European wall plug</b> with ground pin (CEE7/4 type E) outputs at most 22 kW A' and allows to pick this as a default answer (in the MapComplete.osm.be theme 'Cyclofix - a map for cyclists') (This is only shown if socket:typee~.+&socket:typee!=0)",
-=======
       "description": "Layer 'Charging stations' shows socket:typee:output=22 kW with a fixed text, namely '<b>European wall plug</b> with ground pin (CEE7/4 type E) outputs at most 22 kw A' and allows to pick this as a default answer (in the mapcomplete.org theme 'Cyclofix - a map for cyclists') (This is only shown if socket:typee~.+&socket:typee!=0)",
->>>>>>> dfd2a3d6
       "value": "22 kW"
     },
     {
@@ -1846,11 +1824,7 @@
     },
     {
       "key": "socket:chademo:output",
-<<<<<<< HEAD
-      "description": "Layer 'Charging stations' shows socket:chademo:output=50 kW with a fixed text, namely '<b>Chademo</b> outputs at most 50 kW A' and allows to pick this as a default answer (in the MapComplete.osm.be theme 'Cyclofix - a map for cyclists') (This is only shown if socket:chademo~.+&socket:chademo!=0)",
-=======
       "description": "Layer 'Charging stations' shows socket:chademo:output=50 kW with a fixed text, namely '<b>Chademo</b> outputs at most 50 kw A' and allows to pick this as a default answer (in the mapcomplete.org theme 'Cyclofix - a map for cyclists') (This is only shown if socket:chademo~.+&socket:chademo!=0)",
->>>>>>> dfd2a3d6
       "value": "50 kW"
     },
     {
@@ -1882,20 +1856,12 @@
     },
     {
       "key": "socket:type1_cable:output",
-<<<<<<< HEAD
-      "description": "Layer 'Charging stations' shows socket:type1_cable:output=3.7 kW with a fixed text, namely '<b>Type 1 with cable</b> (J1772) outputs at most 3.7 kW A' and allows to pick this as a default answer (in the MapComplete.osm.be theme 'Cyclofix - a map for cyclists') (This is only shown if socket:type1_cable~.+&socket:type1_cable!=0)",
-=======
       "description": "Layer 'Charging stations' shows socket:type1_cable:output=3.7 kW with a fixed text, namely '<b>Type 1 with cable</b> (J1772) outputs at most 3.7 kw A' and allows to pick this as a default answer (in the mapcomplete.org theme 'Cyclofix - a map for cyclists') (This is only shown if socket:type1_cable~.+&socket:type1_cable!=0)",
->>>>>>> dfd2a3d6
       "value": "3.7 kW"
     },
     {
       "key": "socket:type1_cable:output",
-<<<<<<< HEAD
-      "description": "Layer 'Charging stations' shows socket:type1_cable:output=7 kW with a fixed text, namely '<b>Type 1 with cable</b> (J1772) outputs at most 7 kW A' and allows to pick this as a default answer (in the MapComplete.osm.be theme 'Cyclofix - a map for cyclists') (This is only shown if socket:type1_cable~.+&socket:type1_cable!=0)",
-=======
       "description": "Layer 'Charging stations' shows socket:type1_cable:output=7 kW with a fixed text, namely '<b>Type 1 with cable</b> (J1772) outputs at most 7 kw A' and allows to pick this as a default answer (in the mapcomplete.org theme 'Cyclofix - a map for cyclists') (This is only shown if socket:type1_cable~.+&socket:type1_cable!=0)",
->>>>>>> dfd2a3d6
       "value": "7 kW"
     },
     {
@@ -1927,38 +1893,22 @@
     },
     {
       "key": "socket:type1:output",
-<<<<<<< HEAD
-      "description": "Layer 'Charging stations' shows socket:type1:output=3.7 kW with a fixed text, namely '<b>Type 1 <i>without</i> cable</b> (J1772) outputs at most 3.7 kW A' and allows to pick this as a default answer (in the MapComplete.osm.be theme 'Cyclofix - a map for cyclists') (This is only shown if socket:type1~.+&socket:type1!=0)",
-=======
       "description": "Layer 'Charging stations' shows socket:type1:output=3.7 kW with a fixed text, namely '<b>Type 1 <i>without</i> cable</b> (J1772) outputs at most 3.7 kw A' and allows to pick this as a default answer (in the mapcomplete.org theme 'Cyclofix - a map for cyclists') (This is only shown if socket:type1~.+&socket:type1!=0)",
->>>>>>> dfd2a3d6
       "value": "3.7 kW"
     },
     {
       "key": "socket:type1:output",
-<<<<<<< HEAD
-      "description": "Layer 'Charging stations' shows socket:type1:output=6.6 kW with a fixed text, namely '<b>Type 1 <i>without</i> cable</b> (J1772) outputs at most 6.6 kW A' and allows to pick this as a default answer (in the MapComplete.osm.be theme 'Cyclofix - a map for cyclists') (This is only shown if socket:type1~.+&socket:type1!=0)",
-=======
       "description": "Layer 'Charging stations' shows socket:type1:output=6.6 kW with a fixed text, namely '<b>Type 1 <i>without</i> cable</b> (J1772) outputs at most 6.6 kw A' and allows to pick this as a default answer (in the mapcomplete.org theme 'Cyclofix - a map for cyclists') (This is only shown if socket:type1~.+&socket:type1!=0)",
->>>>>>> dfd2a3d6
       "value": "6.6 kW"
     },
     {
       "key": "socket:type1:output",
-<<<<<<< HEAD
-      "description": "Layer 'Charging stations' shows socket:type1:output=7 kW with a fixed text, namely '<b>Type 1 <i>without</i> cable</b> (J1772) outputs at most 7 kW A' and allows to pick this as a default answer (in the MapComplete.osm.be theme 'Cyclofix - a map for cyclists') (This is only shown if socket:type1~.+&socket:type1!=0)",
-=======
       "description": "Layer 'Charging stations' shows socket:type1:output=7 kW with a fixed text, namely '<b>Type 1 <i>without</i> cable</b> (J1772) outputs at most 7 kw A' and allows to pick this as a default answer (in the mapcomplete.org theme 'Cyclofix - a map for cyclists') (This is only shown if socket:type1~.+&socket:type1!=0)",
->>>>>>> dfd2a3d6
       "value": "7 kW"
     },
     {
       "key": "socket:type1:output",
-<<<<<<< HEAD
-      "description": "Layer 'Charging stations' shows socket:type1:output=7.2 kW with a fixed text, namely '<b>Type 1 <i>without</i> cable</b> (J1772) outputs at most 7.2 kW A' and allows to pick this as a default answer (in the MapComplete.osm.be theme 'Cyclofix - a map for cyclists') (This is only shown if socket:type1~.+&socket:type1!=0)",
-=======
       "description": "Layer 'Charging stations' shows socket:type1:output=7.2 kW with a fixed text, namely '<b>Type 1 <i>without</i> cable</b> (J1772) outputs at most 7.2 kw A' and allows to pick this as a default answer (in the mapcomplete.org theme 'Cyclofix - a map for cyclists') (This is only shown if socket:type1~.+&socket:type1!=0)",
->>>>>>> dfd2a3d6
       "value": "7.2 kW"
     },
     {
@@ -1995,38 +1945,22 @@
     },
     {
       "key": "socket:type1_combo:output",
-<<<<<<< HEAD
-      "description": "Layer 'Charging stations' shows socket:type1_combo:output=50 kW with a fixed text, namely '<b>Type 1 CCS</b> (aka Type 1 Combo) outputs at most 50 kW A' and allows to pick this as a default answer (in the MapComplete.osm.be theme 'Cyclofix - a map for cyclists') (This is only shown if socket:type1_combo~.+&socket:type1_combo!=0)",
-=======
       "description": "Layer 'Charging stations' shows socket:type1_combo:output=50 kW with a fixed text, namely '<b>Type 1 CCS</b> (aka Type 1 Combo) outputs at most 50 kw A' and allows to pick this as a default answer (in the mapcomplete.org theme 'Cyclofix - a map for cyclists') (This is only shown if socket:type1_combo~.+&socket:type1_combo!=0)",
->>>>>>> dfd2a3d6
       "value": "50 kW"
     },
     {
       "key": "socket:type1_combo:output",
-<<<<<<< HEAD
-      "description": "Layer 'Charging stations' shows socket:type1_combo:output=62.5 kW with a fixed text, namely '<b>Type 1 CCS</b> (aka Type 1 Combo) outputs at most 62.5 kW A' and allows to pick this as a default answer (in the MapComplete.osm.be theme 'Cyclofix - a map for cyclists') (This is only shown if socket:type1_combo~.+&socket:type1_combo!=0)",
-=======
       "description": "Layer 'Charging stations' shows socket:type1_combo:output=62.5 kW with a fixed text, namely '<b>Type 1 CCS</b> (aka Type 1 Combo) outputs at most 62.5 kw A' and allows to pick this as a default answer (in the mapcomplete.org theme 'Cyclofix - a map for cyclists') (This is only shown if socket:type1_combo~.+&socket:type1_combo!=0)",
->>>>>>> dfd2a3d6
       "value": "62.5 kW"
     },
     {
       "key": "socket:type1_combo:output",
-<<<<<<< HEAD
-      "description": "Layer 'Charging stations' shows socket:type1_combo:output=150 kW with a fixed text, namely '<b>Type 1 CCS</b> (aka Type 1 Combo) outputs at most 150 kW A' and allows to pick this as a default answer (in the MapComplete.osm.be theme 'Cyclofix - a map for cyclists') (This is only shown if socket:type1_combo~.+&socket:type1_combo!=0)",
-=======
       "description": "Layer 'Charging stations' shows socket:type1_combo:output=150 kW with a fixed text, namely '<b>Type 1 CCS</b> (aka Type 1 Combo) outputs at most 150 kw A' and allows to pick this as a default answer (in the mapcomplete.org theme 'Cyclofix - a map for cyclists') (This is only shown if socket:type1_combo~.+&socket:type1_combo!=0)",
->>>>>>> dfd2a3d6
       "value": "150 kW"
     },
     {
       "key": "socket:type1_combo:output",
-<<<<<<< HEAD
-      "description": "Layer 'Charging stations' shows socket:type1_combo:output=350 kW with a fixed text, namely '<b>Type 1 CCS</b> (aka Type 1 Combo) outputs at most 350 kW A' and allows to pick this as a default answer (in the MapComplete.osm.be theme 'Cyclofix - a map for cyclists') (This is only shown if socket:type1_combo~.+&socket:type1_combo!=0)",
-=======
       "description": "Layer 'Charging stations' shows socket:type1_combo:output=350 kW with a fixed text, namely '<b>Type 1 CCS</b> (aka Type 1 Combo) outputs at most 350 kw A' and allows to pick this as a default answer (in the mapcomplete.org theme 'Cyclofix - a map for cyclists') (This is only shown if socket:type1_combo~.+&socket:type1_combo!=0)",
->>>>>>> dfd2a3d6
       "value": "350 kW"
     },
     {
@@ -2058,29 +1992,17 @@
     },
     {
       "key": "socket:tesla_supercharger:output",
-<<<<<<< HEAD
-      "description": "Layer 'Charging stations' shows socket:tesla_supercharger:output=120 kW with a fixed text, namely '<b>Tesla Supercharger</b> outputs at most 120 kW A' and allows to pick this as a default answer (in the MapComplete.osm.be theme 'Cyclofix - a map for cyclists') (This is only shown if socket:tesla_supercharger~.+&socket:tesla_supercharger!=0)",
-=======
       "description": "Layer 'Charging stations' shows socket:tesla_supercharger:output=120 kW with a fixed text, namely '<b>Tesla Supercharger</b> outputs at most 120 kw A' and allows to pick this as a default answer (in the mapcomplete.org theme 'Cyclofix - a map for cyclists') (This is only shown if socket:tesla_supercharger~.+&socket:tesla_supercharger!=0)",
->>>>>>> dfd2a3d6
       "value": "120 kW"
     },
     {
       "key": "socket:tesla_supercharger:output",
-<<<<<<< HEAD
-      "description": "Layer 'Charging stations' shows socket:tesla_supercharger:output=150 kW with a fixed text, namely '<b>Tesla Supercharger</b> outputs at most 150 kW A' and allows to pick this as a default answer (in the MapComplete.osm.be theme 'Cyclofix - a map for cyclists') (This is only shown if socket:tesla_supercharger~.+&socket:tesla_supercharger!=0)",
-=======
       "description": "Layer 'Charging stations' shows socket:tesla_supercharger:output=150 kW with a fixed text, namely '<b>Tesla Supercharger</b> outputs at most 150 kw A' and allows to pick this as a default answer (in the mapcomplete.org theme 'Cyclofix - a map for cyclists') (This is only shown if socket:tesla_supercharger~.+&socket:tesla_supercharger!=0)",
->>>>>>> dfd2a3d6
       "value": "150 kW"
     },
     {
       "key": "socket:tesla_supercharger:output",
-<<<<<<< HEAD
-      "description": "Layer 'Charging stations' shows socket:tesla_supercharger:output=250 kW with a fixed text, namely '<b>Tesla Supercharger</b> outputs at most 250 kW A' and allows to pick this as a default answer (in the MapComplete.osm.be theme 'Cyclofix - a map for cyclists') (This is only shown if socket:tesla_supercharger~.+&socket:tesla_supercharger!=0)",
-=======
       "description": "Layer 'Charging stations' shows socket:tesla_supercharger:output=250 kW with a fixed text, namely '<b>Tesla Supercharger</b> outputs at most 250 kw A' and allows to pick this as a default answer (in the mapcomplete.org theme 'Cyclofix - a map for cyclists') (This is only shown if socket:tesla_supercharger~.+&socket:tesla_supercharger!=0)",
->>>>>>> dfd2a3d6
       "value": "250 kW"
     },
     {
@@ -2117,20 +2039,12 @@
     },
     {
       "key": "socket:type2:output",
-<<<<<<< HEAD
-      "description": "Layer 'Charging stations' shows socket:type2:output=11 kW with a fixed text, namely '<b>Type 2</b> (mennekes) outputs at most 11 kW A' and allows to pick this as a default answer (in the MapComplete.osm.be theme 'Cyclofix - a map for cyclists') (This is only shown if socket:type2~.+&socket:type2!=0)",
-=======
       "description": "Layer 'Charging stations' shows socket:type2:output=11 kW with a fixed text, namely '<b>Type 2</b> (mennekes) outputs at most 11 kw A' and allows to pick this as a default answer (in the mapcomplete.org theme 'Cyclofix - a map for cyclists') (This is only shown if socket:type2~.+&socket:type2!=0)",
->>>>>>> dfd2a3d6
       "value": "11 kW"
     },
     {
       "key": "socket:type2:output",
-<<<<<<< HEAD
-      "description": "Layer 'Charging stations' shows socket:type2:output=22 kW with a fixed text, namely '<b>Type 2</b> (mennekes) outputs at most 22 kW A' and allows to pick this as a default answer (in the MapComplete.osm.be theme 'Cyclofix - a map for cyclists') (This is only shown if socket:type2~.+&socket:type2!=0)",
-=======
       "description": "Layer 'Charging stations' shows socket:type2:output=22 kW with a fixed text, namely '<b>Type 2</b> (mennekes) outputs at most 22 kw A' and allows to pick this as a default answer (in the mapcomplete.org theme 'Cyclofix - a map for cyclists') (This is only shown if socket:type2~.+&socket:type2!=0)",
->>>>>>> dfd2a3d6
       "value": "22 kW"
     },
     {
@@ -2167,11 +2081,7 @@
     },
     {
       "key": "socket:type2_combo:output",
-<<<<<<< HEAD
-      "description": "Layer 'Charging stations' shows socket:type2_combo:output=50 kW with a fixed text, namely '<b>Type 2 CCS</b> (mennekes) outputs at most 50 kW A' and allows to pick this as a default answer (in the MapComplete.osm.be theme 'Cyclofix - a map for cyclists') (This is only shown if socket:type2_combo~.+&socket:type2_combo!=0)",
-=======
       "description": "Layer 'Charging stations' shows socket:type2_combo:output=50 kW with a fixed text, namely '<b>Type 2 CCS</b> (mennekes) outputs at most 50 kw A' and allows to pick this as a default answer (in the mapcomplete.org theme 'Cyclofix - a map for cyclists') (This is only shown if socket:type2_combo~.+&socket:type2_combo!=0)",
->>>>>>> dfd2a3d6
       "value": "50 kW"
     },
     {
@@ -2208,20 +2118,12 @@
     },
     {
       "key": "socket:type2_cable:output",
-<<<<<<< HEAD
-      "description": "Layer 'Charging stations' shows socket:type2_cable:output=11 kW with a fixed text, namely '<b>Type 2 with cable</b> (mennekes) outputs at most 11 kW A' and allows to pick this as a default answer (in the MapComplete.osm.be theme 'Cyclofix - a map for cyclists') (This is only shown if socket:type2_cable~.+&socket:type2_cable!=0)",
-=======
       "description": "Layer 'Charging stations' shows socket:type2_cable:output=11 kW with a fixed text, namely '<b>Type 2 with cable</b> (mennekes) outputs at most 11 kw A' and allows to pick this as a default answer (in the mapcomplete.org theme 'Cyclofix - a map for cyclists') (This is only shown if socket:type2_cable~.+&socket:type2_cable!=0)",
->>>>>>> dfd2a3d6
       "value": "11 kW"
     },
     {
       "key": "socket:type2_cable:output",
-<<<<<<< HEAD
-      "description": "Layer 'Charging stations' shows socket:type2_cable:output=22 kW with a fixed text, namely '<b>Type 2 with cable</b> (mennekes) outputs at most 22 kW A' and allows to pick this as a default answer (in the MapComplete.osm.be theme 'Cyclofix - a map for cyclists') (This is only shown if socket:type2_cable~.+&socket:type2_cable!=0)",
-=======
       "description": "Layer 'Charging stations' shows socket:type2_cable:output=22 kW with a fixed text, namely '<b>Type 2 with cable</b> (mennekes) outputs at most 22 kw A' and allows to pick this as a default answer (in the mapcomplete.org theme 'Cyclofix - a map for cyclists') (This is only shown if socket:type2_cable~.+&socket:type2_cable!=0)",
->>>>>>> dfd2a3d6
       "value": "22 kW"
     },
     {
@@ -2230,20 +2132,12 @@
     },
     {
       "key": "socket:tesla_supercharger_ccs:voltage",
-<<<<<<< HEAD
-      "description": "Layer 'Charging stations' shows socket:tesla_supercharger_ccs:voltage=500 V with a fixed text, namely '<b>Tesla Supercharger CCS</b> (a branded type2_css) outputs 500 volt' and allows to pick this as a default answer (in the MapComplete.osm.be theme 'Cyclofix - a map for cyclists') (This is only shown if socket:tesla_supercharger_ccs~.+&socket:tesla_supercharger_ccs!=0)",
-=======
       "description": "Layer 'Charging stations' shows socket:tesla_supercharger_ccs:voltage=500 V with a fixed text, namely '<b>Tesla Supercharger CCS</b> (a branded Type 2 CSS) outputs 500 volt' and allows to pick this as a default answer (in the mapcomplete.org theme 'Cyclofix - a map for cyclists') (This is only shown if socket:tesla_supercharger_ccs~.+&socket:tesla_supercharger_ccs!=0)",
->>>>>>> dfd2a3d6
       "value": "500 V"
     },
     {
       "key": "socket:tesla_supercharger_ccs:voltage",
-<<<<<<< HEAD
-      "description": "Layer 'Charging stations' shows socket:tesla_supercharger_ccs:voltage=920 V with a fixed text, namely '<b>Tesla Supercharger CCS</b> (a branded type2_css) outputs 920 volt' and allows to pick this as a default answer (in the MapComplete.osm.be theme 'Cyclofix - a map for cyclists') (This is only shown if socket:tesla_supercharger_ccs~.+&socket:tesla_supercharger_ccs!=0)",
-=======
       "description": "Layer 'Charging stations' shows socket:tesla_supercharger_ccs:voltage=920 V with a fixed text, namely '<b>Tesla Supercharger CCS</b> (a branded Type 2 CSS) outputs 920 volt' and allows to pick this as a default answer (in the mapcomplete.org theme 'Cyclofix - a map for cyclists') (This is only shown if socket:tesla_supercharger_ccs~.+&socket:tesla_supercharger_ccs!=0)",
->>>>>>> dfd2a3d6
       "value": "920 V"
     },
     {
@@ -2266,11 +2160,7 @@
     },
     {
       "key": "socket:tesla_supercharger_ccs:output",
-<<<<<<< HEAD
-      "description": "Layer 'Charging stations' shows socket:tesla_supercharger_ccs:output=50 kW with a fixed text, namely '<b>Tesla Supercharger CCS</b> (a branded type2_css) outputs at most 50 kW A' and allows to pick this as a default answer (in the MapComplete.osm.be theme 'Cyclofix - a map for cyclists') (This is only shown if socket:tesla_supercharger_ccs~.+&socket:tesla_supercharger_ccs!=0)",
-=======
       "description": "Layer 'Charging stations' shows socket:tesla_supercharger_ccs:output=50 kW with a fixed text, namely '<b>Tesla Supercharger CCS</b> (a branded Type 2 CSS) outputs at most 50 kw A' and allows to pick this as a default answer (in the mapcomplete.org theme 'Cyclofix - a map for cyclists') (This is only shown if socket:tesla_supercharger_ccs~.+&socket:tesla_supercharger_ccs!=0)",
->>>>>>> dfd2a3d6
       "value": "50 kW"
     },
     {
@@ -2279,11 +2169,7 @@
     },
     {
       "key": "socket:tesla_destination:voltage",
-<<<<<<< HEAD
-      "description": "Layer 'Charging stations' shows socket:tesla_destination:voltage=480 V with a fixed text, namely '<b>Tesla Supercharger (destination)</b> outputs 480 volt' and allows to pick this as a default answer (in the MapComplete.osm.be theme 'Cyclofix - a map for cyclists') (This is only shown if socket:tesla_destination~.+&socket:tesla_destination!=0)",
-=======
       "description": "Layer 'Charging stations' shows socket:tesla_destination:voltage=480 V with a fixed text, namely '<b>Tesla Supercharger (Destination)</b> outputs 480 volt' and allows to pick this as a default answer (in the mapcomplete.org theme 'Cyclofix - a map for cyclists') (This is only shown if socket:tesla_destination~.+&socket:tesla_destination!=0)",
->>>>>>> dfd2a3d6
       "value": "480 V"
     },
     {
@@ -2292,20 +2178,12 @@
     },
     {
       "key": "socket:tesla_destination:current",
-<<<<<<< HEAD
-      "description": "Layer 'Charging stations' shows socket:tesla_destination:current=125 A with a fixed text, namely '<b>Tesla Supercharger (destination)</b> outputs at most 125 A' and allows to pick this as a default answer (in the MapComplete.osm.be theme 'Cyclofix - a map for cyclists') (This is only shown if socket:tesla_destination~.+&socket:tesla_destination!=0)",
-=======
       "description": "Layer 'Charging stations' shows socket:tesla_destination:current=125 A with a fixed text, namely '<b>Tesla Supercharger (Destination)</b> outputs at most 125 A' and allows to pick this as a default answer (in the mapcomplete.org theme 'Cyclofix - a map for cyclists') (This is only shown if socket:tesla_destination~.+&socket:tesla_destination!=0)",
->>>>>>> dfd2a3d6
       "value": "125 A"
     },
     {
       "key": "socket:tesla_destination:current",
-<<<<<<< HEAD
-      "description": "Layer 'Charging stations' shows socket:tesla_destination:current=350 A with a fixed text, namely '<b>Tesla Supercharger (destination)</b> outputs at most 350 A' and allows to pick this as a default answer (in the MapComplete.osm.be theme 'Cyclofix - a map for cyclists') (This is only shown if socket:tesla_destination~.+&socket:tesla_destination!=0)",
-=======
       "description": "Layer 'Charging stations' shows socket:tesla_destination:current=350 A with a fixed text, namely '<b>Tesla Supercharger (Destination)</b> outputs at most 350 A' and allows to pick this as a default answer (in the mapcomplete.org theme 'Cyclofix - a map for cyclists') (This is only shown if socket:tesla_destination~.+&socket:tesla_destination!=0)",
->>>>>>> dfd2a3d6
       "value": "350 A"
     },
     {
@@ -2314,29 +2192,17 @@
     },
     {
       "key": "socket:tesla_destination:output",
-<<<<<<< HEAD
-      "description": "Layer 'Charging stations' shows socket:tesla_destination:output=120 kW with a fixed text, namely '<b>Tesla Supercharger (destination)</b> outputs at most 120 kW A' and allows to pick this as a default answer (in the MapComplete.osm.be theme 'Cyclofix - a map for cyclists') (This is only shown if socket:tesla_destination~.+&socket:tesla_destination!=0)",
-=======
       "description": "Layer 'Charging stations' shows socket:tesla_destination:output=120 kW with a fixed text, namely '<b>Tesla Supercharger (Destination)</b> outputs at most 120 kw A' and allows to pick this as a default answer (in the mapcomplete.org theme 'Cyclofix - a map for cyclists') (This is only shown if socket:tesla_destination~.+&socket:tesla_destination!=0)",
->>>>>>> dfd2a3d6
       "value": "120 kW"
     },
     {
       "key": "socket:tesla_destination:output",
-<<<<<<< HEAD
-      "description": "Layer 'Charging stations' shows socket:tesla_destination:output=150 kW with a fixed text, namely '<b>Tesla Supercharger (destination)</b> outputs at most 150 kW A' and allows to pick this as a default answer (in the MapComplete.osm.be theme 'Cyclofix - a map for cyclists') (This is only shown if socket:tesla_destination~.+&socket:tesla_destination!=0)",
-=======
       "description": "Layer 'Charging stations' shows socket:tesla_destination:output=150 kW with a fixed text, namely '<b>Tesla Supercharger (Destination)</b> outputs at most 150 kw A' and allows to pick this as a default answer (in the mapcomplete.org theme 'Cyclofix - a map for cyclists') (This is only shown if socket:tesla_destination~.+&socket:tesla_destination!=0)",
->>>>>>> dfd2a3d6
       "value": "150 kW"
     },
     {
       "key": "socket:tesla_destination:output",
-<<<<<<< HEAD
-      "description": "Layer 'Charging stations' shows socket:tesla_destination:output=250 kW with a fixed text, namely '<b>Tesla Supercharger (destination)</b> outputs at most 250 kW A' and allows to pick this as a default answer (in the MapComplete.osm.be theme 'Cyclofix - a map for cyclists') (This is only shown if socket:tesla_destination~.+&socket:tesla_destination!=0)",
-=======
       "description": "Layer 'Charging stations' shows socket:tesla_destination:output=250 kW with a fixed text, namely '<b>Tesla Supercharger (Destination)</b> outputs at most 250 kw A' and allows to pick this as a default answer (in the mapcomplete.org theme 'Cyclofix - a map for cyclists') (This is only shown if socket:tesla_destination~.+&socket:tesla_destination!=0)",
->>>>>>> dfd2a3d6
       "value": "250 kW"
     },
     {
@@ -2345,20 +2211,12 @@
     },
     {
       "key": "socket:tesla_destination:voltage",
-<<<<<<< HEAD
-      "description": "Layer 'Charging stations' shows socket:tesla_destination:voltage=230 V with a fixed text, namely '<b>Tesla supercharger (destination)</b> (A Type 2 with cable branded as tesla) outputs 230 volt' and allows to pick this as a default answer (in the MapComplete.osm.be theme 'Cyclofix - a map for cyclists') (This is only shown if socket:tesla_destination~.+&socket:tesla_destination!=0)",
-=======
       "description": "Layer 'Charging stations' shows socket:tesla_destination:voltage=230 V with a fixed text, namely '<b>Tesla Supercharger (Destination)</b> (A Type 2 with cable branded as Tesla) outputs 230 volt' and allows to pick this as a default answer (in the mapcomplete.org theme 'Cyclofix - a map for cyclists') (This is only shown if socket:tesla_destination~.+&socket:tesla_destination!=0)",
->>>>>>> dfd2a3d6
       "value": "230 V"
     },
     {
       "key": "socket:tesla_destination:voltage",
-<<<<<<< HEAD
-      "description": "Layer 'Charging stations' shows socket:tesla_destination:voltage=400 V with a fixed text, namely '<b>Tesla supercharger (destination)</b> (A Type 2 with cable branded as tesla) outputs 400 volt' and allows to pick this as a default answer (in the MapComplete.osm.be theme 'Cyclofix - a map for cyclists') (This is only shown if socket:tesla_destination~.+&socket:tesla_destination!=0)",
-=======
       "description": "Layer 'Charging stations' shows socket:tesla_destination:voltage=400 V with a fixed text, namely '<b>Tesla Supercharger (Destination)</b> (A Type 2 with cable branded as Tesla) outputs 400 volt' and allows to pick this as a default answer (in the mapcomplete.org theme 'Cyclofix - a map for cyclists') (This is only shown if socket:tesla_destination~.+&socket:tesla_destination!=0)",
->>>>>>> dfd2a3d6
       "value": "400 V"
     },
     {
@@ -2367,20 +2225,12 @@
     },
     {
       "key": "socket:tesla_destination:current",
-<<<<<<< HEAD
-      "description": "Layer 'Charging stations' shows socket:tesla_destination:current=16 A with a fixed text, namely '<b>Tesla supercharger (destination)</b> (A Type 2 with cable branded as tesla) outputs at most 16 A' and allows to pick this as a default answer (in the MapComplete.osm.be theme 'Cyclofix - a map for cyclists') (This is only shown if socket:tesla_destination~.+&socket:tesla_destination!=0)",
-=======
       "description": "Layer 'Charging stations' shows socket:tesla_destination:current=16 A with a fixed text, namely '<b>Tesla Supercharger (Destination)</b> (A Type 2 with cable branded as tesla) outputs at most 16 A' and allows to pick this as a default answer (in the mapcomplete.org theme 'Cyclofix - a map for cyclists') (This is only shown if socket:tesla_destination~.+&socket:tesla_destination!=0)",
->>>>>>> dfd2a3d6
       "value": "16 A"
     },
     {
       "key": "socket:tesla_destination:current",
-<<<<<<< HEAD
-      "description": "Layer 'Charging stations' shows socket:tesla_destination:current=32 A with a fixed text, namely '<b>Tesla supercharger (destination)</b> (A Type 2 with cable branded as tesla) outputs at most 32 A' and allows to pick this as a default answer (in the MapComplete.osm.be theme 'Cyclofix - a map for cyclists') (This is only shown if socket:tesla_destination~.+&socket:tesla_destination!=0)",
-=======
       "description": "Layer 'Charging stations' shows socket:tesla_destination:current=32 A with a fixed text, namely '<b>Tesla Supercharger (Destination)</b> (A Type 2 with cable branded as Tesla) outputs at most 32 A' and allows to pick this as a default answer (in the mapcomplete.org theme 'Cyclofix - a map for cyclists') (This is only shown if socket:tesla_destination~.+&socket:tesla_destination!=0)",
->>>>>>> dfd2a3d6
       "value": "32 A"
     },
     {
@@ -2389,20 +2239,12 @@
     },
     {
       "key": "socket:tesla_destination:output",
-<<<<<<< HEAD
-      "description": "Layer 'Charging stations' shows socket:tesla_destination:output=11 kW with a fixed text, namely '<b>Tesla supercharger (destination)</b> (A Type 2 with cable branded as tesla) outputs at most 11 kW A' and allows to pick this as a default answer (in the MapComplete.osm.be theme 'Cyclofix - a map for cyclists') (This is only shown if socket:tesla_destination~.+&socket:tesla_destination!=0)",
-=======
       "description": "Layer 'Charging stations' shows socket:tesla_destination:output=11 kW with a fixed text, namely '<b>Tesla Supercharger (Destination)</b> (A Type 2 with cable branded as Tesla) outputs at most 11 kw A' and allows to pick this as a default answer (in the mapcomplete.org theme 'Cyclofix - a map for cyclists') (This is only shown if socket:tesla_destination~.+&socket:tesla_destination!=0)",
->>>>>>> dfd2a3d6
       "value": "11 kW"
     },
     {
       "key": "socket:tesla_destination:output",
-<<<<<<< HEAD
-      "description": "Layer 'Charging stations' shows socket:tesla_destination:output=22 kW with a fixed text, namely '<b>Tesla supercharger (destination)</b> (A Type 2 with cable branded as tesla) outputs at most 22 kW A' and allows to pick this as a default answer (in the MapComplete.osm.be theme 'Cyclofix - a map for cyclists') (This is only shown if socket:tesla_destination~.+&socket:tesla_destination!=0)",
-=======
       "description": "Layer 'Charging stations' shows socket:tesla_destination:output=22 kW with a fixed text, namely '<b>Tesla Supercharger (Destination)</b> (A Type 2 with cable branded as Tesla) outputs at most 22 kw A' and allows to pick this as a default answer (in the mapcomplete.org theme 'Cyclofix - a map for cyclists') (This is only shown if socket:tesla_destination~.+&socket:tesla_destination!=0)",
->>>>>>> dfd2a3d6
       "value": "22 kW"
     },
     {
@@ -2434,20 +2276,12 @@
     },
     {
       "key": "socket:USB-A:output",
-<<<<<<< HEAD
-      "description": "Layer 'Charging stations' shows socket:USB-A:output=5W with a fixed text, namely '<b>USB</b> to charge phones and small electronics outputs at most 5W A' and allows to pick this as a default answer (in the MapComplete.osm.be theme 'Cyclofix - a map for cyclists') (This is only shown if socket:USB-A~.+&socket:USB-A!=0)",
-=======
       "description": "Layer 'Charging stations' shows socket:USB-A:output=5W with a fixed text, namely '<b>USB</b> to charge phones and small electronics outputs at most 5w A' and allows to pick this as a default answer (in the mapcomplete.org theme 'Cyclofix - a map for cyclists') (This is only shown if socket:USB-A~.+&socket:USB-A!=0)",
->>>>>>> dfd2a3d6
       "value": "5W"
     },
     {
       "key": "socket:USB-A:output",
-<<<<<<< HEAD
-      "description": "Layer 'Charging stations' shows socket:USB-A:output=10W with a fixed text, namely '<b>USB</b> to charge phones and small electronics outputs at most 10W A' and allows to pick this as a default answer (in the MapComplete.osm.be theme 'Cyclofix - a map for cyclists') (This is only shown if socket:USB-A~.+&socket:USB-A!=0)",
-=======
       "description": "Layer 'Charging stations' shows socket:USB-A:output=10W with a fixed text, namely '<b>USB</b> to charge phones and small electronics outputs at most 10w A' and allows to pick this as a default answer (in the mapcomplete.org theme 'Cyclofix - a map for cyclists') (This is only shown if socket:USB-A~.+&socket:USB-A!=0)",
->>>>>>> dfd2a3d6
       "value": "10W"
     },
     {
@@ -2530,20 +2364,12 @@
     },
     {
       "key": "fee",
-<<<<<<< HEAD
-      "description": "Layer 'Charging stations' shows fee=yes&fee:conditional=no @ customers with a fixed text, namely 'Paid use, but free for customers of the hotel/pub/hospital/... who operates the charging station' and allows to pick this as a default answer (in the MapComplete.osm.be theme 'Cyclofix - a map for cyclists')",
-=======
       "description": "Layer 'Charging stations' shows fee=yes&fee:conditional=no @ customers with a fixed text, namely 'Paid use, but free for customers of the hotel/pub/hospital/… who operates the charging station' and allows to pick this as a default answer (in the mapcomplete.org theme 'Cyclofix - a map for cyclists')",
->>>>>>> dfd2a3d6
       "value": "yes"
     },
     {
       "key": "fee:conditional",
-<<<<<<< HEAD
-      "description": "Layer 'Charging stations' shows fee=yes&fee:conditional=no @ customers with a fixed text, namely 'Paid use, but free for customers of the hotel/pub/hospital/... who operates the charging station' and allows to pick this as a default answer (in the MapComplete.osm.be theme 'Cyclofix - a map for cyclists')",
-=======
       "description": "Layer 'Charging stations' shows fee=yes&fee:conditional=no @ customers with a fixed text, namely 'Paid use, but free for customers of the hotel/pub/hospital/… who operates the charging station' and allows to pick this as a default answer (in the mapcomplete.org theme 'Cyclofix - a map for cyclists')",
->>>>>>> dfd2a3d6
       "value": "no @ customers"
     },
     {
