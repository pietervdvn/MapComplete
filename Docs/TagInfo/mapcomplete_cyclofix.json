--- conflicted
+++ resolved
@@ -14,7 +14,6 @@
       "key": "repair",
       "description": "The MapComplete theme Cyclofix - a map for cyclists has a layer Repair cafés and assisted repair workshops showing features with this tag",
       "value": "assisted_self_service"
-<<<<<<< HEAD
     },
     {
       "key": "service:bicycle:repair",
@@ -24,267 +23,6 @@
     {
       "key": "bicycle:repair",
       "description": "The MapComplete theme Cyclofix - a map for cyclists has a layer Repair cafés and assisted repair workshops showing features with this tag",
-      "value": "yes"
-    },
-    {
-      "key": "id",
-      "description": "Layer 'Repair cafés and assisted repair workshops' shows id~.+ with a fixed text, namely 'You just created this element! Thanks for sharing this info with the world and helping people worldwide.' (in the mapcomplete.org theme 'Cyclofix - a map for cyclists') (This is only shown if _backend~.+ & _last_edit:passed_time<300 & (_version_number= | _version_number=1))"
-    },
-    {
-      "key": "image",
-      "description": "The layer 'Repair cafés and assisted repair workshops allows to upload images and adds them under the 'image'-tag (and image:0, image:1, ... for multiple images). Furhtermore, this layer shows images based on the keys image, wikidata, wikipedia, wikimedia_commons and mapillary"
-    },
-    {
-      "key": "mapillary",
-      "description": "The layer 'Repair cafés and assisted repair workshops allows to upload images and adds them under the 'image'-tag (and image:0, image:1, ... for multiple images). Furhtermore, this layer shows images based on the keys image, wikidata, wikipedia, wikimedia_commons and mapillary"
-    },
-    {
-      "key": "wikidata",
-      "description": "The layer 'Repair cafés and assisted repair workshops allows to upload images and adds them under the 'image'-tag (and image:0, image:1, ... for multiple images). Furhtermore, this layer shows images based on the keys image, wikidata, wikipedia, wikimedia_commons and mapillary"
-    },
-    {
-      "key": "wikipedia",
-      "description": "The layer 'Repair cafés and assisted repair workshops allows to upload images and adds them under the 'image'-tag (and image:0, image:1, ... for multiple images). Furhtermore, this layer shows images based on the keys image, wikidata, wikipedia, wikimedia_commons and mapillary"
-    },
-    {
-      "key": "name",
-      "description": "Layer 'Repair cafés and assisted repair workshops' shows and asks freeform values for key 'name' (in the mapcomplete.org theme 'Cyclofix - a map for cyclists')"
-    },
-    {
-      "key": "opening_hours",
-      "description": "Layer 'Repair cafés and assisted repair workshops' shows and asks freeform values for key 'opening_hours' (in the mapcomplete.org theme 'Cyclofix - a map for cyclists')"
-    },
-    {
-      "key": "opening_hours",
-      "description": "Layer 'Repair cafés and assisted repair workshops' shows opening_hours=\"by appointment\" with a fixed text, namely 'Only by appointment' and allows to pick this as a default answer (in the mapcomplete.org theme 'Cyclofix - a map for cyclists')",
-      "value": "\"by appointment\""
-    },
-    {
-      "key": "opening_hours",
-      "description": "Layer 'Repair cafés and assisted repair workshops' shows opening_hours~^(\"by appointment\"|by appointment)$ with a fixed text, namely 'Only by appointment' (in the mapcomplete.org theme 'Cyclofix - a map for cyclists')"
-    },
-    {
-      "key": "opening_hours",
-      "description": "Layer 'Repair cafés and assisted repair workshops' shows opening_hours=closed with a fixed text, namely 'Marked as closed for an unspecified time' (in the mapcomplete.org theme 'Cyclofix - a map for cyclists')",
-      "value": "closed"
-    },
-    {
-      "key": "phone",
-      "description": "Layer 'Repair cafés and assisted repair workshops' shows and asks freeform values for key 'phone' (in the mapcomplete.org theme 'Cyclofix - a map for cyclists')"
-    },
-    {
-      "key": "contact:phone",
-      "description": "Layer 'Repair cafés and assisted repair workshops' shows contact:phone~.+ with a fixed text, namely '{link(&LBRACEcontact:phone&RBRACE,tel:&LBRACEcontact:phone&RBRACE,,,,)}' (in the mapcomplete.org theme 'Cyclofix - a map for cyclists')"
-    },
-    {
-      "key": "email",
-      "description": "Layer 'Repair cafés and assisted repair workshops' shows and asks freeform values for key 'email' (in the mapcomplete.org theme 'Cyclofix - a map for cyclists')"
-    },
-    {
-      "key": "contact:email",
-      "description": "Layer 'Repair cafés and assisted repair workshops' shows contact:email~.+ with a fixed text, namely '<a href='mailto:{contact:email}' target='_blank' rel='noopener'>{contact:email}</a>' (in the mapcomplete.org theme 'Cyclofix - a map for cyclists')"
-    },
-    {
-      "key": "operator:email",
-      "description": "Layer 'Repair cafés and assisted repair workshops' shows operator:email~.+ with a fixed text, namely '<a href='mailto:{operator:email}' target='_blank' rel='noopener'>{operator:email}</a>' (in the mapcomplete.org theme 'Cyclofix - a map for cyclists')"
-    },
-    {
-      "key": "website",
-      "description": "Layer 'Repair cafés and assisted repair workshops' shows and asks freeform values for key 'website' (in the mapcomplete.org theme 'Cyclofix - a map for cyclists')"
-    },
-    {
-      "key": "contact:website",
-      "description": "Layer 'Repair cafés and assisted repair workshops' shows contact:website~.+ with a fixed text, namely '<a href='{contact:website}' rel='nofollow noopener noreferrer' target='_blank'>{contact:website}</a>' (in the mapcomplete.org theme 'Cyclofix - a map for cyclists')"
-    },
-    {
-      "key": "contact:mastodon",
-      "description": "Layer 'Repair cafés and assisted repair workshops' shows and asks freeform values for key 'contact:mastodon' (in the mapcomplete.org theme 'Cyclofix - a map for cyclists')"
-    },
-    {
-      "key": "contact:facebook",
-      "description": "Layer 'Repair cafés and assisted repair workshops' shows and asks freeform values for key 'contact:facebook' (in the mapcomplete.org theme 'Cyclofix - a map for cyclists')"
-    },
-    {
-      "key": "service:mobile_phone:repair",
-      "description": "Layer 'Repair cafés and assisted repair workshops' shows service:mobile_phone:repair=yes with a fixed text, namely 'Mobile phones are repaired here' and allows to pick this as a default answer (in the mapcomplete.org theme 'Cyclofix - a map for cyclists')",
-      "value": "yes"
-    },
-    {
-      "key": "service:computer:repair",
-      "description": "Layer 'Repair cafés and assisted repair workshops' shows service:computer:repair=yes with a fixed text, namely 'Computers are repaired here' and allows to pick this as a default answer (in the mapcomplete.org theme 'Cyclofix - a map for cyclists')",
-      "value": "yes"
-    },
-    {
-      "key": "service:bicycle:repair",
-      "description": "Layer 'Repair cafés and assisted repair workshops' shows service:bicycle:repair=yes with a fixed text, namely 'Bicycles are repaired here' and allows to pick this as a default answer (in the mapcomplete.org theme 'Cyclofix - a map for cyclists')",
-      "value": "yes"
-    },
-    {
-      "key": "service:electronics:repair",
-      "description": "Layer 'Repair cafés and assisted repair workshops' shows service:electronics:repair=yes with a fixed text, namely 'Electronic devices are repaired here' and allows to pick this as a default answer (in the mapcomplete.org theme 'Cyclofix - a map for cyclists')",
-      "value": "yes"
-    },
-    {
-      "key": "service:furniture:repair",
-      "description": "Layer 'Repair cafés and assisted repair workshops' shows service:furniture:repair=yes with a fixed text, namely 'Furniture is repaired here' and allows to pick this as a default answer (in the mapcomplete.org theme 'Cyclofix - a map for cyclists')",
-      "value": "yes"
-    },
-    {
-      "key": "service:clothes:repair",
-      "description": "Layer 'Repair cafés and assisted repair workshops' shows service:clothes:repair=yes with a fixed text, namely 'Clothes are repaired here' and allows to pick this as a default answer (in the mapcomplete.org theme 'Cyclofix - a map for cyclists')",
-      "value": "yes"
-    },
-    {
-      "key": "amenity",
-      "description": "The MapComplete theme Cyclofix - a map for cyclists has a layer Bike cafe showing features with this tag",
-      "value": "pub"
-    },
-    {
-      "key": "amenity",
-      "description": "The MapComplete theme Cyclofix - a map for cyclists has a layer Bike cafe showing features with this tag",
-      "value": "bar"
-    },
-    {
-      "key": "amenity",
-      "description": "The MapComplete theme Cyclofix - a map for cyclists has a layer Bike cafe showing features with this tag",
-      "value": "cafe"
-    },
-    {
-      "key": "amenity",
-      "description": "The MapComplete theme Cyclofix - a map for cyclists has a layer Bike cafe showing features with this tag",
-      "value": "restaurant"
-    },
-    {
-      "key": "pub",
-      "description": "The MapComplete theme Cyclofix - a map for cyclists has a layer Bike cafe showing features with this tag",
-      "value": "cycling"
-    },
-    {
-      "key": "pub",
-      "description": "The MapComplete theme Cyclofix - a map for cyclists has a layer Bike cafe showing features with this tag",
-      "value": "bicycle"
-    },
-    {
-      "key": "theme",
-      "description": "The MapComplete theme Cyclofix - a map for cyclists has a layer Bike cafe showing features with this tag",
-      "value": "cycling"
-    },
-    {
-      "key": "theme",
-      "description": "The MapComplete theme Cyclofix - a map for cyclists has a layer Bike cafe showing features with this tag",
-      "value": "bicycle"
-    },
-    {
-      "key": "id",
-      "description": "Layer 'Bike cafe' shows id~.+ with a fixed text, namely 'You just created this element! Thanks for sharing this info with the world and helping people worldwide.' (in the mapcomplete.org theme 'Cyclofix - a map for cyclists') (This is only shown if _backend~.+ & _last_edit:passed_time<300 & (_version_number= | _version_number=1))"
-    },
-    {
-      "key": "image",
-      "description": "The layer 'Bike cafe allows to upload images and adds them under the 'image'-tag (and image:0, image:1, ... for multiple images). Furhtermore, this layer shows images based on the keys image, wikidata, wikipedia, wikimedia_commons and mapillary"
-    },
-    {
-      "key": "mapillary",
-      "description": "The layer 'Bike cafe allows to upload images and adds them under the 'image'-tag (and image:0, image:1, ... for multiple images). Furhtermore, this layer shows images based on the keys image, wikidata, wikipedia, wikimedia_commons and mapillary"
-    },
-    {
-      "key": "wikidata",
-      "description": "The layer 'Bike cafe allows to upload images and adds them under the 'image'-tag (and image:0, image:1, ... for multiple images). Furhtermore, this layer shows images based on the keys image, wikidata, wikipedia, wikimedia_commons and mapillary"
-    },
-    {
-      "key": "wikipedia",
-      "description": "The layer 'Bike cafe allows to upload images and adds them under the 'image'-tag (and image:0, image:1, ... for multiple images). Furhtermore, this layer shows images based on the keys image, wikidata, wikipedia, wikimedia_commons and mapillary"
-    },
-    {
-      "key": "name",
-      "description": "Layer 'Bike cafe' shows and asks freeform values for key 'name' (in the mapcomplete.org theme 'Cyclofix - a map for cyclists')"
-    },
-    {
-      "key": "service:bicycle:pump",
-      "description": "Layer 'Bike cafe' shows service:bicycle:pump=yes with a fixed text, namely 'This bike cafe offers a bike pump for anyone' and allows to pick this as a default answer (in the mapcomplete.org theme 'Cyclofix - a map for cyclists')",
-      "value": "yes"
-    },
-    {
-      "key": "service:bicycle:pump",
-      "description": "Layer 'Bike cafe' shows service:bicycle:pump=no with a fixed text, namely 'This bike cafe doesn't offer a bike pump for anyone' and allows to pick this as a default answer (in the mapcomplete.org theme 'Cyclofix - a map for cyclists')",
-      "value": "no"
-    },
-    {
-      "key": "service:bicycle:diy",
-      "description": "Layer 'Bike cafe' shows service:bicycle:diy=yes with a fixed text, namely 'This bike cafe offers tools for DIY repair' and allows to pick this as a default answer (in the mapcomplete.org theme 'Cyclofix - a map for cyclists')",
-      "value": "yes"
-    },
-    {
-      "key": "service:bicycle:diy",
-      "description": "Layer 'Bike cafe' shows service:bicycle:diy=no with a fixed text, namely 'This bike cafe doesn't offer tools for DIY repair' and allows to pick this as a default answer (in the mapcomplete.org theme 'Cyclofix - a map for cyclists')",
-      "value": "no"
-=======
->>>>>>> d74bda0c
-    },
-    {
-      "key": "service:bicycle:repair",
-      "description": "The MapComplete theme Cyclofix - a map for cyclists has a layer Repair cafés and assisted repair workshops showing features with this tag",
-      "value": "yes"
-    },
-    {
-<<<<<<< HEAD
-      "key": "service:bicycle:repair",
-      "description": "Layer 'Bike cafe' shows service:bicycle:repair=no with a fixed text, namely 'This bike cafe doesn't repair bikes' and allows to pick this as a default answer (in the mapcomplete.org theme 'Cyclofix - a map for cyclists')",
-      "value": "no"
-    },
-    {
-      "key": "website",
-      "description": "Layer 'Bike cafe' shows and asks freeform values for key 'website' (in the mapcomplete.org theme 'Cyclofix - a map for cyclists')"
-    },
-    {
-      "key": "contact:website",
-      "description": "Layer 'Bike cafe' shows contact:website~.+ with a fixed text, namely '<a href='{contact:website}' rel='nofollow noopener noreferrer' target='_blank'>{contact:website}</a>' (in the mapcomplete.org theme 'Cyclofix - a map for cyclists')"
-    },
-    {
-      "key": "phone",
-      "description": "Layer 'Bike cafe' shows and asks freeform values for key 'phone' (in the mapcomplete.org theme 'Cyclofix - a map for cyclists')"
-    },
-    {
-      "key": "contact:phone",
-      "description": "Layer 'Bike cafe' shows contact:phone~.+ with a fixed text, namely '{link(&LBRACEcontact:phone&RBRACE,tel:&LBRACEcontact:phone&RBRACE,,,,)}' (in the mapcomplete.org theme 'Cyclofix - a map for cyclists')"
-    },
-    {
-      "key": "email",
-      "description": "Layer 'Bike cafe' shows and asks freeform values for key 'email' (in the mapcomplete.org theme 'Cyclofix - a map for cyclists')"
-    },
-    {
-      "key": "contact:email",
-      "description": "Layer 'Bike cafe' shows contact:email~.+ with a fixed text, namely '<a href='mailto:{contact:email}' target='_blank' rel='noopener'>{contact:email}</a>' (in the mapcomplete.org theme 'Cyclofix - a map for cyclists')"
-    },
-    {
-      "key": "operator:email",
-      "description": "Layer 'Bike cafe' shows operator:email~.+ with a fixed text, namely '<a href='mailto:{operator:email}' target='_blank' rel='noopener'>{operator:email}</a>' (in the mapcomplete.org theme 'Cyclofix - a map for cyclists')"
-    },
-    {
-      "key": "opening_hours",
-      "description": "Layer 'Bike cafe' shows and asks freeform values for key 'opening_hours' (in the mapcomplete.org theme 'Cyclofix - a map for cyclists')"
-    },
-    {
-      "key": "opening_hours",
-      "description": "Layer 'Bike cafe' shows opening_hours=closed with a fixed text, namely 'Marked as closed for an unspecified time' (in the mapcomplete.org theme 'Cyclofix - a map for cyclists')",
-      "value": "closed"
-    },
-    {
-      "key": "shop",
-      "description": "The MapComplete theme Cyclofix - a map for cyclists has a layer Bike repair/shop showing features with this tag",
-      "value": "bicycle"
-    },
-    {
-      "key": "service:bicycle:retail",
-      "description": "The MapComplete theme Cyclofix - a map for cyclists has a layer Bike repair/shop showing features with this tag",
-      "value": "yes"
-    },
-    {
-      "key": "service:bicycle:repair",
-      "description": "The MapComplete theme Cyclofix - a map for cyclists has a layer Bike repair/shop showing features with this tag",
-=======
-      "key": "bicycle:repair",
-      "description": "The MapComplete theme Cyclofix - a map for cyclists has a layer Repair cafés and assisted repair workshops showing features with this tag",
->>>>>>> d74bda0c
       "value": "yes"
     },
     {
