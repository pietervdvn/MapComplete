--- conflicted
+++ resolved
@@ -52,7 +52,7 @@
     },
     {
       "key": "id",
-      "description": "Layer 'Bike cafe' shows id~.+ with a fixed text, namely 'You just created this element! Thanks for sharing this info with the world and helping people worldwide.' (in the MapComplete.osm.be theme 'Cyclofix - an open map for cyclists') (This is only shown if _backend~.+&_last_edit:passed_time<300&|_version_number=1)"
+      "description": "Layer 'Bike cafe' shows id~.+ with a fixed text, namely 'You just created this element! Thanks for sharing this info with the world and helping people worldwide.' (in the MapComplete.osm.be theme 'Cyclofix - a map for cyclists') (This is only shown if _backend~.+&_last_edit:passed_time<300&|_version_number=1)"
     },
     {
       "key": "image",
@@ -159,7 +159,7 @@
     },
     {
       "key": "id",
-      "description": "Layer 'Bike repair/shop' shows id~.+ with a fixed text, namely 'You just created this element! Thanks for sharing this info with the world and helping people worldwide.' (in the MapComplete.osm.be theme 'Cyclofix - an open map for cyclists') (This is only shown if _backend~.+&_last_edit:passed_time<300&|_version_number=1)"
+      "description": "Layer 'Bike repair/shop' shows id~.+ with a fixed text, namely 'You just created this element! Thanks for sharing this info with the world and helping people worldwide.' (in the MapComplete.osm.be theme 'Cyclofix - a map for cyclists') (This is only shown if _backend~.+&_last_edit:passed_time<300&|_version_number=1)"
     },
     {
       "key": "image",
@@ -259,8 +259,6 @@
       "value": "no"
     },
     {
-<<<<<<< HEAD
-=======
       "key": "rental",
       "description": "Layer 'Bike repair/shop' shows and asks freeform values for key 'rental' (in the MapComplete.osm.be theme 'Cyclofix - a map for cyclists') (This is only shown if service:bicycle:rental=yes)"
     },
@@ -333,7 +331,6 @@
       "description": "Layer 'Bike repair/shop' shows and asks freeform values for key 'capacity:tandem_bicycle' (in the MapComplete.osm.be theme 'Cyclofix - a map for cyclists') (This is only shown if rental~^(.*tandem_bicycle.*)$&service:bicycle:rental=yes)"
     },
     {
->>>>>>> 4e4bb290
       "key": "service:bicycle:second_hand",
       "description": "Layer 'Bike repair/shop' shows service:bicycle:second_hand=yes with a fixed text, namely 'This shop sells second-hand bikes' and allows to pick this as a default answer (in the MapComplete.osm.be theme 'Cyclofix - a map for cyclists')",
       "value": "yes"
@@ -394,8 +391,6 @@
       "value": "no"
     },
     {
-<<<<<<< HEAD
-=======
       "key": "service:bicycle:cleaning:charge",
       "description": "Layer 'Bike repair/shop' shows and asks freeform values for key 'service:bicycle:cleaning:charge' (in the MapComplete.osm.be theme 'Cyclofix - a map for cyclists') (This is only shown if amenity!=bike_wash&amenity!=bicycle_wash)"
     },
@@ -415,7 +410,6 @@
       "value": ""
     },
     {
->>>>>>> 4e4bb290
       "key": "description",
       "description": "Layer 'Bike repair/shop' shows and asks freeform values for key 'description' (in the MapComplete.osm.be theme 'Cyclofix - a map for cyclists')"
     },
@@ -439,7 +433,7 @@
     },
     {
       "key": "id",
-      "description": "Layer 'Bicycle rental' shows id~.+ with a fixed text, namely 'You just created this element! Thanks for sharing this info with the world and helping people worldwide.' (in the MapComplete.osm.be theme 'Cyclofix - an open map for cyclists') (This is only shown if _backend~.+&_last_edit:passed_time<300&|_version_number=1)"
+      "description": "Layer 'Bicycle rental' shows id~.+ with a fixed text, namely 'You just created this element! Thanks for sharing this info with the world and helping people worldwide.' (in the MapComplete.osm.be theme 'Cyclofix - a map for cyclists') (This is only shown if _backend~.+&_last_edit:passed_time<300&|_version_number=1)"
     },
     {
       "key": "image",
@@ -644,7 +638,7 @@
     },
     {
       "key": "id",
-      "description": "Layer 'Bicycle library' shows id~.+ with a fixed text, namely 'You just created this element! Thanks for sharing this info with the world and helping people worldwide.' (in the MapComplete.osm.be theme 'Cyclofix - an open map for cyclists') (This is only shown if _backend~.+&_last_edit:passed_time<300&|_version_number=1)"
+      "description": "Layer 'Bicycle library' shows id~.+ with a fixed text, namely 'You just created this element! Thanks for sharing this info with the world and helping people worldwide.' (in the MapComplete.osm.be theme 'Cyclofix - a map for cyclists') (This is only shown if _backend~.+&_last_edit:passed_time<300&|_version_number=1)"
     },
     {
       "key": "image",
@@ -744,7 +738,7 @@
     },
     {
       "key": "id",
-      "description": "Layer 'Bicycle pump and repair' shows id~.+ with a fixed text, namely 'You just created this element! Thanks for sharing this info with the world and helping people worldwide.' (in the MapComplete.osm.be theme 'Cyclofix - an open map for cyclists') (This is only shown if _backend~.+&_last_edit:passed_time<300&|_version_number=1)"
+      "description": "Layer 'Bicycle pump and repair' shows id~.+ with a fixed text, namely 'You just created this element! Thanks for sharing this info with the world and helping people worldwide.' (in the MapComplete.osm.be theme 'Cyclofix - a map for cyclists') (This is only shown if _backend~.+&_last_edit:passed_time<300&|_version_number=1)"
     },
     {
       "key": "image",
@@ -952,7 +946,7 @@
     },
     {
       "key": "id",
-      "description": "Layer 'Bicycle tube vending machine' shows id~.+ with a fixed text, namely 'You just created this element! Thanks for sharing this info with the world and helping people worldwide.' (in the MapComplete.osm.be theme 'Cyclofix - an open map for cyclists') (This is only shown if _backend~.+&_last_edit:passed_time<300&|_version_number=1)"
+      "description": "Layer 'Bicycle tube vending machine' shows id~.+ with a fixed text, namely 'You just created this element! Thanks for sharing this info with the world and helping people worldwide.' (in the MapComplete.osm.be theme 'Cyclofix - a map for cyclists') (This is only shown if _backend~.+&_last_edit:passed_time<300&|_version_number=1)"
     },
     {
       "key": "image",
@@ -1073,7 +1067,7 @@
     },
     {
       "key": "id",
-      "description": "Layer 'Drinking water' shows id~.+ with a fixed text, namely 'You just created this element! Thanks for sharing this info with the world and helping people worldwide.' (in the MapComplete.osm.be theme 'Cyclofix - an open map for cyclists') (This is only shown if _backend~.+&_last_edit:passed_time<300&|_version_number=1)"
+      "description": "Layer 'Drinking water' shows id~.+ with a fixed text, namely 'You just created this element! Thanks for sharing this info with the world and helping people worldwide.' (in the MapComplete.osm.be theme 'Cyclofix - a map for cyclists') (This is only shown if _backend~.+&_last_edit:passed_time<300&|_version_number=1)"
     },
     {
       "key": "image",
@@ -1167,7 +1161,7 @@
     },
     {
       "key": "id",
-      "description": "Layer 'Bike-related object' shows id~.+ with a fixed text, namely 'You just created this element! Thanks for sharing this info with the world and helping people worldwide.' (in the MapComplete.osm.be theme 'Cyclofix - an open map for cyclists') (This is only shown if _backend~.+&_last_edit:passed_time<300&|_version_number=1)"
+      "description": "Layer 'Bike-related object' shows id~.+ with a fixed text, namely 'You just created this element! Thanks for sharing this info with the world and helping people worldwide.' (in the MapComplete.osm.be theme 'Cyclofix - a map for cyclists') (This is only shown if _backend~.+&_last_edit:passed_time<300&|_version_number=1)"
     },
     {
       "key": "image",
@@ -1239,7 +1233,7 @@
     },
     {
       "key": "id",
-      "description": "Layer 'Bike cleaning service' shows id~.+ with a fixed text, namely 'You just created this element! Thanks for sharing this info with the world and helping people worldwide.' (in the MapComplete.osm.be theme 'Cyclofix - an open map for cyclists') (This is only shown if _backend~.+&_last_edit:passed_time<300&|_version_number=1)"
+      "description": "Layer 'Bike cleaning service' shows id~.+ with a fixed text, namely 'You just created this element! Thanks for sharing this info with the world and helping people worldwide.' (in the MapComplete.osm.be theme 'Cyclofix - a map for cyclists') (This is only shown if _backend~.+&_last_edit:passed_time<300&|_version_number=1)"
     },
     {
       "key": "image",
@@ -1297,7 +1291,7 @@
     },
     {
       "key": "id",
-      "description": "Layer 'Bike parking' shows id~.+ with a fixed text, namely 'You just created this element! Thanks for sharing this info with the world and helping people worldwide.' (in the MapComplete.osm.be theme 'Cyclofix - an open map for cyclists') (This is only shown if _backend~.+&_last_edit:passed_time<300&|_version_number=1)"
+      "description": "Layer 'Bike parking' shows id~.+ with a fixed text, namely 'You just created this element! Thanks for sharing this info with the world and helping people worldwide.' (in the MapComplete.osm.be theme 'Cyclofix - a map for cyclists') (This is only shown if _backend~.+&_last_edit:passed_time<300&|_version_number=1)"
     },
     {
       "key": "image",
@@ -1458,7 +1452,7 @@
     },
     {
       "key": "id",
-      "description": "Layer 'Charging stations' shows id~.+ with a fixed text, namely 'You just created this element! Thanks for sharing this info with the world and helping people worldwide.' (in the MapComplete.osm.be theme 'Cyclofix - an open map for cyclists') (This is only shown if _backend~.+&_last_edit:passed_time<300&|_version_number=1)"
+      "description": "Layer 'Charging stations' shows id~.+ with a fixed text, namely 'You just created this element! Thanks for sharing this info with the world and helping people worldwide.' (in the MapComplete.osm.be theme 'Cyclofix - a map for cyclists') (This is only shown if _backend~.+&_last_edit:passed_time<300&|_version_number=1)"
     },
     {
       "key": "image",
@@ -1512,12 +1506,7 @@
     },
     {
       "key": "access",
-      "description": "Layer 'Charging stations' shows access=permissive|access=public with a fixed text, namely 'Anyone can use this charging station (payment might be needed)' (in the MapComplete.osm.be theme 'Cyclofix - a map for cyclists')",
-      "value": "permissive"
-    },
-    {
-      "key": "access",
-      "description": "Layer 'Charging stations' shows access=permissive|access=public with a fixed text, namely 'Anyone can use this charging station (payment might be needed)' (in the MapComplete.osm.be theme 'Cyclofix - a map for cyclists')",
+      "description": "Layer 'Charging stations' shows access=public with a fixed text, namely 'Anyone can use this charging station (payment might be needed)' (in the MapComplete.osm.be theme 'Cyclofix - a map for cyclists')",
       "value": "public"
     },
     {
@@ -1536,6 +1525,11 @@
       "value": "private"
     },
     {
+      "key": "access",
+      "description": "Layer 'Charging stations' shows access=permissive with a fixed text, namely 'This charging station is accessible to the public during certain hours or conditions. Restrictions might apply, but general use is allowed.' and allows to pick this as a default answer (in the MapComplete.osm.be theme 'Cyclofix - a map for cyclists')",
+      "value": "permissive"
+    },
+    {
       "key": "capacity",
       "description": "Layer 'Charging stations' shows and asks freeform values for key 'capacity' (in the MapComplete.osm.be theme 'Cyclofix - a map for cyclists')"
     },
