{
  "data_format": 1,
  "project": {
    "name": "MapComplete Climbing gyms, clubs and spots",
    "description": "On this map you will find various climbing opportunities such as climbing gyms, bouldering halls and rocks in nature",
    "project_url": "https://mapcomplete.osm.be/climbing",
    "doc_url": "https://github.com/pietervdvn/MapComplete/tree/master/assets/themes/",
    "icon_url": "https://mapcomplete.osm.be/assets/themes/climbing/climbing_icon.svg",
    "contact_name": "Pieter Vander Vennet",
    "contact_email": "pietervdvn@posteo.net"
  },
  "tags": [
    {
      "key": "club",
      "description": "The MapComplete theme Climbing gyms, clubs and spots has a layer Climbing club showing features with this tag",
      "value": "climbing"
    },
    {
      "key": "sport",
      "description": "The MapComplete theme Climbing gyms, clubs and spots has a layer Climbing club showing features with this tag",
      "value": "climbing"
    },
    {
      "key": "office",
      "description": "The MapComplete theme Climbing gyms, clubs and spots has a layer Climbing club showing features with this tag"
    },
    {
      "key": "club",
      "description": "The MapComplete theme Climbing gyms, clubs and spots has a layer Climbing club showing features with this tag"
    },
    {
      "key": "id",
      "description": "Layer 'Climbing club' shows id~.+ with a fixed text, namely 'You just created this element! Thanks for sharing this info with the world and helping people worldwide.' (in the MapComplete.osm.be theme 'Open Climbing Map') (This is only shown if _backend~.+&_last_edit:passed_time<300&|_version_number=1)"
    },
    {
      "key": "name",
      "description": "Layer 'Climbing club' shows and asks freeform values for key 'name' (in the MapComplete.osm.be theme 'Climbing gyms, clubs and spots')"
    },
    {
      "key": "website",
      "description": "Layer 'Climbing club' shows and asks freeform values for key 'website' (in the MapComplete.osm.be theme 'Climbing gyms, clubs and spots')"
    },
    {
      "key": "contact:website",
      "description": "Layer 'Climbing club' shows contact:website~.+ with a fixed text, namely '<a href='{contact:website}' rel='nofollow noopener noreferrer' target='_blank'>{contact:website}</a>' (in the MapComplete.osm.be theme 'Climbing gyms, clubs and spots')"
    },
    {
      "key": "email",
      "description": "Layer 'Climbing club' shows and asks freeform values for key 'email' (in the MapComplete.osm.be theme 'Climbing gyms, clubs and spots')"
    },
    {
      "key": "contact:email",
      "description": "Layer 'Climbing club' shows contact:email~.+ with a fixed text, namely '<a href='mailto:{contact:email}' target='_blank'>{contact:email}</a>' (in the MapComplete.osm.be theme 'Climbing gyms, clubs and spots')"
    },
    {
      "key": "phone",
      "description": "Layer 'Climbing club' shows and asks freeform values for key 'phone' (in the MapComplete.osm.be theme 'Climbing gyms, clubs and spots')"
    },
    {
      "key": "contact:phone",
      "description": "Layer 'Climbing club' shows contact:phone~.+ with a fixed text, namely '<a href='tel:{contact:phone}'>{contact:phone}</a>' (in the MapComplete.osm.be theme 'Climbing gyms, clubs and spots')"
    },
    {
      "key": "opening_hours",
      "description": "Layer 'Climbing club' shows and asks freeform values for key 'opening_hours' (in the MapComplete.osm.be theme 'Climbing gyms, clubs and spots')"
    },
    {
      "key": "access",
      "description": "Layer 'Climbing club' shows access=yes with a fixed text, namely 'Publicly accessible to anyone' and allows to pick this as a default answer (in the MapComplete.osm.be theme 'Climbing gyms, clubs and spots') (This is only shown if access~.+|)",
      "value": "yes"
    },
    {
      "key": "access",
      "description": "Layer 'Climbing club' shows access=permit with a fixed text, namely 'You need a permit to access here' and allows to pick this as a default answer (in the MapComplete.osm.be theme 'Climbing gyms, clubs and spots') (This is only shown if access~.+|)",
      "value": "permit"
    },
    {
      "key": "access",
      "description": "Layer 'Climbing club' shows access=customers with a fixed text, namely 'Only customers' and allows to pick this as a default answer (in the MapComplete.osm.be theme 'Climbing gyms, clubs and spots') (This is only shown if access~.+|)",
      "value": "customers"
    },
    {
      "key": "access",
      "description": "Layer 'Climbing club' shows access=members with a fixed text, namely 'Only club members' and allows to pick this as a default answer (in the MapComplete.osm.be theme 'Climbing gyms, clubs and spots') (This is only shown if access~.+|)",
      "value": "members"
    },
    {
      "key": "access",
      "description": "Layer 'Climbing club' shows access=no with a fixed text, namely 'Not accessible' and allows to pick this as a default answer (in the MapComplete.osm.be theme 'Climbing gyms, clubs and spots') (This is only shown if access~.+|)",
      "value": "no"
    },
    {
      "key": "access:description",
      "description": "Layer 'Climbing club' shows values with key 'access:description' (in the MapComplete.osm.be theme 'Climbing gyms, clubs and spots')"
    },
    {
      "key": "sport",
      "description": "The MapComplete theme Climbing gyms, clubs and spots has a layer Climbing gyms showing features with this tag",
      "value": "climbing"
    },
    {
      "key": "leisure",
      "description": "The MapComplete theme Climbing gyms, clubs and spots has a layer Climbing gyms showing features with this tag",
      "value": "sports_centre"
    },
    {
      "key": "id",
      "description": "Layer 'Climbing gyms' shows id~.+ with a fixed text, namely 'You just created this element! Thanks for sharing this info with the world and helping people worldwide.' (in the MapComplete.osm.be theme 'Open Climbing Map') (This is only shown if _backend~.+&_last_edit:passed_time<300&|_version_number=1)"
    },
    {
      "key": "image",
      "description": "The layer 'Climbing gyms allows to upload images and adds them under the 'image'-tag (and image:0, image:1, ... for multiple images). Furhtermore, this layer shows images based on the keys image, wikidata, wikipedia, wikimedia_commons and mapillary"
    },
    {
      "key": "mapillary",
      "description": "The layer 'Climbing gyms allows to upload images and adds them under the 'image'-tag (and image:0, image:1, ... for multiple images). Furhtermore, this layer shows images based on the keys image, wikidata, wikipedia, wikimedia_commons and mapillary"
    },
    {
      "key": "wikidata",
      "description": "The layer 'Climbing gyms allows to upload images and adds them under the 'image'-tag (and image:0, image:1, ... for multiple images). Furhtermore, this layer shows images based on the keys image, wikidata, wikipedia, wikimedia_commons and mapillary"
    },
    {
      "key": "wikipedia",
      "description": "The layer 'Climbing gyms allows to upload images and adds them under the 'image'-tag (and image:0, image:1, ... for multiple images). Furhtermore, this layer shows images based on the keys image, wikidata, wikipedia, wikimedia_commons and mapillary"
    },
    {
      "key": "name",
      "description": "Layer 'Climbing gyms' shows and asks freeform values for key 'name' (in the MapComplete.osm.be theme 'Climbing gyms, clubs and spots')"
    },
    {
      "key": "website",
      "description": "Layer 'Climbing gyms' shows and asks freeform values for key 'website' (in the MapComplete.osm.be theme 'Climbing gyms, clubs and spots')"
    },
    {
      "key": "contact:website",
      "description": "Layer 'Climbing gyms' shows contact:website~.+ with a fixed text, namely '<a href='{contact:website}' rel='nofollow noopener noreferrer' target='_blank'>{contact:website}</a>' (in the MapComplete.osm.be theme 'Climbing gyms, clubs and spots')"
    },
    {
      "key": "phone",
      "description": "Layer 'Climbing gyms' shows and asks freeform values for key 'phone' (in the MapComplete.osm.be theme 'Climbing gyms, clubs and spots')"
    },
    {
      "key": "contact:phone",
      "description": "Layer 'Climbing gyms' shows contact:phone~.+ with a fixed text, namely '<a href='tel:{contact:phone}'>{contact:phone}</a>' (in the MapComplete.osm.be theme 'Climbing gyms, clubs and spots')"
    },
    {
      "key": "email",
      "description": "Layer 'Climbing gyms' shows and asks freeform values for key 'email' (in the MapComplete.osm.be theme 'Climbing gyms, clubs and spots')"
    },
    {
      "key": "contact:email",
      "description": "Layer 'Climbing gyms' shows contact:email~.+ with a fixed text, namely '<a href='mailto:{contact:email}' target='_blank'>{contact:email}</a>' (in the MapComplete.osm.be theme 'Climbing gyms, clubs and spots')"
    },
    {
<<<<<<< HEAD
      "key": "payment:cash",
      "description": "Layer 'Climbing gyms' shows payment:cash=yes with a fixed text, namely 'Cash is accepted here' and allows to pick this as a default answer (in the MapComplete.osm.be theme 'Open Climbing Map')",
      "value": "yes"
    },
    {
      "key": "payment:cards",
      "description": "Layer 'Climbing gyms' shows payment:cards=yes with a fixed text, namely 'Payment cards are accepted here' and allows to pick this as a default answer (in the MapComplete.osm.be theme 'Open Climbing Map')",
      "value": "yes"
    },
    {
      "key": "payment:qr_code",
      "description": "Layer 'Climbing gyms' shows payment:qr_code=yes with a fixed text, namely 'Payment by QR-code is possible here' and allows to pick this as a default answer (in the MapComplete.osm.be theme 'Open Climbing Map')",
      "value": "yes"
=======
      "key": "charge",
      "description": "Layer 'Climbing gyms' shows and asks freeform values for key 'charge' (in the MapComplete.osm.be theme 'Climbing gyms, clubs and spots')"
    },
    {
      "key": "fee",
      "description": "Layer 'Climbing gyms' shows fee=no with a fixed text, namely 'Climbing here is free of charge' and allows to pick this as a default answer (in the MapComplete.osm.be theme 'Climbing gyms, clubs and spots')",
      "value": "no"
    },
    {
      "key": "fee",
      "description": "Layer 'Climbing gyms' shows fee=yes with a fixed text, namely 'Paying a fee is required to climb here' and allows to pick this as a default answer (in the MapComplete.osm.be theme 'Climbing gyms, clubs and spots')",
      "value": "yes"
    },
    {
      "key": "charge",
      "description": "Layer 'Climbing gyms' shows fee=yes with a fixed text, namely 'Paying a fee is required to climb here' and allows to pick this as a default answer (in the MapComplete.osm.be theme 'Climbing gyms, clubs and spots') Picking this answer will delete the key charge.",
      "value": ""
>>>>>>> 4e4bb290
    },
    {
      "key": "payment:cash",
      "description": "Layer 'Climbing gyms' shows payment:cash=yes with a fixed text, namely 'Cash is accepted here' and allows to pick this as a default answer (in the MapComplete.osm.be theme 'Climbing gyms, clubs and spots')",
      "value": "yes"
    },
    {
      "key": "payment:cards",
      "description": "Layer 'Climbing gyms' shows payment:cards=yes with a fixed text, namely 'Payment cards are accepted here' and allows to pick this as a default answer (in the MapComplete.osm.be theme 'Climbing gyms, clubs and spots')",
      "value": "yes"
    },
    {
      "key": "payment:qr_code",
      "description": "Layer 'Climbing gyms' shows payment:qr_code=yes with a fixed text, namely 'Payment by QR-code is possible here' and allows to pick this as a default answer (in the MapComplete.osm.be theme 'Climbing gyms, clubs and spots')",
      "value": "yes"
    },
    {
      "key": "opening_hours",
      "description": "Layer 'Climbing gyms' shows and asks freeform values for key 'opening_hours' (in the MapComplete.osm.be theme 'Climbing gyms, clubs and spots')"
    },
    {
      "key": "service:rental:climbing_shoes",
      "description": "Layer 'Climbing gyms' shows service:rental:climbing_shoes=yes with a fixed text, namely 'Climbing shoes can be rented here' and allows to pick this as a default answer (in the MapComplete.osm.be theme 'Climbing gyms, clubs and spots')",
      "value": "yes"
    },
    {
      "key": "service:rental:climbing_shoes",
      "description": "Layer 'Climbing gyms' shows service:rental:climbing_shoes=no with a fixed text, namely 'Climbing shoes can <b>not</b> be rented here' and allows to pick this as a default answer (in the MapComplete.osm.be theme 'Climbing gyms, clubs and spots')",
      "value": "no"
    },
    {
      "key": "service:rental:climbing_harness",
      "description": "Layer 'Climbing gyms' shows service:rental:climbing_harness=yes with a fixed text, namely 'A climbing harness can be rented here' and allows to pick this as a default answer (in the MapComplete.osm.be theme 'Climbing gyms, clubs and spots')",
      "value": "yes"
    },
    {
      "key": "service:rental:climbing_harness",
      "description": "Layer 'Climbing gyms' shows service:rental:climbing_harness=no with a fixed text, namely 'A climbing harness can <b>not</b> be rented here' and allows to pick this as a default answer (in the MapComplete.osm.be theme 'Climbing gyms, clubs and spots')",
      "value": "no"
    },
    {
      "key": "service:rental:climbing_rope",
      "description": "Layer 'Climbing gyms' shows service:rental:climbing_rope=yes with a fixed text, namely 'A climbing rope can be rented here' and allows to pick this as a default answer (in the MapComplete.osm.be theme 'Climbing gyms, clubs and spots')",
      "value": "yes"
    },
    {
      "key": "service:rental:climbing_rope",
      "description": "Layer 'Climbing gyms' shows service:rental:climbing_rope=no with a fixed text, namely 'A climbing rope can <b>not</b> be rented here' and allows to pick this as a default answer (in the MapComplete.osm.be theme 'Climbing gyms, clubs and spots')",
      "value": "no"
    },
    {
<<<<<<< HEAD
      "key": "service:rental:climbing_rope",
      "description": "Layer 'Climbing gyms' shows service:rental:climbing_rope=yes with a fixed text, namely 'A climbing rope can be rented here' and allows to pick this as a default answer (in the MapComplete.osm.be theme 'Open Climbing Map')",
      "value": "yes"
    },
    {
      "key": "service:rental:climbing_rope",
      "description": "Layer 'Climbing gyms' shows service:rental:climbing_rope=no with a fixed text, namely 'A climbing rope can <b>not</b> be rented here' and allows to pick this as a default answer (in the MapComplete.osm.be theme 'Open Climbing Map')",
      "value": "no"
    },
    {
      "key": "climbing:speed",
      "description": "Layer 'Climbing gyms' shows climbing:speed=yes with a fixed text, namely 'There is a speed climbing wall' and allows to pick this as a default answer (in the MapComplete.osm.be theme 'Open Climbing Map')",
      "value": "yes"
    },
    {
      "key": "climbing:speed",
      "description": "Layer 'Climbing gyms' shows climbing:speed=no with a fixed text, namely 'There is no speed climbing wall' and allows to pick this as a default answer (in the MapComplete.osm.be theme 'Open Climbing Map')",
      "value": "no"
    },
    {
      "key": "climbing:speed",
      "description": "Layer 'Climbing gyms' shows climbing:speed~.+ with a fixed text, namely 'There are {climbing:speed} speed climbing walls' (in the MapComplete.osm.be theme 'Open Climbing Map')"
    },
    {
      "key": "internet_access",
      "description": "Layer 'Climbing gyms' shows internet_access=wlan with a fixed text, namely 'This place offers wireless internet access' and allows to pick this as a default answer (in the MapComplete.osm.be theme 'Open Climbing Map')",
      "value": "wlan"
    },
    {
      "key": "internet_access",
      "description": "Layer 'Climbing gyms' shows internet_access=no with a fixed text, namely 'This place <b>does not</b> offer internet access' and allows to pick this as a default answer (in the MapComplete.osm.be theme 'Open Climbing Map')",
      "value": "no"
    },
    {
      "key": "internet_access",
      "description": "Layer 'Climbing gyms' shows internet_access=yes with a fixed text, namely 'This place offers internet access' (in the MapComplete.osm.be theme 'Open Climbing Map')",
      "value": "yes"
    },
    {
      "key": "internet_access",
      "description": "Layer 'Climbing gyms' shows internet_access=terminal with a fixed text, namely 'This place offers internet access via a terminal or computer' and allows to pick this as a default answer (in the MapComplete.osm.be theme 'Open Climbing Map')",
      "value": "terminal"
    },
    {
      "key": "internet_access",
      "description": "Layer 'Climbing gyms' shows internet_access=wired with a fixed text, namely 'This place offers wired internet access' and allows to pick this as a default answer (in the MapComplete.osm.be theme 'Open Climbing Map')",
      "value": "wired"
    },
    {
      "key": "internet_access:fee",
      "description": "Layer 'Climbing gyms' shows internet_access:fee=yes with a fixed text, namely 'There is a fee for the internet access at this place' and allows to pick this as a default answer (in the MapComplete.osm.be theme 'Open Climbing Map') (This is only shown if internet_access!=no&internet_access~.+)",
      "value": "yes"
    },
    {
      "key": "internet_access:fee",
      "description": "Layer 'Climbing gyms' shows internet_access:fee=no with a fixed text, namely 'Internet access is free at this place' and allows to pick this as a default answer (in the MapComplete.osm.be theme 'Open Climbing Map') (This is only shown if internet_access!=no&internet_access~.+)",
      "value": "no"
    },
    {
      "key": "internet_access:fee",
      "description": "Layer 'Climbing gyms' shows internet_access:fee=customers with a fixed text, namely 'Internet access is free at this place, for customers only' and allows to pick this as a default answer (in the MapComplete.osm.be theme 'Open Climbing Map') (This is only shown if internet_access!=no&internet_access~.+)",
      "value": "customers"
    },
    {
      "key": "internet_access:ssid",
      "description": "Layer 'Climbing gyms' shows and asks freeform values for key 'internet_access:ssid' (in the MapComplete.osm.be theme 'Open Climbing Map') (This is only shown if internet_access=wlan)"
    },
    {
      "key": "internet_access:ssid",
      "description": "Layer 'Climbing gyms' shows internet_access:ssid=Telekom with a fixed text, namely 'Telekom' and allows to pick this as a default answer (in the MapComplete.osm.be theme 'Open Climbing Map') (This is only shown if internet_access=wlan)",
=======
      "key": "climbing:toprope",
      "description": "Layer 'Climbing gyms' shows climbing:toprope=yes with a fixed text, namely 'Toprope climbing is possible here' and allows to pick this as a default answer (in the MapComplete.osm.be theme 'Climbing gyms, clubs and spots')",
      "value": "yes"
    },
    {
      "key": "climbing:toprope",
      "description": "Layer 'Climbing gyms' shows climbing:toprope=no with a fixed text, namely 'Toprope climbing is not possible here' and allows to pick this as a default answer (in the MapComplete.osm.be theme 'Climbing gyms, clubs and spots')",
      "value": "no"
    },
    {
      "key": "climbing:toprope",
      "description": "Layer 'Climbing gyms' shows climbing:toprope~.+ with a fixed text, namely 'There are {climbing:toprope} toprope routes' (in the MapComplete.osm.be theme 'Climbing gyms, clubs and spots')"
    },
    {
      "key": "climbing:length",
      "description": "Layer 'Climbing gyms' shows and asks freeform values for key 'climbing:length' (in the MapComplete.osm.be theme 'Climbing gyms, clubs and spots') (This is only shown if climbing:toprope!=no)"
    },
    {
      "key": "climbing:grade:french:min",
      "description": "Layer 'Climbing gyms' shows and asks freeform values for key 'climbing:grade:french:min' (in the MapComplete.osm.be theme 'Climbing gyms, clubs and spots')"
    },
    {
      "key": "climbing:grade:french:max",
      "description": "Layer 'Climbing gyms' shows and asks freeform values for key 'climbing:grade:french:max' (in the MapComplete.osm.be theme 'Climbing gyms, clubs and spots') (This is only shown if climbing!~^(route)$&climbing:sport=yes|sport=climbing)"
    },
    {
      "key": "climbing:boulder",
      "description": "Layer 'Climbing gyms' shows climbing:boulder=yes with a fixed text, namely 'Bouldering is possible here' and allows to pick this as a default answer (in the MapComplete.osm.be theme 'Climbing gyms, clubs and spots')",
      "value": "yes"
    },
    {
      "key": "climbing:boulder",
      "description": "Layer 'Climbing gyms' shows climbing:boulder=no with a fixed text, namely 'Bouldering is not possible here' and allows to pick this as a default answer (in the MapComplete.osm.be theme 'Climbing gyms, clubs and spots')",
      "value": "no"
    },
    {
      "key": "climbing:boulder",
      "description": "Layer 'Climbing gyms' shows climbing:boulder=limited with a fixed text, namely 'Bouldering is possible, allthough there are only a few routes' and allows to pick this as a default answer (in the MapComplete.osm.be theme 'Climbing gyms, clubs and spots')",
      "value": "limited"
    },
    {
      "key": "climbing:boulder",
      "description": "Layer 'Climbing gyms' shows climbing:boulder~.+ with a fixed text, namely 'There are {climbing:boulder} boulder routes' (in the MapComplete.osm.be theme 'Climbing gyms, clubs and spots')"
    },
    {
      "key": "climbing:sport",
      "description": "Layer 'Climbing gyms' shows climbing:sport=yes with a fixed text, namely 'Sport climbing is possible here' and allows to pick this as a default answer (in the MapComplete.osm.be theme 'Climbing gyms, clubs and spots')",
      "value": "yes"
    },
    {
      "key": "climbing:sport",
      "description": "Layer 'Climbing gyms' shows climbing:sport=no with a fixed text, namely 'Sport climbing is not possible here' and allows to pick this as a default answer (in the MapComplete.osm.be theme 'Climbing gyms, clubs and spots')",
      "value": "no"
    },
    {
      "key": "climbing:sport",
      "description": "Layer 'Climbing gyms' shows climbing:sport~.+ with a fixed text, namely 'There are {climbing:sport} sport climbing routes' (in the MapComplete.osm.be theme 'Climbing gyms, clubs and spots')"
    },
    {
      "key": "climbing:bolts:max",
      "description": "Layer 'Climbing gyms' shows and asks freeform values for key 'climbing:bolts:max' (in the MapComplete.osm.be theme 'Climbing gyms, clubs and spots') (This is only shown if climbing:sport=yes)"
    },
    {
      "key": "climbing:speed",
      "description": "Layer 'Climbing gyms' shows climbing:speed=yes with a fixed text, namely 'There is a speed climbing wall' and allows to pick this as a default answer (in the MapComplete.osm.be theme 'Climbing gyms, clubs and spots')",
      "value": "yes"
    },
    {
      "key": "climbing:speed",
      "description": "Layer 'Climbing gyms' shows climbing:speed=no with a fixed text, namely 'There is no speed climbing wall' and allows to pick this as a default answer (in the MapComplete.osm.be theme 'Climbing gyms, clubs and spots')",
      "value": "no"
    },
    {
      "key": "climbing:speed",
      "description": "Layer 'Climbing gyms' shows climbing:speed~.+ with a fixed text, namely 'There are {climbing:speed} speed climbing walls' (in the MapComplete.osm.be theme 'Climbing gyms, clubs and spots')"
    },
    {
      "key": "internet_access",
      "description": "Layer 'Climbing gyms' shows internet_access=wlan with a fixed text, namely 'This place offers wireless internet access' and allows to pick this as a default answer (in the MapComplete.osm.be theme 'Climbing gyms, clubs and spots')",
      "value": "wlan"
    },
    {
      "key": "internet_access",
      "description": "Layer 'Climbing gyms' shows internet_access=no with a fixed text, namely 'This place <b>does not</b> offer internet access' and allows to pick this as a default answer (in the MapComplete.osm.be theme 'Climbing gyms, clubs and spots')",
      "value": "no"
    },
    {
      "key": "internet_access",
      "description": "Layer 'Climbing gyms' shows internet_access=yes with a fixed text, namely 'This place offers internet access' (in the MapComplete.osm.be theme 'Climbing gyms, clubs and spots')",
      "value": "yes"
    },
    {
      "key": "internet_access",
      "description": "Layer 'Climbing gyms' shows internet_access=terminal with a fixed text, namely 'This place offers internet access via a terminal or computer' and allows to pick this as a default answer (in the MapComplete.osm.be theme 'Climbing gyms, clubs and spots')",
      "value": "terminal"
    },
    {
      "key": "internet_access",
      "description": "Layer 'Climbing gyms' shows internet_access=wired with a fixed text, namely 'This place offers wired internet access' and allows to pick this as a default answer (in the MapComplete.osm.be theme 'Climbing gyms, clubs and spots')",
      "value": "wired"
    },
    {
      "key": "internet_access:fee",
      "description": "Layer 'Climbing gyms' shows internet_access:fee=yes with a fixed text, namely 'There is a fee for the internet access at this place' and allows to pick this as a default answer (in the MapComplete.osm.be theme 'Climbing gyms, clubs and spots') (This is only shown if internet_access!=no&internet_access~.+)",
      "value": "yes"
    },
    {
      "key": "internet_access:fee",
      "description": "Layer 'Climbing gyms' shows internet_access:fee=no with a fixed text, namely 'Internet access is free at this place' and allows to pick this as a default answer (in the MapComplete.osm.be theme 'Climbing gyms, clubs and spots') (This is only shown if internet_access!=no&internet_access~.+)",
      "value": "no"
    },
    {
      "key": "internet_access:fee",
      "description": "Layer 'Climbing gyms' shows internet_access:fee=customers with a fixed text, namely 'Internet access is free at this place, for customers only' and allows to pick this as a default answer (in the MapComplete.osm.be theme 'Climbing gyms, clubs and spots') (This is only shown if internet_access!=no&internet_access~.+)",
      "value": "customers"
    },
    {
      "key": "internet_access:ssid",
      "description": "Layer 'Climbing gyms' shows and asks freeform values for key 'internet_access:ssid' (in the MapComplete.osm.be theme 'Climbing gyms, clubs and spots') (This is only shown if internet_access=wlan)"
    },
    {
      "key": "internet_access:ssid",
      "description": "Layer 'Climbing gyms' shows internet_access:ssid=Telekom with a fixed text, namely 'Telekom' and allows to pick this as a default answer (in the MapComplete.osm.be theme 'Climbing gyms, clubs and spots') (This is only shown if internet_access=wlan)",
>>>>>>> 4e4bb290
      "value": "Telekom"
    },
    {
      "key": "access",
      "description": "Layer 'Climbing gyms' shows access=yes with a fixed text, namely 'Publicly accessible to anyone' and allows to pick this as a default answer (in the MapComplete.osm.be theme 'Climbing gyms, clubs and spots') (This is only shown if access~.+|)",
      "value": "yes"
    },
    {
      "key": "access",
      "description": "Layer 'Climbing gyms' shows access=permit with a fixed text, namely 'You need a permit to access here' and allows to pick this as a default answer (in the MapComplete.osm.be theme 'Climbing gyms, clubs and spots') (This is only shown if access~.+|)",
      "value": "permit"
    },
    {
      "key": "access",
      "description": "Layer 'Climbing gyms' shows access=customers with a fixed text, namely 'Only customers' and allows to pick this as a default answer (in the MapComplete.osm.be theme 'Climbing gyms, clubs and spots') (This is only shown if access~.+|)",
      "value": "customers"
    },
    {
      "key": "access",
      "description": "Layer 'Climbing gyms' shows access=members with a fixed text, namely 'Only club members' and allows to pick this as a default answer (in the MapComplete.osm.be theme 'Climbing gyms, clubs and spots') (This is only shown if access~.+|)",
      "value": "members"
    },
    {
      "key": "access",
      "description": "Layer 'Climbing gyms' shows access=no with a fixed text, namely 'Not accessible' and allows to pick this as a default answer (in the MapComplete.osm.be theme 'Climbing gyms, clubs and spots') (This is only shown if access~.+|)",
      "value": "no"
    },
    {
      "key": "access:description",
      "description": "Layer 'Climbing gyms' shows values with key 'access:description' (in the MapComplete.osm.be theme 'Climbing gyms, clubs and spots')"
    },
    {
      "key": "climbing",
      "description": "The MapComplete theme Climbing gyms, clubs and spots has a layer Climbing routes showing features with this tag",
      "value": "route"
    },
    {
      "key": "id",
      "description": "Layer 'Climbing routes' shows id~.+ with a fixed text, namely 'You just created this element! Thanks for sharing this info with the world and helping people worldwide.' (in the MapComplete.osm.be theme 'Open Climbing Map') (This is only shown if _backend~.+&_last_edit:passed_time<300&|_version_number=1)"
    },
    {
      "key": "image",
      "description": "The layer 'Climbing routes allows to upload images and adds them under the 'image'-tag (and image:0, image:1, ... for multiple images). Furhtermore, this layer shows images based on the keys image, wikidata, wikipedia, wikimedia_commons and mapillary"
    },
    {
      "key": "mapillary",
      "description": "The layer 'Climbing routes allows to upload images and adds them under the 'image'-tag (and image:0, image:1, ... for multiple images). Furhtermore, this layer shows images based on the keys image, wikidata, wikipedia, wikimedia_commons and mapillary"
    },
    {
      "key": "wikidata",
      "description": "The layer 'Climbing routes allows to upload images and adds them under the 'image'-tag (and image:0, image:1, ... for multiple images). Furhtermore, this layer shows images based on the keys image, wikidata, wikipedia, wikimedia_commons and mapillary"
    },
    {
      "key": "wikipedia",
      "description": "The layer 'Climbing routes allows to upload images and adds them under the 'image'-tag (and image:0, image:1, ... for multiple images). Furhtermore, this layer shows images based on the keys image, wikidata, wikipedia, wikimedia_commons and mapillary"
    },
    {
      "key": "name",
      "description": "Layer 'Climbing routes' shows and asks freeform values for key 'name' (in the MapComplete.osm.be theme 'Climbing gyms, clubs and spots')"
    },
    {
      "key": "noname",
      "description": "Layer 'Climbing routes' shows noname=yes with a fixed text, namely 'This climbing route doesn't have a name' and allows to pick this as a default answer (in the MapComplete.osm.be theme 'Climbing gyms, clubs and spots')",
      "value": "yes"
    },
    {
      "key": "name",
      "description": "Layer 'Climbing routes' shows noname=yes with a fixed text, namely 'This climbing route doesn't have a name' and allows to pick this as a default answer (in the MapComplete.osm.be theme 'Climbing gyms, clubs and spots') Picking this answer will delete the key name.",
      "value": ""
    },
    {
      "key": "climbing:length",
      "description": "Layer 'Climbing routes' shows and asks freeform values for key 'climbing:length' (in the MapComplete.osm.be theme 'Climbing gyms, clubs and spots')"
    },
    {
      "key": "climbing:grade:french",
      "description": "Layer 'Climbing routes' shows and asks freeform values for key 'climbing:grade:french' (in the MapComplete.osm.be theme 'Climbing gyms, clubs and spots')"
    },
    {
      "key": "climbing:bolts",
      "description": "Layer 'Climbing routes' shows and asks freeform values for key 'climbing:bolts' (in the MapComplete.osm.be theme 'Climbing gyms, clubs and spots')"
    },
    {
      "key": "climbing:bolted",
      "description": "Layer 'Climbing routes' shows climbing:bolted=no with a fixed text, namely 'This route is not bolted' and allows to pick this as a default answer (in the MapComplete.osm.be theme 'Climbing gyms, clubs and spots')",
      "value": "no"
    },
    {
      "key": "description",
      "description": "Layer 'Climbing routes' shows and asks freeform values for key 'description' (in the MapComplete.osm.be theme 'Climbing gyms, clubs and spots')"
    },
    {
      "key": "access",
      "description": "Layer 'Climbing routes' shows access=yes with a fixed text, namely 'Publicly accessible to anyone' and allows to pick this as a default answer (in the MapComplete.osm.be theme 'Climbing gyms, clubs and spots') (This is only shown if access~.+|)",
      "value": "yes"
    },
    {
      "key": "access",
      "description": "Layer 'Climbing routes' shows access=permit with a fixed text, namely 'You need a permit to access here' and allows to pick this as a default answer (in the MapComplete.osm.be theme 'Climbing gyms, clubs and spots') (This is only shown if access~.+|)",
      "value": "permit"
    },
    {
      "key": "access",
      "description": "Layer 'Climbing routes' shows access=customers with a fixed text, namely 'Only customers' and allows to pick this as a default answer (in the MapComplete.osm.be theme 'Climbing gyms, clubs and spots') (This is only shown if access~.+|)",
      "value": "customers"
    },
    {
      "key": "access",
      "description": "Layer 'Climbing routes' shows access=members with a fixed text, namely 'Only club members' and allows to pick this as a default answer (in the MapComplete.osm.be theme 'Climbing gyms, clubs and spots') (This is only shown if access~.+|)",
      "value": "members"
    },
    {
      "key": "access",
      "description": "Layer 'Climbing routes' shows access=no with a fixed text, namely 'Not accessible' and allows to pick this as a default answer (in the MapComplete.osm.be theme 'Climbing gyms, clubs and spots') (This is only shown if access~.+|)",
      "value": "no"
    },
    {
      "key": "access:description",
      "description": "Layer 'Climbing routes' shows values with key 'access:description' (in the MapComplete.osm.be theme 'Climbing gyms, clubs and spots')"
    },
    {
      "key": "sport",
      "description": "The MapComplete theme Climbing gyms, clubs and spots has a layer Climbing opportunities showing features with this tag",
      "value": "climbing"
    },
    {
      "key": "id",
      "description": "Layer 'Climbing opportunities' shows id~.+ with a fixed text, namely 'You just created this element! Thanks for sharing this info with the world and helping people worldwide.' (in the MapComplete.osm.be theme 'Open Climbing Map') (This is only shown if _backend~.+&_last_edit:passed_time<300&|_version_number=1)"
    },
    {
      "key": "image",
      "description": "The layer 'Climbing opportunities allows to upload images and adds them under the 'image'-tag (and image:0, image:1, ... for multiple images). Furhtermore, this layer shows images based on the keys image, wikidata, wikipedia, wikimedia_commons and mapillary"
    },
    {
      "key": "mapillary",
      "description": "The layer 'Climbing opportunities allows to upload images and adds them under the 'image'-tag (and image:0, image:1, ... for multiple images). Furhtermore, this layer shows images based on the keys image, wikidata, wikipedia, wikimedia_commons and mapillary"
    },
    {
      "key": "wikidata",
      "description": "The layer 'Climbing opportunities allows to upload images and adds them under the 'image'-tag (and image:0, image:1, ... for multiple images). Furhtermore, this layer shows images based on the keys image, wikidata, wikipedia, wikimedia_commons and mapillary"
    },
    {
      "key": "wikipedia",
      "description": "The layer 'Climbing opportunities allows to upload images and adds them under the 'image'-tag (and image:0, image:1, ... for multiple images). Furhtermore, this layer shows images based on the keys image, wikidata, wikipedia, wikimedia_commons and mapillary"
    },
    {
      "key": "name",
      "description": "Layer 'Climbing opportunities' shows and asks freeform values for key 'name' (in the MapComplete.osm.be theme 'Climbing gyms, clubs and spots')"
    },
    {
      "key": "noname",
      "description": "Layer 'Climbing opportunities' shows noname=yes with a fixed text, namely 'This climbing opportunity doesn't have a name' and allows to pick this as a default answer (in the MapComplete.osm.be theme 'Climbing gyms, clubs and spots')",
      "value": "yes"
    },
    {
      "key": "name",
      "description": "Layer 'Climbing opportunities' shows noname=yes with a fixed text, namely 'This climbing opportunity doesn't have a name' and allows to pick this as a default answer (in the MapComplete.osm.be theme 'Climbing gyms, clubs and spots') Picking this answer will delete the key name.",
      "value": ""
    },
    {
      "key": "climbing",
      "description": "Layer 'Climbing opportunities' shows climbing=boulder with a fixed text, namely 'A climbing boulder - a single rock or cliff with one or a few climbing routes which can be climbed safely without rope' and allows to pick this as a default answer (in the MapComplete.osm.be theme 'Climbing gyms, clubs and spots')",
      "value": "boulder"
    },
    {
      "key": "climbing",
      "description": "Layer 'Climbing opportunities' shows climbing=crag with a fixed text, namely 'A climbing crag - a single rock or cliff with at least a few climbing routes' and allows to pick this as a default answer (in the MapComplete.osm.be theme 'Climbing gyms, clubs and spots')",
      "value": "crag"
    },
    {
      "key": "climbing",
      "description": "Layer 'Climbing opportunities' shows climbing=area with a fixed text, namely 'A climbing area with one or more climbing crags and/or boulders' and allows to pick this as a default answer (in the MapComplete.osm.be theme 'Climbing gyms, clubs and spots')",
      "value": "area"
    },
    {
      "key": "rock",
      "description": "Layer 'Climbing opportunities' shows and asks freeform values for key 'rock' (in the MapComplete.osm.be theme 'Climbing gyms, clubs and spots') (This is only shown if climbing=crag|natural=cliff|natural=bare_rock)"
    },
    {
      "key": "rock",
      "description": "Layer 'Climbing opportunities' shows rock=limestone with a fixed text, namely 'Limestone' and allows to pick this as a default answer (in the MapComplete.osm.be theme 'Climbing gyms, clubs and spots') (This is only shown if climbing=crag|natural=cliff|natural=bare_rock)",
      "value": "limestone"
    },
    {
<<<<<<< HEAD
=======
      "key": "url",
      "description": "Layer 'Climbing opportunities' shows and asks freeform values for key 'url' (in the MapComplete.osm.be theme 'Climbing gyms, clubs and spots') (This is only shown if leisure!~^(sports_centre)$&sport=climbing)"
    },
    {
      "key": "charge",
      "description": "Layer 'Climbing opportunities' shows and asks freeform values for key 'charge' (in the MapComplete.osm.be theme 'Climbing gyms, clubs and spots')"
    },
    {
      "key": "fee",
      "description": "Layer 'Climbing opportunities' shows fee=no with a fixed text, namely 'Climbing here is free of charge' and allows to pick this as a default answer (in the MapComplete.osm.be theme 'Climbing gyms, clubs and spots')",
      "value": "no"
    },
    {
      "key": "fee",
      "description": "Layer 'Climbing opportunities' shows fee=yes with a fixed text, namely 'Paying a fee is required to climb here' and allows to pick this as a default answer (in the MapComplete.osm.be theme 'Climbing gyms, clubs and spots')",
      "value": "yes"
    },
    {
      "key": "charge",
      "description": "Layer 'Climbing opportunities' shows fee=yes with a fixed text, namely 'Paying a fee is required to climb here' and allows to pick this as a default answer (in the MapComplete.osm.be theme 'Climbing gyms, clubs and spots') Picking this answer will delete the key charge.",
      "value": ""
    },
    {
      "key": "climbing:boulder",
      "description": "Layer 'Climbing opportunities' shows climbing:boulder=yes with a fixed text, namely 'Bouldering is possible here' and allows to pick this as a default answer (in the MapComplete.osm.be theme 'Climbing gyms, clubs and spots')",
      "value": "yes"
    },
    {
      "key": "climbing:boulder",
      "description": "Layer 'Climbing opportunities' shows climbing:boulder=no with a fixed text, namely 'Bouldering is not possible here' and allows to pick this as a default answer (in the MapComplete.osm.be theme 'Climbing gyms, clubs and spots')",
      "value": "no"
    },
    {
      "key": "climbing:boulder",
      "description": "Layer 'Climbing opportunities' shows climbing:boulder=limited with a fixed text, namely 'Bouldering is possible, allthough there are only a few routes' and allows to pick this as a default answer (in the MapComplete.osm.be theme 'Climbing gyms, clubs and spots')",
      "value": "limited"
    },
    {
      "key": "climbing:boulder",
      "description": "Layer 'Climbing opportunities' shows climbing:boulder~.+ with a fixed text, namely 'There are {climbing:boulder} boulder routes' (in the MapComplete.osm.be theme 'Climbing gyms, clubs and spots')"
    },
    {
>>>>>>> 4e4bb290
      "key": "access",
      "description": "Layer 'Climbing opportunities' shows access=yes with a fixed text, namely 'Publicly accessible to anyone' and allows to pick this as a default answer (in the MapComplete.osm.be theme 'Climbing gyms, clubs and spots') (This is only shown if access~.+|)",
      "value": "yes"
    },
    {
      "key": "access",
      "description": "Layer 'Climbing opportunities' shows access=permit with a fixed text, namely 'You need a permit to access here' and allows to pick this as a default answer (in the MapComplete.osm.be theme 'Climbing gyms, clubs and spots') (This is only shown if access~.+|)",
      "value": "permit"
    },
    {
      "key": "access",
      "description": "Layer 'Climbing opportunities' shows access=customers with a fixed text, namely 'Only customers' and allows to pick this as a default answer (in the MapComplete.osm.be theme 'Climbing gyms, clubs and spots') (This is only shown if access~.+|)",
      "value": "customers"
    },
    {
      "key": "access",
      "description": "Layer 'Climbing opportunities' shows access=members with a fixed text, namely 'Only club members' and allows to pick this as a default answer (in the MapComplete.osm.be theme 'Climbing gyms, clubs and spots') (This is only shown if access~.+|)",
      "value": "members"
    },
    {
      "key": "access",
      "description": "Layer 'Climbing opportunities' shows access=no with a fixed text, namely 'Not accessible' and allows to pick this as a default answer (in the MapComplete.osm.be theme 'Climbing gyms, clubs and spots') (This is only shown if access~.+|)",
      "value": "no"
    },
    {
      "key": "access:description",
      "description": "Layer 'Climbing opportunities' shows values with key 'access:description' (in the MapComplete.osm.be theme 'Climbing gyms, clubs and spots')"
    },
    {
      "key": "leisure",
      "description": "The MapComplete theme Climbing gyms, clubs and spots has a layer Climbing opportunities? showing features with this tag",
      "value": "sports_centre"
    },
    {
      "key": "barrier",
      "description": "The MapComplete theme Climbing gyms, clubs and spots has a layer Climbing opportunities? showing features with this tag",
      "value": "wall"
    },
    {
      "key": "barrier",
      "description": "The MapComplete theme Climbing gyms, clubs and spots has a layer Climbing opportunities? showing features with this tag",
      "value": "retaining_wall"
    },
    {
      "key": "natural",
      "description": "The MapComplete theme Climbing gyms, clubs and spots has a layer Climbing opportunities? showing features with this tag",
      "value": "cliff"
    },
    {
      "key": "natural",
      "description": "The MapComplete theme Climbing gyms, clubs and spots has a layer Climbing opportunities? showing features with this tag",
      "value": "rock"
    },
    {
      "key": "natural",
      "description": "The MapComplete theme Climbing gyms, clubs and spots has a layer Climbing opportunities? showing features with this tag",
      "value": "stone"
    },
    {
      "key": "climbing",
      "description": "The MapComplete theme Climbing gyms, clubs and spots has a layer Climbing opportunities? showing features with this tag",
      "value": ""
    },
    {
      "key": "id",
      "description": "Layer 'Climbing opportunities?' shows id~.+ with a fixed text, namely 'You just created this element! Thanks for sharing this info with the world and helping people worldwide.' (in the MapComplete.osm.be theme 'Open Climbing Map') (This is only shown if _backend~.+&_last_edit:passed_time<300&|_version_number=1)"
    },
    {
      "key": "sport",
      "description": "Layer 'Climbing opportunities?' shows sport=climbing with a fixed text, namely 'Climbing is possible here' and allows to pick this as a default answer (in the MapComplete.osm.be theme 'Climbing gyms, clubs and spots')",
      "value": "climbing"
    },
    {
      "key": "climbing",
      "description": "Layer 'Climbing opportunities?' shows climbing=no with a fixed text, namely 'Climbing is not possible here' and allows to pick this as a default answer (in the MapComplete.osm.be theme 'Climbing gyms, clubs and spots')",
      "value": "no"
    },
    {
      "key": "access",
      "description": "Layer 'Climbing opportunities?' shows access=yes with a fixed text, namely 'Publicly accessible to anyone' and allows to pick this as a default answer (in the MapComplete.osm.be theme 'Climbing gyms, clubs and spots') (This is only shown if access~.+|)",
      "value": "yes"
    },
    {
      "key": "access",
      "description": "Layer 'Climbing opportunities?' shows access=permit with a fixed text, namely 'You need a permit to access here' and allows to pick this as a default answer (in the MapComplete.osm.be theme 'Climbing gyms, clubs and spots') (This is only shown if access~.+|)",
      "value": "permit"
    },
    {
      "key": "access",
      "description": "Layer 'Climbing opportunities?' shows access=customers with a fixed text, namely 'Only customers' and allows to pick this as a default answer (in the MapComplete.osm.be theme 'Climbing gyms, clubs and spots') (This is only shown if access~.+|)",
      "value": "customers"
    },
    {
      "key": "access",
      "description": "Layer 'Climbing opportunities?' shows access=members with a fixed text, namely 'Only club members' and allows to pick this as a default answer (in the MapComplete.osm.be theme 'Climbing gyms, clubs and spots') (This is only shown if access~.+|)",
      "value": "members"
    },
    {
      "key": "access",
      "description": "Layer 'Climbing opportunities?' shows access=no with a fixed text, namely 'Not accessible' and allows to pick this as a default answer (in the MapComplete.osm.be theme 'Climbing gyms, clubs and spots') (This is only shown if access~.+|)",
      "value": "no"
    },
    {
      "key": "access:description",
      "description": "Layer 'Climbing opportunities?' shows values with key 'access:description' (in the MapComplete.osm.be theme 'Climbing gyms, clubs and spots')"
    }
  ]
}<|MERGE_RESOLUTION|>--- conflicted
+++ resolved
@@ -30,7 +30,7 @@
     },
     {
       "key": "id",
-      "description": "Layer 'Climbing club' shows id~.+ with a fixed text, namely 'You just created this element! Thanks for sharing this info with the world and helping people worldwide.' (in the MapComplete.osm.be theme 'Open Climbing Map') (This is only shown if _backend~.+&_last_edit:passed_time<300&|_version_number=1)"
+      "description": "Layer 'Climbing club' shows id~.+ with a fixed text, namely 'You just created this element! Thanks for sharing this info with the world and helping people worldwide.' (in the MapComplete.osm.be theme 'Climbing gyms, clubs and spots') (This is only shown if _backend~.+&_last_edit:passed_time<300&|_version_number=1)"
     },
     {
       "key": "name",
@@ -105,7 +105,7 @@
     },
     {
       "key": "id",
-      "description": "Layer 'Climbing gyms' shows id~.+ with a fixed text, namely 'You just created this element! Thanks for sharing this info with the world and helping people worldwide.' (in the MapComplete.osm.be theme 'Open Climbing Map') (This is only shown if _backend~.+&_last_edit:passed_time<300&|_version_number=1)"
+      "description": "Layer 'Climbing gyms' shows id~.+ with a fixed text, namely 'You just created this element! Thanks for sharing this info with the world and helping people worldwide.' (in the MapComplete.osm.be theme 'Climbing gyms, clubs and spots') (This is only shown if _backend~.+&_last_edit:passed_time<300&|_version_number=1)"
     },
     {
       "key": "image",
@@ -152,21 +152,6 @@
       "description": "Layer 'Climbing gyms' shows contact:email~.+ with a fixed text, namely '<a href='mailto:{contact:email}' target='_blank'>{contact:email}</a>' (in the MapComplete.osm.be theme 'Climbing gyms, clubs and spots')"
     },
     {
-<<<<<<< HEAD
-      "key": "payment:cash",
-      "description": "Layer 'Climbing gyms' shows payment:cash=yes with a fixed text, namely 'Cash is accepted here' and allows to pick this as a default answer (in the MapComplete.osm.be theme 'Open Climbing Map')",
-      "value": "yes"
-    },
-    {
-      "key": "payment:cards",
-      "description": "Layer 'Climbing gyms' shows payment:cards=yes with a fixed text, namely 'Payment cards are accepted here' and allows to pick this as a default answer (in the MapComplete.osm.be theme 'Open Climbing Map')",
-      "value": "yes"
-    },
-    {
-      "key": "payment:qr_code",
-      "description": "Layer 'Climbing gyms' shows payment:qr_code=yes with a fixed text, namely 'Payment by QR-code is possible here' and allows to pick this as a default answer (in the MapComplete.osm.be theme 'Open Climbing Map')",
-      "value": "yes"
-=======
       "key": "charge",
       "description": "Layer 'Climbing gyms' shows and asks freeform values for key 'charge' (in the MapComplete.osm.be theme 'Climbing gyms, clubs and spots')"
     },
@@ -184,7 +169,6 @@
       "key": "charge",
       "description": "Layer 'Climbing gyms' shows fee=yes with a fixed text, namely 'Paying a fee is required to climb here' and allows to pick this as a default answer (in the MapComplete.osm.be theme 'Climbing gyms, clubs and spots') Picking this answer will delete the key charge.",
       "value": ""
->>>>>>> 4e4bb290
     },
     {
       "key": "payment:cash",
@@ -206,108 +190,165 @@
       "description": "Layer 'Climbing gyms' shows and asks freeform values for key 'opening_hours' (in the MapComplete.osm.be theme 'Climbing gyms, clubs and spots')"
     },
     {
-      "key": "service:rental:climbing_shoes",
-      "description": "Layer 'Climbing gyms' shows service:rental:climbing_shoes=yes with a fixed text, namely 'Climbing shoes can be rented here' and allows to pick this as a default answer (in the MapComplete.osm.be theme 'Climbing gyms, clubs and spots')",
-      "value": "yes"
-    },
-    {
-      "key": "service:rental:climbing_shoes",
-      "description": "Layer 'Climbing gyms' shows service:rental:climbing_shoes=no with a fixed text, namely 'Climbing shoes can <b>not</b> be rented here' and allows to pick this as a default answer (in the MapComplete.osm.be theme 'Climbing gyms, clubs and spots')",
-      "value": "no"
-    },
-    {
-      "key": "service:rental:climbing_harness",
-      "description": "Layer 'Climbing gyms' shows service:rental:climbing_harness=yes with a fixed text, namely 'A climbing harness can be rented here' and allows to pick this as a default answer (in the MapComplete.osm.be theme 'Climbing gyms, clubs and spots')",
-      "value": "yes"
-    },
-    {
-      "key": "service:rental:climbing_harness",
-      "description": "Layer 'Climbing gyms' shows service:rental:climbing_harness=no with a fixed text, namely 'A climbing harness can <b>not</b> be rented here' and allows to pick this as a default answer (in the MapComplete.osm.be theme 'Climbing gyms, clubs and spots')",
-      "value": "no"
-    },
-    {
-      "key": "service:rental:climbing_rope",
-      "description": "Layer 'Climbing gyms' shows service:rental:climbing_rope=yes with a fixed text, namely 'A climbing rope can be rented here' and allows to pick this as a default answer (in the MapComplete.osm.be theme 'Climbing gyms, clubs and spots')",
-      "value": "yes"
-    },
-    {
-      "key": "service:rental:climbing_rope",
-      "description": "Layer 'Climbing gyms' shows service:rental:climbing_rope=no with a fixed text, namely 'A climbing rope can <b>not</b> be rented here' and allows to pick this as a default answer (in the MapComplete.osm.be theme 'Climbing gyms, clubs and spots')",
-      "value": "no"
-    },
-    {
-<<<<<<< HEAD
-      "key": "service:rental:climbing_rope",
-      "description": "Layer 'Climbing gyms' shows service:rental:climbing_rope=yes with a fixed text, namely 'A climbing rope can be rented here' and allows to pick this as a default answer (in the MapComplete.osm.be theme 'Open Climbing Map')",
-      "value": "yes"
-    },
-    {
-      "key": "service:rental:climbing_rope",
-      "description": "Layer 'Climbing gyms' shows service:rental:climbing_rope=no with a fixed text, namely 'A climbing rope can <b>not</b> be rented here' and allows to pick this as a default answer (in the MapComplete.osm.be theme 'Open Climbing Map')",
-      "value": "no"
-    },
-    {
-      "key": "climbing:speed",
-      "description": "Layer 'Climbing gyms' shows climbing:speed=yes with a fixed text, namely 'There is a speed climbing wall' and allows to pick this as a default answer (in the MapComplete.osm.be theme 'Open Climbing Map')",
-      "value": "yes"
-    },
-    {
-      "key": "climbing:speed",
-      "description": "Layer 'Climbing gyms' shows climbing:speed=no with a fixed text, namely 'There is no speed climbing wall' and allows to pick this as a default answer (in the MapComplete.osm.be theme 'Open Climbing Map')",
-      "value": "no"
-    },
-    {
-      "key": "climbing:speed",
-      "description": "Layer 'Climbing gyms' shows climbing:speed~.+ with a fixed text, namely 'There are {climbing:speed} speed climbing walls' (in the MapComplete.osm.be theme 'Open Climbing Map')"
-    },
-    {
-      "key": "internet_access",
-      "description": "Layer 'Climbing gyms' shows internet_access=wlan with a fixed text, namely 'This place offers wireless internet access' and allows to pick this as a default answer (in the MapComplete.osm.be theme 'Open Climbing Map')",
-      "value": "wlan"
-    },
-    {
-      "key": "internet_access",
-      "description": "Layer 'Climbing gyms' shows internet_access=no with a fixed text, namely 'This place <b>does not</b> offer internet access' and allows to pick this as a default answer (in the MapComplete.osm.be theme 'Open Climbing Map')",
-      "value": "no"
-    },
-    {
-      "key": "internet_access",
-      "description": "Layer 'Climbing gyms' shows internet_access=yes with a fixed text, namely 'This place offers internet access' (in the MapComplete.osm.be theme 'Open Climbing Map')",
-      "value": "yes"
-    },
-    {
-      "key": "internet_access",
-      "description": "Layer 'Climbing gyms' shows internet_access=terminal with a fixed text, namely 'This place offers internet access via a terminal or computer' and allows to pick this as a default answer (in the MapComplete.osm.be theme 'Open Climbing Map')",
-      "value": "terminal"
-    },
-    {
-      "key": "internet_access",
-      "description": "Layer 'Climbing gyms' shows internet_access=wired with a fixed text, namely 'This place offers wired internet access' and allows to pick this as a default answer (in the MapComplete.osm.be theme 'Open Climbing Map')",
-      "value": "wired"
-    },
-    {
-      "key": "internet_access:fee",
-      "description": "Layer 'Climbing gyms' shows internet_access:fee=yes with a fixed text, namely 'There is a fee for the internet access at this place' and allows to pick this as a default answer (in the MapComplete.osm.be theme 'Open Climbing Map') (This is only shown if internet_access!=no&internet_access~.+)",
-      "value": "yes"
-    },
-    {
-      "key": "internet_access:fee",
-      "description": "Layer 'Climbing gyms' shows internet_access:fee=no with a fixed text, namely 'Internet access is free at this place' and allows to pick this as a default answer (in the MapComplete.osm.be theme 'Open Climbing Map') (This is only shown if internet_access!=no&internet_access~.+)",
-      "value": "no"
-    },
-    {
-      "key": "internet_access:fee",
-      "description": "Layer 'Climbing gyms' shows internet_access:fee=customers with a fixed text, namely 'Internet access is free at this place, for customers only' and allows to pick this as a default answer (in the MapComplete.osm.be theme 'Open Climbing Map') (This is only shown if internet_access!=no&internet_access~.+)",
-      "value": "customers"
-    },
-    {
-      "key": "internet_access:ssid",
-      "description": "Layer 'Climbing gyms' shows and asks freeform values for key 'internet_access:ssid' (in the MapComplete.osm.be theme 'Open Climbing Map') (This is only shown if internet_access=wlan)"
-    },
-    {
-      "key": "internet_access:ssid",
-      "description": "Layer 'Climbing gyms' shows internet_access:ssid=Telekom with a fixed text, namely 'Telekom' and allows to pick this as a default answer (in the MapComplete.osm.be theme 'Open Climbing Map') (This is only shown if internet_access=wlan)",
-=======
+      "key": "service:climbing_shoes:rental",
+      "description": "Layer 'Climbing gyms' shows service:climbing_shoes:rental=yes&service:climbing_shoes:rental:fee=no with a fixed text, namely 'Climbing shoes can be borrowed for free here' and allows to pick this as a default answer (in the MapComplete.osm.be theme 'Climbing gyms, clubs and spots')",
+      "value": "yes"
+    },
+    {
+      "key": "service:climbing_shoes:rental:fee",
+      "description": "Layer 'Climbing gyms' shows service:climbing_shoes:rental=yes&service:climbing_shoes:rental:fee=no with a fixed text, namely 'Climbing shoes can be borrowed for free here' and allows to pick this as a default answer (in the MapComplete.osm.be theme 'Climbing gyms, clubs and spots')",
+      "value": "no"
+    },
+    {
+      "key": "service:climbing_shoes:rental",
+      "description": "Layer 'Climbing gyms' shows service:climbing_shoes:rental=yes&service:climbing_shoes:rental:charge~.+ with a fixed text, namely 'Climbing shoes can be rented here for {service:climbing_shoes:rental:charge}' (in the MapComplete.osm.be theme 'Climbing gyms, clubs and spots')",
+      "value": "yes"
+    },
+    {
+      "key": "service:climbing_shoes:rental:charge",
+      "description": "Layer 'Climbing gyms' shows service:climbing_shoes:rental=yes&service:climbing_shoes:rental:charge~.+ with a fixed text, namely 'Climbing shoes can be rented here for {service:climbing_shoes:rental:charge}' (in the MapComplete.osm.be theme 'Climbing gyms, clubs and spots')"
+    },
+    {
+      "key": "service:climbing_shoes:rental",
+      "description": "Layer 'Climbing gyms' shows service:climbing_shoes:rental=yes&service:climbing_shoes:rental:fee=yes with a fixed text, namely 'Climbing shoes can be rented here' and allows to pick this as a default answer (in the MapComplete.osm.be theme 'Climbing gyms, clubs and spots')",
+      "value": "yes"
+    },
+    {
+      "key": "service:climbing_shoes:rental:fee",
+      "description": "Layer 'Climbing gyms' shows service:climbing_shoes:rental=yes&service:climbing_shoes:rental:fee=yes with a fixed text, namely 'Climbing shoes can be rented here' and allows to pick this as a default answer (in the MapComplete.osm.be theme 'Climbing gyms, clubs and spots')",
+      "value": "yes"
+    },
+    {
+      "key": "service:climbing_shoes:rental",
+      "description": "Layer 'Climbing gyms' shows service:climbing_shoes:rental=no with a fixed text, namely 'Climbing shoes can <b>not</b> be rented here' and allows to pick this as a default answer (in the MapComplete.osm.be theme 'Climbing gyms, clubs and spots')",
+      "value": "no"
+    },
+    {
+      "key": "service:climbing_harness:rental",
+      "description": "Layer 'Climbing gyms' shows service:climbing_harness:rental=yes&service:climbing_harness:rental:fee=no with a fixed text, namely 'A climbing harness can be borrowed for free here' and allows to pick this as a default answer (in the MapComplete.osm.be theme 'Climbing gyms, clubs and spots') (This is only shown if climbing:sport!=no|climbing:toprope!=no)",
+      "value": "yes"
+    },
+    {
+      "key": "service:climbing_harness:rental:fee",
+      "description": "Layer 'Climbing gyms' shows service:climbing_harness:rental=yes&service:climbing_harness:rental:fee=no with a fixed text, namely 'A climbing harness can be borrowed for free here' and allows to pick this as a default answer (in the MapComplete.osm.be theme 'Climbing gyms, clubs and spots') (This is only shown if climbing:sport!=no|climbing:toprope!=no)",
+      "value": "no"
+    },
+    {
+      "key": "service:climbing_harness:rental",
+      "description": "Layer 'Climbing gyms' shows service:climbing_harness:rental=yes&service:climbing_harness:rental:charge~.+ with a fixed text, namely 'A climbing harness can be rented here for {service:climbing_harness:rental:charge}' (in the MapComplete.osm.be theme 'Climbing gyms, clubs and spots') (This is only shown if climbing:sport!=no|climbing:toprope!=no)",
+      "value": "yes"
+    },
+    {
+      "key": "service:climbing_harness:rental:charge",
+      "description": "Layer 'Climbing gyms' shows service:climbing_harness:rental=yes&service:climbing_harness:rental:charge~.+ with a fixed text, namely 'A climbing harness can be rented here for {service:climbing_harness:rental:charge}' (in the MapComplete.osm.be theme 'Climbing gyms, clubs and spots') (This is only shown if climbing:sport!=no|climbing:toprope!=no)"
+    },
+    {
+      "key": "service:climbing_harness:rental",
+      "description": "Layer 'Climbing gyms' shows service:climbing_harness:rental=yes with a fixed text, namely 'A climbing harness can be rented here' and allows to pick this as a default answer (in the MapComplete.osm.be theme 'Climbing gyms, clubs and spots') (This is only shown if climbing:sport!=no|climbing:toprope!=no)",
+      "value": "yes"
+    },
+    {
+      "key": "service:climbing_harness:rental",
+      "description": "Layer 'Climbing gyms' shows service:climbing_harness:rental=no with a fixed text, namely 'A climbing harness can <b>not</b> be rented here' and allows to pick this as a default answer (in the MapComplete.osm.be theme 'Climbing gyms, clubs and spots') (This is only shown if climbing:sport!=no|climbing:toprope!=no)",
+      "value": "no"
+    },
+    {
+      "key": "service:climbing_belay_device:provided_at_each_rope",
+      "description": "Layer 'Climbing gyms' shows service:climbing_belay_device:provided_at_each_rope=yes with a fixed text, namely 'Belay devices are provided at each rope' and allows to pick this as a default answer (in the MapComplete.osm.be theme 'Climbing gyms, clubs and spots') (This is only shown if climbing:sport!=no|climbing:toprope!=no)",
+      "value": "yes"
+    },
+    {
+      "key": "service:climbing_belay_device:rental",
+      "description": "Layer 'Climbing gyms' shows service:climbing_belay_device:rental=yes&service:climbing_belay_device:rental:fee=no with a fixed text, namely 'A belay device can be borrowed for free here' and allows to pick this as a default answer (in the MapComplete.osm.be theme 'Climbing gyms, clubs and spots') (This is only shown if climbing:sport!=no|climbing:toprope!=no)",
+      "value": "yes"
+    },
+    {
+      "key": "service:climbing_belay_device:rental:fee",
+      "description": "Layer 'Climbing gyms' shows service:climbing_belay_device:rental=yes&service:climbing_belay_device:rental:fee=no with a fixed text, namely 'A belay device can be borrowed for free here' and allows to pick this as a default answer (in the MapComplete.osm.be theme 'Climbing gyms, clubs and spots') (This is only shown if climbing:sport!=no|climbing:toprope!=no)",
+      "value": "no"
+    },
+    {
+      "key": "service:climbing_belay_device:rental",
+      "description": "Layer 'Climbing gyms' shows service:climbing_belay_device:rental=yes&service:climbing_belay_device:rental:charge~.+ with a fixed text, namely 'A belay device can be rented here for {service:climbing_belay_device:rental:charge}' (in the MapComplete.osm.be theme 'Climbing gyms, clubs and spots') (This is only shown if climbing:sport!=no|climbing:toprope!=no)",
+      "value": "yes"
+    },
+    {
+      "key": "service:climbing_belay_device:rental:charge",
+      "description": "Layer 'Climbing gyms' shows service:climbing_belay_device:rental=yes&service:climbing_belay_device:rental:charge~.+ with a fixed text, namely 'A belay device can be rented here for {service:climbing_belay_device:rental:charge}' (in the MapComplete.osm.be theme 'Climbing gyms, clubs and spots') (This is only shown if climbing:sport!=no|climbing:toprope!=no)"
+    },
+    {
+      "key": "service:climbing_belay_device:rental",
+      "description": "Layer 'Climbing gyms' shows service:climbing_belay_device:rental=yes with a fixed text, namely 'A belay device can be rented here' and allows to pick this as a default answer (in the MapComplete.osm.be theme 'Climbing gyms, clubs and spots') (This is only shown if climbing:sport!=no|climbing:toprope!=no)",
+      "value": "yes"
+    },
+    {
+      "key": "service:climbing_belay_device:rental",
+      "description": "Layer 'Climbing gyms' shows service:climbing_belay_device:rental=no with a fixed text, namely 'A belay device can <b>not</b> be rented here' and allows to pick this as a default answer (in the MapComplete.osm.be theme 'Climbing gyms, clubs and spots') (This is only shown if climbing:sport!=no|climbing:toprope!=no)",
+      "value": "no"
+    },
+    {
+      "key": "service:climbing_rope:rental",
+      "description": "Layer 'Climbing gyms' shows service:climbing_rope:rental=yes&service:climbing_rope:rental:fee=no with a fixed text, namely 'A climbing rope can be borrowed for free here' and allows to pick this as a default answer (in the MapComplete.osm.be theme 'Climbing gyms, clubs and spots') (This is only shown if climbing:sport!=no)",
+      "value": "yes"
+    },
+    {
+      "key": "service:climbing_rope:rental:fee",
+      "description": "Layer 'Climbing gyms' shows service:climbing_rope:rental=yes&service:climbing_rope:rental:fee=no with a fixed text, namely 'A climbing rope can be borrowed for free here' and allows to pick this as a default answer (in the MapComplete.osm.be theme 'Climbing gyms, clubs and spots') (This is only shown if climbing:sport!=no)",
+      "value": "no"
+    },
+    {
+      "key": "service:climbing_rope:rental",
+      "description": "Layer 'Climbing gyms' shows service:climbing_rope:rental=yes&service:climbing_rope:rental:charge~.+ with a fixed text, namely 'A climbing rope can be rented here for {service:climbing_rope:rental:charge}' (in the MapComplete.osm.be theme 'Climbing gyms, clubs and spots') (This is only shown if climbing:sport!=no)",
+      "value": "yes"
+    },
+    {
+      "key": "service:climbing_rope:rental:charge",
+      "description": "Layer 'Climbing gyms' shows service:climbing_rope:rental=yes&service:climbing_rope:rental:charge~.+ with a fixed text, namely 'A climbing rope can be rented here for {service:climbing_rope:rental:charge}' (in the MapComplete.osm.be theme 'Climbing gyms, clubs and spots') (This is only shown if climbing:sport!=no)"
+    },
+    {
+      "key": "service:climbing_rope:rental",
+      "description": "Layer 'Climbing gyms' shows service:climbing_rope:rental=yes with a fixed text, namely 'A climbing rope can be rented here' and allows to pick this as a default answer (in the MapComplete.osm.be theme 'Climbing gyms, clubs and spots') (This is only shown if climbing:sport!=no)",
+      "value": "yes"
+    },
+    {
+      "key": "service:climbing_rope:rental",
+      "description": "Layer 'Climbing gyms' shows service:climbing_rope:rental=no with a fixed text, namely 'A climbing rope can <b>not</b> be rented here' and allows to pick this as a default answer (in the MapComplete.osm.be theme 'Climbing gyms, clubs and spots') (This is only shown if climbing:sport!=no)",
+      "value": "no"
+    },
+    {
+      "key": "climbing:boulder",
+      "description": "Layer 'Climbing gyms' shows climbing:boulder=yes with a fixed text, namely 'Bouldering is possible here' and allows to pick this as a default answer (in the MapComplete.osm.be theme 'Climbing gyms, clubs and spots')",
+      "value": "yes"
+    },
+    {
+      "key": "climbing:boulder",
+      "description": "Layer 'Climbing gyms' shows climbing:boulder=no with a fixed text, namely 'Bouldering is not possible here' and allows to pick this as a default answer (in the MapComplete.osm.be theme 'Climbing gyms, clubs and spots')",
+      "value": "no"
+    },
+    {
+      "key": "climbing:boulder",
+      "description": "Layer 'Climbing gyms' shows climbing:boulder=limited with a fixed text, namely 'Bouldering is possible, although there are only a few problems' and allows to pick this as a default answer (in the MapComplete.osm.be theme 'Climbing gyms, clubs and spots')",
+      "value": "limited"
+    },
+    {
+      "key": "climbing:boulder",
+      "description": "Layer 'Climbing gyms' shows climbing:boulder~.+ with a fixed text, namely 'There are {climbing:boulder} boulder problems' (in the MapComplete.osm.be theme 'Climbing gyms, clubs and spots')"
+    },
+    {
+      "key": "climbing:sport",
+      "description": "Layer 'Climbing gyms' shows climbing:sport=yes with a fixed text, namely 'Sport climbing is possible here' and allows to pick this as a default answer (in the MapComplete.osm.be theme 'Climbing gyms, clubs and spots')",
+      "value": "yes"
+    },
+    {
+      "key": "climbing:sport",
+      "description": "Layer 'Climbing gyms' shows climbing:sport=no with a fixed text, namely 'Sport climbing is not possible here' and allows to pick this as a default answer (in the MapComplete.osm.be theme 'Climbing gyms, clubs and spots')",
+      "value": "no"
+    },
+    {
+      "key": "climbing:sport",
+      "description": "Layer 'Climbing gyms' shows climbing:sport~.+ with a fixed text, namely 'There are {climbing:sport} sport climbing routes' (in the MapComplete.osm.be theme 'Climbing gyms, clubs and spots')"
+    },
+    {
       "key": "climbing:toprope",
       "description": "Layer 'Climbing gyms' shows climbing:toprope=yes with a fixed text, namely 'Toprope climbing is possible here' and allows to pick this as a default answer (in the MapComplete.osm.be theme 'Climbing gyms, clubs and spots')",
       "value": "yes"
@@ -323,7 +364,7 @@
     },
     {
       "key": "climbing:length",
-      "description": "Layer 'Climbing gyms' shows and asks freeform values for key 'climbing:length' (in the MapComplete.osm.be theme 'Climbing gyms, clubs and spots') (This is only shown if climbing:toprope!=no)"
+      "description": "Layer 'Climbing gyms' shows and asks freeform values for key 'climbing:length' (in the MapComplete.osm.be theme 'Climbing gyms, clubs and spots') (This is only shown if climbing:sport!=no|climbing:toprope!=no)"
     },
     {
       "key": "climbing:grade:french:min",
@@ -334,41 +375,8 @@
       "description": "Layer 'Climbing gyms' shows and asks freeform values for key 'climbing:grade:french:max' (in the MapComplete.osm.be theme 'Climbing gyms, clubs and spots') (This is only shown if climbing!~^(route)$&climbing:sport=yes|sport=climbing)"
     },
     {
-      "key": "climbing:boulder",
-      "description": "Layer 'Climbing gyms' shows climbing:boulder=yes with a fixed text, namely 'Bouldering is possible here' and allows to pick this as a default answer (in the MapComplete.osm.be theme 'Climbing gyms, clubs and spots')",
-      "value": "yes"
-    },
-    {
-      "key": "climbing:boulder",
-      "description": "Layer 'Climbing gyms' shows climbing:boulder=no with a fixed text, namely 'Bouldering is not possible here' and allows to pick this as a default answer (in the MapComplete.osm.be theme 'Climbing gyms, clubs and spots')",
-      "value": "no"
-    },
-    {
-      "key": "climbing:boulder",
-      "description": "Layer 'Climbing gyms' shows climbing:boulder=limited with a fixed text, namely 'Bouldering is possible, allthough there are only a few routes' and allows to pick this as a default answer (in the MapComplete.osm.be theme 'Climbing gyms, clubs and spots')",
-      "value": "limited"
-    },
-    {
-      "key": "climbing:boulder",
-      "description": "Layer 'Climbing gyms' shows climbing:boulder~.+ with a fixed text, namely 'There are {climbing:boulder} boulder routes' (in the MapComplete.osm.be theme 'Climbing gyms, clubs and spots')"
-    },
-    {
-      "key": "climbing:sport",
-      "description": "Layer 'Climbing gyms' shows climbing:sport=yes with a fixed text, namely 'Sport climbing is possible here' and allows to pick this as a default answer (in the MapComplete.osm.be theme 'Climbing gyms, clubs and spots')",
-      "value": "yes"
-    },
-    {
-      "key": "climbing:sport",
-      "description": "Layer 'Climbing gyms' shows climbing:sport=no with a fixed text, namely 'Sport climbing is not possible here' and allows to pick this as a default answer (in the MapComplete.osm.be theme 'Climbing gyms, clubs and spots')",
-      "value": "no"
-    },
-    {
-      "key": "climbing:sport",
-      "description": "Layer 'Climbing gyms' shows climbing:sport~.+ with a fixed text, namely 'There are {climbing:sport} sport climbing routes' (in the MapComplete.osm.be theme 'Climbing gyms, clubs and spots')"
-    },
-    {
       "key": "climbing:bolts:max",
-      "description": "Layer 'Climbing gyms' shows and asks freeform values for key 'climbing:bolts:max' (in the MapComplete.osm.be theme 'Climbing gyms, clubs and spots') (This is only shown if climbing:sport=yes)"
+      "description": "Layer 'Climbing gyms' shows and asks freeform values for key 'climbing:bolts:max' (in the MapComplete.osm.be theme 'Climbing gyms, clubs and spots') (This is only shown if climbing:sport!=no)"
     },
     {
       "key": "climbing:speed",
@@ -431,7 +439,6 @@
     {
       "key": "internet_access:ssid",
       "description": "Layer 'Climbing gyms' shows internet_access:ssid=Telekom with a fixed text, namely 'Telekom' and allows to pick this as a default answer (in the MapComplete.osm.be theme 'Climbing gyms, clubs and spots') (This is only shown if internet_access=wlan)",
->>>>>>> 4e4bb290
       "value": "Telekom"
     },
     {
@@ -470,7 +477,7 @@
     },
     {
       "key": "id",
-      "description": "Layer 'Climbing routes' shows id~.+ with a fixed text, namely 'You just created this element! Thanks for sharing this info with the world and helping people worldwide.' (in the MapComplete.osm.be theme 'Open Climbing Map') (This is only shown if _backend~.+&_last_edit:passed_time<300&|_version_number=1)"
+      "description": "Layer 'Climbing routes' shows id~.+ with a fixed text, namely 'You just created this element! Thanks for sharing this info with the world and helping people worldwide.' (in the MapComplete.osm.be theme 'Climbing gyms, clubs and spots') (This is only shown if _backend~.+&_last_edit:passed_time<300&|_version_number=1)"
     },
     {
       "key": "image",
@@ -559,7 +566,7 @@
     },
     {
       "key": "id",
-      "description": "Layer 'Climbing opportunities' shows id~.+ with a fixed text, namely 'You just created this element! Thanks for sharing this info with the world and helping people worldwide.' (in the MapComplete.osm.be theme 'Open Climbing Map') (This is only shown if _backend~.+&_last_edit:passed_time<300&|_version_number=1)"
+      "description": "Layer 'Climbing opportunities' shows id~.+ with a fixed text, namely 'You just created this element! Thanks for sharing this info with the world and helping people worldwide.' (in the MapComplete.osm.be theme 'Climbing gyms, clubs and spots') (This is only shown if _backend~.+&_last_edit:passed_time<300&|_version_number=1)"
     },
     {
       "key": "image",
@@ -616,8 +623,6 @@
       "value": "limestone"
     },
     {
-<<<<<<< HEAD
-=======
       "key": "url",
       "description": "Layer 'Climbing opportunities' shows and asks freeform values for key 'url' (in the MapComplete.osm.be theme 'Climbing gyms, clubs and spots') (This is only shown if leisure!~^(sports_centre)$&sport=climbing)"
     },
@@ -652,15 +657,14 @@
     },
     {
       "key": "climbing:boulder",
-      "description": "Layer 'Climbing opportunities' shows climbing:boulder=limited with a fixed text, namely 'Bouldering is possible, allthough there are only a few routes' and allows to pick this as a default answer (in the MapComplete.osm.be theme 'Climbing gyms, clubs and spots')",
+      "description": "Layer 'Climbing opportunities' shows climbing:boulder=limited with a fixed text, namely 'Bouldering is possible, although there are only a few problems' and allows to pick this as a default answer (in the MapComplete.osm.be theme 'Climbing gyms, clubs and spots')",
       "value": "limited"
     },
     {
       "key": "climbing:boulder",
-      "description": "Layer 'Climbing opportunities' shows climbing:boulder~.+ with a fixed text, namely 'There are {climbing:boulder} boulder routes' (in the MapComplete.osm.be theme 'Climbing gyms, clubs and spots')"
-    },
-    {
->>>>>>> 4e4bb290
+      "description": "Layer 'Climbing opportunities' shows climbing:boulder~.+ with a fixed text, namely 'There are {climbing:boulder} boulder problems' (in the MapComplete.osm.be theme 'Climbing gyms, clubs and spots')"
+    },
+    {
       "key": "access",
       "description": "Layer 'Climbing opportunities' shows access=yes with a fixed text, namely 'Publicly accessible to anyone' and allows to pick this as a default answer (in the MapComplete.osm.be theme 'Climbing gyms, clubs and spots') (This is only shown if access~.+|)",
       "value": "yes"
@@ -726,7 +730,7 @@
     },
     {
       "key": "id",
-      "description": "Layer 'Climbing opportunities?' shows id~.+ with a fixed text, namely 'You just created this element! Thanks for sharing this info with the world and helping people worldwide.' (in the MapComplete.osm.be theme 'Open Climbing Map') (This is only shown if _backend~.+&_last_edit:passed_time<300&|_version_number=1)"
+      "description": "Layer 'Climbing opportunities?' shows id~.+ with a fixed text, namely 'You just created this element! Thanks for sharing this info with the world and helping people worldwide.' (in the MapComplete.osm.be theme 'Climbing gyms, clubs and spots') (This is only shown if _backend~.+&_last_edit:passed_time<300&|_version_number=1)"
     },
     {
       "key": "sport",
