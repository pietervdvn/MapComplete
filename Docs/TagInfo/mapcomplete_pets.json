--- conflicted
+++ resolved
@@ -525,7 +525,6 @@
       "key": "shop",
       "description": "Layer 'Dog-friendly shops' shows shop=bathroom_furnishing with a fixed text, namely 'Bathroom Furnishing Store' and allows to pick this as a default answer (in the MapComplete.osm.be theme 'Veterinarians, dog parks and other pet-amenities')",
       "value": "bathroom_furnishing"
-<<<<<<< HEAD
     },
     {
       "key": "shop",
@@ -554,36 +553,6 @@
     },
     {
       "key": "shop",
-=======
-    },
-    {
-      "key": "shop",
-      "description": "Layer 'Dog-friendly shops' shows shop=beauty with a fixed text, namely 'Beauty Shop' and allows to pick this as a default answer (in the MapComplete.osm.be theme 'Veterinarians, dog parks and other pet-amenities')",
-      "value": "beauty"
-    },
-    {
-      "key": "shop",
-      "description": "Layer 'Dog-friendly shops' shows shop=bed with a fixed text, namely 'Bedding/Mattress Store' and allows to pick this as a default answer (in the MapComplete.osm.be theme 'Veterinarians, dog parks and other pet-amenities')",
-      "value": "bed"
-    },
-    {
-      "key": "shop",
-      "description": "Layer 'Dog-friendly shops' shows shop=beverages with a fixed text, namely 'Beverage Store' and allows to pick this as a default answer (in the MapComplete.osm.be theme 'Veterinarians, dog parks and other pet-amenities')",
-      "value": "beverages"
-    },
-    {
-      "key": "shop",
-      "description": "Layer 'Dog-friendly shops' shows shop=bicycle with a fixed text, namely 'Bicycle Shop' and allows to pick this as a default answer (in the MapComplete.osm.be theme 'Veterinarians, dog parks and other pet-amenities')",
-      "value": "bicycle"
-    },
-    {
-      "key": "shop",
-      "description": "Layer 'Dog-friendly shops' shows shop=boat with a fixed text, namely 'Boat Store' and allows to pick this as a default answer (in the MapComplete.osm.be theme 'Veterinarians, dog parks and other pet-amenities')",
-      "value": "boat"
-    },
-    {
-      "key": "shop",
->>>>>>> 46d611c8
       "description": "Layer 'Dog-friendly shops' shows shop=bookmaker with a fixed text, namely 'Bookmaker' and allows to pick this as a default answer (in the MapComplete.osm.be theme 'Veterinarians, dog parks and other pet-amenities')",
       "value": "bookmaker"
     },
@@ -1343,31 +1312,6 @@
     {
       "key": "payment:cards",
       "description": "Layer 'Dog-friendly shops' shows payment:cards=yes with a fixed text, namely 'Payment cards are accepted here' and allows to pick this as a default answer (in the MapComplete.osm.be theme 'Veterinarians, dog parks and other pet-amenities')",
-      "value": "yes"
-    },
-    {
-      "key": "service:print:A4",
-      "description": "Layer 'Dog-friendly shops' shows service:print:A4=yes with a fixed text, namely 'This shop can print on papers of size A4' and allows to pick this as a default answer (in the MapComplete.osm.be theme 'Veterinarians, dog parks and other pet-amenities')",
-      "value": "yes"
-    },
-    {
-      "key": "service:print:A3",
-      "description": "Layer 'Dog-friendly shops' shows service:print:A3=yes with a fixed text, namely 'This shop can print on papers of size A3' and allows to pick this as a default answer (in the MapComplete.osm.be theme 'Veterinarians, dog parks and other pet-amenities')",
-      "value": "yes"
-    },
-    {
-      "key": "service:print:A2",
-      "description": "Layer 'Dog-friendly shops' shows service:print:A2=yes with a fixed text, namely 'This shop can print on papers of size A2' and allows to pick this as a default answer (in the MapComplete.osm.be theme 'Veterinarians, dog parks and other pet-amenities')",
-      "value": "yes"
-    },
-    {
-      "key": "service:print:A1",
-      "description": "Layer 'Dog-friendly shops' shows service:print:A1=yes with a fixed text, namely 'This shop can print on papers of size A1' and allows to pick this as a default answer (in the MapComplete.osm.be theme 'Veterinarians, dog parks and other pet-amenities')",
-      "value": "yes"
-    },
-    {
-      "key": "service:print:A0",
-      "description": "Layer 'Dog-friendly shops' shows service:print:A0=yes with a fixed text, namely 'This shop can print on papers of size A0' and allows to pick this as a default answer (in the MapComplete.osm.be theme 'Veterinarians, dog parks and other pet-amenities')",
       "value": "yes"
     },
     {
