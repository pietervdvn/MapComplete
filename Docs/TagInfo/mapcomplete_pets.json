--- conflicted
+++ resolved
@@ -622,8 +622,6 @@
       "description": "Layer 'Dog-friendly shops' shows and asks freeform values for key 'name' (in the mapcomplete.org theme 'Veterinarians, dog parks and other pet-amenities')"
     },
     {
-<<<<<<< HEAD
-=======
       "key": "shop",
       "description": "Layer 'Dog-friendly shops' shows and asks freeform values for key 'shop' (in the mapcomplete.org theme 'Veterinarians, dog parks and other pet-amenities')"
     },
@@ -1428,7 +1426,6 @@
       "value": "wine"
     },
     {
->>>>>>> dfd2a3d6
       "key": "opening_hours",
       "description": "Layer 'Dog-friendly shops' shows and asks freeform values for key 'opening_hours' (in the mapcomplete.org theme 'Veterinarians, dog parks and other pet-amenities')"
     },
