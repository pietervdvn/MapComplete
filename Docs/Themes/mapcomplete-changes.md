--- conflicted
+++ resolved
@@ -15,10 +15,7 @@
 
  - en
  - de
-<<<<<<< HEAD
-=======
  - es
->>>>>>> 4af23b1d
 
 # Table of contents
 
