--- conflicted
+++ resolved
@@ -103,13 +103,8 @@
 
 0. Fork this repository
 1. Modify `"language"` to contain the new language, e.g. `"language": "nl"` becomes `"language": ["nl", "en"]`
-<<<<<<< HEAD
 2. Add extra strings to the texts. If it used to be a single-language theme, one can replace the strings, e.g.: `"description": "Welcome to Open Bookcase Map"` to `"description": {"en": "Welcome to Open Bookcase Map", "nl": "Welkom bij de OpenBoekenruilkastenKaart", "fr": "Bienvenue sûr la carte des petites bibliotheques"}`. If the correct language is not found, it'll fallback to another supported language.
 3. If you notice missing translations in the core of MapComplete, fork this project, open [the file containing all translations](https://github.com/pietervdvn/MapComplete/blob/master/assets/translations.json), add add a language string there
-=======
-2. Add extra strings to the texts. If it used to be a single-language theme, one can replace the strings, e.g.: `"description": "Welcome to Open Bookcase Map"` to `"description": {"en": "Welcome to Open Bookcase Map", "nl": "Welkom bij de OpenBoekenruilkastenKaart", "fr": "Bienvenue sûr la carte des microbibliotheques"}`. If the correct language is not found, it'll fallback to another supported language.
-3. If you notice missing translations in the core of MapComplete, fork this project, open [the file containing all translations](https://github.com/pietervdvn/MapComplete/blob/master/UI/i18n/Translations.ts), add add a language string there
->>>>>>> 3619ca63
 4. Send a pull request to update the languages, I'll gladly add it! It doesn't have to be a complete translation from the start ;)
 
 ### Adding your theme to the repository
