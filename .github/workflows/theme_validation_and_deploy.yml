--- conflicted
+++ resolved
@@ -52,29 +52,16 @@
           echo "Cloning destination repo"
           git config --global user.email "pietervdvn@posteo.net"
           git config --global user.name "pietervdvn"
-<<<<<<< HEAD
-          git clone --depth 1 --single-branch --branch master "https://x-access-token:$DEPLOY_KEY_PIETERVDVN@github.com/pietervdvn/pietervdvn.github.io.git"
-=======
           git clone --depth 1 --single-branch --branch main "https://x-access-token:$DEPLOY_KEY_PIETERVDVN@github.com/MapComplete/mapcomplete.github.io.git"
->>>>>>> 031c4048
           echo "Destination repo is cloned"
 
       - name: Sync repo
         env:
           DEPLOY_KEY_PIETERVDVN: ${{ secrets.DEPLOY_KEY_PIETERVDVN }}
         run: |
-<<<<<<< HEAD
-          cd pietervdvn.github.io
-          git pull
-
-      - name: get branch name
-        run: echo TARGET_BRANCH=${GITHUB_REF:11} >> $GITHUB_ENV
-
-=======
           cd mapcomplete.github.io
           git pull
 
->>>>>>> 031c4048
       - name: "Copying files"
         run: |
           echo "Deploying"
@@ -89,9 +76,4 @@
             git push
           else
             echo "No changes to commit"
-          fi
-<<<<<<< HEAD
-        env:
-          TARGET_BRANCH: ${{ env.TARGET_BRANCH }}
-=======
->>>>>>> 031c4048
+          fi