name: Theme Validation and deployment
on:
  push:
    branches:
      - master

jobs:
  build:
    runs-on: ubuntu-latest
    steps:
      - uses: actions/checkout@v2

      - name: Set up Node.js
        uses: actions/setup-node@v3
        with:
          node-version: "16"
          cache: "npm"
          cache-dependency-path: package-lock.json

      - name: install deps
        run: npm ci
        shell: bash

      - name: create generated dir
        run: mkdir ./assets/generated
        shell: bash

      - name: create dependencies
        run: npm run generate:licenses; npm run generate:images; npm run generate:charging-stations; npm run generate:service-worker; npm run generate:editor-layer-index
        shell: bash

      - name: sync translations
        run: npm run generate:translations
        shell: bash

      - name: generate layeroverview
        run: npm run reset:layeroverview
        shell: bash

      - name: run tests
        run: npm run test
        shell: bash

      - name: Prepare deploy
        run: npm run prepare-deploy
        shell: bash

      - name: Clone deployment repo
        env:
          DEPLOY_KEY_PIETERVDVN: ${{ secrets.DEPLOY_KEY_PIETERVDVN }}
        run: |
          echo "Cloning destination repo"
          git config --global user.email "pietervdvn@posteo.net"
          git config --global user.name "pietervdvn"
          git clone --depth 1 --single-branch --branch main "https://x-access-token:$DEPLOY_KEY_PIETERVDVN@github.com/MapComplete/mapcomplete.github.io.git"
          echo "Destination repo is cloned"

      - name: Sync repo
        env:
          DEPLOY_KEY_PIETERVDVN: ${{ secrets.DEPLOY_KEY_PIETERVDVN }}
        run: |
          cd mapcomplete.github.io
          git pull

      - name: "Copying files"
        run: |
          echo "Deploying"
<<<<<<< HEAD
          rm -rf pietervdvn.github.io/mc/${{ env.TARGET_BRANCH }}/*
          mkdir -p pietervdvn.github.io/mc/${{ env.TARGET_BRANCH }}/
          cp -r dist/* pietervdvn.github.io/mc/${{ env.TARGET_BRANCH }}/
          cd pietervdvn.github.io/
=======
          rm -rf mapcomplete.github.io/*
          cp -r dist/* mapcomplete.github.io/
          cd mapcomplete.github.io/
          echo "mapcomplete.org" > CNAME
>>>>>>> dfd2a3d6
          git add *
          if git status | grep -q "Changes to be committed"
          then
            git commit -am "Deploying a new version of mapcomplete"
            git push
          else
            echo "No changes to commit"
          fi<|MERGE_RESOLUTION|>--- conflicted
+++ resolved
@@ -65,17 +65,10 @@
       - name: "Copying files"
         run: |
           echo "Deploying"
-<<<<<<< HEAD
-          rm -rf pietervdvn.github.io/mc/${{ env.TARGET_BRANCH }}/*
-          mkdir -p pietervdvn.github.io/mc/${{ env.TARGET_BRANCH }}/
-          cp -r dist/* pietervdvn.github.io/mc/${{ env.TARGET_BRANCH }}/
-          cd pietervdvn.github.io/
-=======
           rm -rf mapcomplete.github.io/*
           cp -r dist/* mapcomplete.github.io/
           cd mapcomplete.github.io/
           echo "mapcomplete.org" > CNAME
->>>>>>> dfd2a3d6
           git add *
           if git status | grep -q "Changes to be committed"
           then
