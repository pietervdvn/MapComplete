import {UIElement} from "./UIElement";
import {TextField} from "./Input/TextField";
import {UIEventSource} from "./UIEventSource";
import {FixedUiElement} from "./Base/FixedUiElement";
import {Geocoding} from "../Logic/Geocoding";
import {Basemap} from "../Logic/Basemap";
import {VariableUiElement} from "./Base/VariableUIElement";


export class SearchAndGo extends UIElement {

<<<<<<< HEAD
    private _placeholder = new UIEventSource("Zoek naar een locatie...")
    private _searchField = new TextField<string>({
            placeholder: new VariableUiElement(this._placeholder),
            fromString: str => str,
            toString: str => str
        }
    );
=======
    private _placeholder = new UIEventSource("Search a location...")
    private _searchField = new TextField(this._placeholder, undefined);
>>>>>>> 9d077890

    private _foundEntries = new UIEventSource([]);
    private _map: Basemap;
    private _goButton = new FixedUiElement("<img class='search-go' src='./assets/search.svg' alt='GO'>");

    constructor(map: Basemap) {
        super(undefined);
        this._map = map;
        this.ListenTo(this._foundEntries);

        const self = this;
        this._searchField.enterPressed.addCallback(() => {
            self.RunSearch();
        });

        this._goButton.onClick(function () {
            self.RunSearch();
        });

    }

    // Triggered by 'enter' or onclick
    private RunSearch() {
        const searchString = this._searchField.GetValue().data;
        this._searchField.Clear();
        this._placeholder.setData("Searching...");
        const self = this;
        Geocoding.Search(searchString, this._map, (result) => {

                if (result.length == 0) {
                    this._placeholder.setData("Niets gevonden");
                    return;
                }

                const bb = result[0].boundingbox;
                const bounds = [
                    [bb[0], bb[2]],
                    [bb[1], bb[3]]
                ]
                self._map.map.fitBounds(bounds);
                this._placeholder.setData("Search a location...");
            },
            () => {
                this._placeholder.setData("Something went wrong. Try again.");
            });

    }

    InnerRender(): string {
        // "<img class='search' src='./assets/search.svg' alt='Search'> " +
        return this._searchField.Render() +
            this._goButton.Render();

    }

    Update() {
        super.Update();
        this._searchField.Update();
        this._goButton.Update();
    }

    Activate() {
        super.Activate();
        this._searchField.Activate();
        this._goButton.Activate();
    }
}<|MERGE_RESOLUTION|>--- conflicted
+++ resolved
@@ -9,18 +9,13 @@
 
 export class SearchAndGo extends UIElement {
 
-<<<<<<< HEAD
-    private _placeholder = new UIEventSource("Zoek naar een locatie...")
+    private _placeholder = new UIEventSource("Search a location...")
     private _searchField = new TextField<string>({
             placeholder: new VariableUiElement(this._placeholder),
             fromString: str => str,
             toString: str => str
         }
     );
-=======
-    private _placeholder = new UIEventSource("Search a location...")
-    private _searchField = new TextField(this._placeholder, undefined);
->>>>>>> 9d077890
 
     private _foundEntries = new UIEventSource([]);
     private _map: Basemap;
