--- conflicted
+++ resolved
@@ -72,24 +72,12 @@
                 state.setData("idle")
             }
         })
-<<<<<<< HEAD
         const loading = new Lazy(() => new Loading(loadingText))
-        return new VariableUiElement(
-            state.map((st) => {
-                if (st === "idle") {
-                    return button
-                }
-                return loading
-            })
-        )
-=======
-        const loading = new Lazy(() => new Loading(loadingText) )
         return new VariableUiElement(state.map(st => {
             if(st === "idle"){
                 return button
             }
             return loading
         }))
->>>>>>> f48d1a06
     }
 }