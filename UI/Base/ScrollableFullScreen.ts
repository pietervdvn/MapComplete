--- conflicted
+++ resolved
@@ -14,7 +14,6 @@
 
     constructor(title: UIElement, content: UIElement, onClose: (() => void)) {
         super();
-<<<<<<< HEAD
         this.content = content;
         this.title = title;
         if (!ScrollableFullScreen._isInited) {
@@ -84,16 +83,6 @@
 
 
     }
-=======
-        const returnToTheMap = Svg.back_ui().onClick(() => {
-            State.state.fullScreenMessage.setData(undefined);
-            State.state.selectedElement.setData(undefined);
-        }).SetClass("block sm:hidden mb-2 bg-blue-50 rounded-full w-12 h-12 p-1.5")
-
-        title.SetClass("block w-full")
-
-        const ornament = new Combine([new Ornament().SetStyle("height:5em;")]).SetClass("sm:hidden")
->>>>>>> 67349ee5
 
     /**
      * Adds the 'clutter' class (which merely acts as a tag) onto some elements, e.g. the leaflet attributions
@@ -108,7 +97,7 @@
     }
 
     private static PatchLeaflet(htmlElement) {
-        if(htmlElement === null){
+        if(htmlElement === undefined || htmlElement === null){
             return;
         }
         do {
@@ -152,8 +141,9 @@
     }
 
     public PrepFullscreen(htmlElement = undefined) {
+        ScrollableFullScreen.PatchLeaflet(htmlElement);
+
         htmlElement = htmlElement ?? document.getElementById(this.id);
-        ScrollableFullScreen.PatchLeaflet(htmlElement);
         ScrollableFullScreen.HideClutter(htmlElement);
 
     }
