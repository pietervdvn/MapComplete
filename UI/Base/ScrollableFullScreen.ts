--- conflicted
+++ resolved
@@ -13,42 +13,25 @@
 
     constructor(title: UIElement, content: UIElement, onClose: (() => void)) {
         super();
-<<<<<<< HEAD
         const returnToTheMap = Svg.back_svg().onClick(() => {
             onClose();
-        }).SetClass("sm:hidden")
-            .SetClass("featureinfobox-back-to-the-map")
-        title.SetStyle("width: 100%; display: block;")
+        })  .SetClass("block sm:hidden mb-2 bg-blue-50 rounded-full w-12 h-12 p-1.5")
+
+        title.SetClass("block w-full")
         const ornament = new Combine([new Ornament().SetStyle("height:5em;")])
-            .SetClass("block sm:hidden")
+            .SetClass("block sm:hidden h-5")
 
-        this._component = new Combine([
-            new Combine([returnToTheMap, title])
-                .SetClass("text-xl break-words"),
-            new Combine([content, ornament])
-                
-        ])
-        this.SetClass("fixed h-screen w-screen fixed sm:relative");
-=======
-        const returnToTheMap = Svg.back_ui().onClick(() => {
-            State.state.fullScreenMessage.setData(undefined);
-            State.state.selectedElement.setData(undefined);
-        }).SetClass("block sm:hidden mb-2 bg-blue-50 rounded-full w-12 h-12 p-1.5")
         
-        title.SetClass("block w-full")
-        
-        const ornament = new Combine([new Ornament().SetStyle("height:5em;")]).SetClass("sm:hidden")
-
-        this._component = new Combine([
+       this._component = new Combine([
             new Combine([returnToTheMap, title])
                 .AddClass("border-b-2 border-black shadow sm:shadow-none z-50 bg-white p-2 pb-0 sm:p-0 flex overflow-x-hidden flex-shrink-0 max-h-20vh"),
             new Combine(["<span>", content, "</span>", ornament])
                 .SetClass("block p-2 sm:pt-4 w-full max-h-screen landscape:max-h-screen overflow-y-auto overflow-x-hidden"),
             // We add an ornament which takes around 5em. This is in order to make sure the Web UI doesn't hide
         ]).SetClass("block flex flex-col fixed max-h-screen sm:max-h-65vh sm:relative top-0 left-0 right-0");
->>>>>>> 9959b8ef
 
     }
+    
 
     InnerRender(): string {
         return this._component.Render();
