import {UIElement} from "./UIElement";
import {UIEventSource} from "./UIEventSource";
import {Tag} from "../Logic/TagsFilter";
import {FilteredLayer} from "../Logic/FilteredLayer";
import {Changes} from "../Logic/Changes";
import {FixedUiElement} from "./Base/FixedUiElement";
import {Button} from "./Base/Button";
import {UserDetails} from "../Logic/OsmConnection";

/**
 * Asks to add a feature at the last clicked location, at least if zoom is sufficient
 */
export class SimpleAddUI extends UIElement {
    private _zoomlevel: UIEventSource<{ zoom: number }>;
    private _addButtons: UIElement[];
    private _lastClickLocation: UIEventSource<{ lat: number; lon: number }>;
    private _changes: Changes;
    private _selectedElement: UIEventSource<any>;
    private _dataIsLoading: UIEventSource<boolean>;
    private _userDetails: UIEventSource<UserDetails>;

    constructor(zoomlevel: UIEventSource<{ zoom: number }>,
                lastClickLocation: UIEventSource<{ lat: number, lon: number }>,
                changes: Changes,
                selectedElement: UIEventSource<any>,
                dataIsLoading: UIEventSource<boolean>,
                userDetails: UIEventSource<UserDetails>,
                addButtons: { name: string; icon: string; tags: Tag[]; layerToAddTo: FilteredLayer }[],
    ) {
        super(zoomlevel);
        this._zoomlevel = zoomlevel;
        this._lastClickLocation = lastClickLocation;
        this._changes = changes;
        this._selectedElement = selectedElement;
        this._dataIsLoading = dataIsLoading;
        this._userDetails = userDetails;
        this.ListenTo(userDetails);
        this.ListenTo(dataIsLoading);
        this._addButtons = [];

        for (const option of addButtons) {
            // <button type='button'> looks SO retarded
            // the default type of button is 'submit', which performs a POST and page reload
            const button =
                new Button(new FixedUiElement("Add a " + option.name + " here"),
                    this.CreatePoint(option));
            this._addButtons.push(button);
        }
    }

    private CreatePoint(option: { name: string; icon: string; tags: Tag[]; layerToAddTo: FilteredLayer }) {
        const self = this;
        return () => {

            console.log("Creating a new ", option.name, " at last click location");
            const loc = self._lastClickLocation.data;
            let feature = self._changes.createElement(option.tags, loc.lat, loc.lon);
            option.layerToAddTo.AddNewElement(feature);
            self._selectedElement.setData(feature.properties);
        }
    }

<<<<<<< HEAD
    InnerRender(): string {
        const header = "<h2>Geen selectie</h2>" +
            "Je klikte ergens waar er nog geen gezochte data is.<br/>";
=======
    protected InnerRender(): string {
        const header = "<h2>No data here</h2>" +
            "You clicked somewhere where no data is known yet.<br/>";
>>>>>>> 9d077890
        if (!this._userDetails.data.loggedIn) {
            return header + "<a class='activate-osm-authentication'>Please log in to add a new point</a>"
        }

        if (this._zoomlevel.data.zoom < 19) {
            return header + "Zoom in further to add a point.";
        }

        if (this._dataIsLoading.data) {
            return header + "The data is still loading. Please wait a bit before you add a new point";
        }

        var html = "";
        for (const button of this._addButtons) {
            html += button.Render();
        }
        return header + html;
    }

    InnerUpdate(htmlElement: HTMLElement) {
        this._userDetails.data.osmConnection.registerActivateOsmAUthenticationClass();
    }

}<|MERGE_RESOLUTION|>--- conflicted
+++ resolved
@@ -60,15 +60,9 @@
         }
     }
 
-<<<<<<< HEAD
     InnerRender(): string {
-        const header = "<h2>Geen selectie</h2>" +
-            "Je klikte ergens waar er nog geen gezochte data is.<br/>";
-=======
-    protected InnerRender(): string {
         const header = "<h2>No data here</h2>" +
             "You clicked somewhere where no data is known yet.<br/>";
->>>>>>> 9d077890
         if (!this._userDetails.data.loggedIn) {
             return header + "<a class='activate-osm-authentication'>Please log in to add a new point</a>"
         }
