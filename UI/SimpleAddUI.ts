import {UIElement} from "./UIElement";
import {Tag, TagUtils} from "../Logic/Tags";
import {FilteredLayer} from "../Logic/FilteredLayer";
import Translations from "./i18n/Translations";
import Combine from "./Base/Combine";
import {SubtleButton} from "./Base/SubtleButton";
import Locale from "./i18n/Locale";
import {State} from "../State";

import {UIEventSource} from "../Logic/UIEventSource";
import {Utils} from "../Utils";

/**
 * Asks to add a feature at the last clicked location, at least if zoom is sufficient
 */
export class SimpleAddUI extends UIElement {
    private readonly _addButtons: UIElement[];
    
    private _loginButton : UIElement;
    
    private _confirmPreset: UIEventSource<{
        description: string | UIElement,
        name: string | UIElement,
        icon: string,
        tags: Tag[],
        layerToAddTo: FilteredLayer
    }>
        = new UIEventSource(undefined);
    private confirmButton: UIElement = undefined;
    private cancelButton: UIElement;
    private goToInboxButton: UIElement = new SubtleButton("./assets/envelope.svg", 
        Translations.t.general.goToInbox, {url:"https://www.openstreetmap.org/messages/inbox", newTab: false});

    constructor() {
        super(State.state.locationControl);
        this.ListenTo(Locale.language);
        this.ListenTo(State.state.osmConnection.userDetails);
        this.ListenTo(State.state.layerUpdater.runningQuery);
        this.ListenTo(this._confirmPreset);

        
        this._loginButton = Translations.t.general.add.pleaseLogin.Clone().onClick(() => State.state.osmConnection.AttemptLogin());
        
        this._addButtons = [];
        this.SetClass("add-ui");
<<<<<<< HEAD
=======

>>>>>>> 8c264a2c
        
        const self = this;
        for (const layer of State.state.filteredLayers.data) {
            for (const preset of layer.layerDef.presets) {

                let icon: string = "./assets/bug.svg";
                if (preset.icon !== undefined) {

                    if (typeof (preset.icon) !== "string") {
                        const tags = Utils.MergeTags(TagUtils.KVtoProperties(preset.tags), {id:"node/-1"});
                        icon = preset.icon.GetContent(tags).txt;
                    } else {
                        icon = preset.icon;
                    }
                } else {
                    console.warn("No icon defined for preset ", preset, "in layer ", layer.layerDef.id)
                }

                const csCount = State.state.osmConnection.userDetails.data.csCount;
                let tagInfo = "";
                if (csCount > State.userJourney.tagsVisibleAt) {
                    tagInfo = preset.tags.map(t => t.asHumanString(false, true)).join("&");
                    tagInfo = `<br/><span class='subtle'>${tagInfo}</span>`
                }
                const button: UIElement =
                    new SubtleButton(
                        icon,
                        new Combine([
                            "<b>",
                            preset.title,
                            "</b>",
                            preset.description !== undefined ? new Combine(["<br/>", preset.description]) : "",
                            tagInfo
                        ])
                    ).onClick(
                        () => {
                            self.confirmButton = new SubtleButton(icon,
                                new Combine([
                                    "<b>",
                                    Translations.t.general.add.confirmButton.Subs({category: preset.title}),
                                    "</b><br/>",
                                    preset.description !== undefined ? preset.description : ""]));
                            self.confirmButton.onClick(self.CreatePoint(preset.tags, layer));
                            self._confirmPreset.setData({
                                tags: preset.tags,
                                layerToAddTo: layer,
                                name: preset.title,
                                description: preset.description,
                                icon: icon
                            });
                        }
                    )

                


                this._addButtons.push(button);
            }
        }
        
        this.cancelButton = new SubtleButton(
            "./assets/close.svg",
            Translations.t.general.cancel
        ).onClick(() => {
            self._confirmPreset.setData(undefined);
        })
    }

    private CreatePoint(tags: Tag[], layerToAddTo: FilteredLayer) {
        return () => {

            const loc = State.state.bm.LastClickLocation.data;
            let feature = State.state.changes.createElement(tags, loc.lat, loc.lon);
            layerToAddTo.AddNewElement(feature);
            State.state.selectedElement.setData({feature: feature});
        }
    }

    InnerRender(): string {

        const userDetails = State.state.osmConnection.userDetails;

        if (this._confirmPreset.data !== undefined) {

            if(userDetails.data.dryRun){
              //  this.CreatePoint(this._confirmPreset.data.tags, this._confirmPreset.data.layerToAddTo)();
              //  return "";
            }

            let tagInfo = "";
            const csCount = State.state.osmConnection.userDetails.data.csCount;
            if (csCount > State.userJourney.tagsVisibleAt) {
                tagInfo = this._confirmPreset.data .tags.map(t => t.asHumanString(csCount > State.userJourney.tagsVisibleAndWikiLinked, true)).join("&");
                tagInfo = `<br/>More information about the preset: ${tagInfo}`
            }
            
            return new Combine([
                Translations.t.general.add.confirmIntro.Subs({title: this._confirmPreset.data.name}),
                userDetails.data.dryRun ? "<span class='alert'>TESTING - changes won't be saved</span>":"",
                this.confirmButton,
                this.cancelButton,
                tagInfo

            ]).Render();


        }


        let header: UIElement = Translations.t.general.add.header;

        
        if(userDetails === undefined){
            return header.Render();
        }
        
        if (!userDetails.data.loggedIn) {
            return new Combine([header, this._loginButton]).Render()
        }

        if (userDetails.data.unreadMessages > 0) {
            return new Combine([header, "<span class='alert'>",
                Translations.t.general.readYourMessages,
                "</span>",
                this.goToInboxButton
            ]).Render();
        }

        if (userDetails.data.dryRun) {
            header = new Combine([header,
                "<span class='alert'>",
                "Test mode - changes won't be saved",
                "</span>"
            ]);
        }

        if (userDetails.data.csCount < 5) {
            return new Combine([header, "<span class='alert'>",
                Translations.t.general.fewChangesBefore,
                "</span>"]).Render();
        }

        if (State.state.locationControl.data.zoom < 19) {
            return new Combine([header, Translations.t.general.add.zoomInFurther]).Render()
        }

        if (State.state.layerUpdater.runningQuery.data) {
            return new Combine([header, Translations.t.general.add.stillLoading]).Render()
        }

<<<<<<< HEAD
        return header.Render() + new Combine(this._addButtons).SetClass("add-popup-all-buttons").Render();
=======

        let html = "";
        for (const button of this._addButtons) {
            html += button.Render();
        }


        return header.Render() + new Combine([html], "add-popup-all-buttons").Render();
>>>>>>> 8c264a2c
    }


}<|MERGE_RESOLUTION|>--- conflicted
+++ resolved
@@ -43,10 +43,6 @@
         
         this._addButtons = [];
         this.SetClass("add-ui");
-<<<<<<< HEAD
-=======
-
->>>>>>> 8c264a2c
         
         const self = this;
         for (const layer of State.state.filteredLayers.data) {
@@ -197,18 +193,7 @@
             return new Combine([header, Translations.t.general.add.stillLoading]).Render()
         }
 
-<<<<<<< HEAD
         return header.Render() + new Combine(this._addButtons).SetClass("add-popup-all-buttons").Render();
-=======
-
-        let html = "";
-        for (const button of this._addButtons) {
-            html += button.Render();
-        }
-
-
-        return header.Render() + new Combine([html], "add-popup-all-buttons").Render();
->>>>>>> 8c264a2c
     }
 
 
