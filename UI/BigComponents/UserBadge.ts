--- conflicted
+++ resolved
@@ -84,19 +84,6 @@
                         true)
 
 
-<<<<<<< HEAD
-                const userIcon = new Link(
-                    user.img === undefined ? Svg.osm_logo_ui() : new Img(user.img)
-                        .SetClass("rounded-full opacity-0 m-0 p-0 duration-500 w-16 h16 float-left")
-                    ,
-                    `${user.backend}/user/${encodeURIComponent(user.name)}`,
-                    true
-                );
-
-
-=======
-         
->>>>>>> da654d86
                 const userName = new Link(
                     new FixedUiElement(user.name),
                     `${user.backend}/user/${user.name}`,
@@ -118,7 +105,7 @@
                     userStats
                 ]).SetClass("flex flex-col sm:w-auto sm:pl-2 overflow-hidden w-0")
                 const userIcon =
-                    new Img(user.img).SetClass("rounded-full opacity-0 m-0 p-0 duration-500 w-16 min-width-16 h16 float-left")
+                    (user.img === undefined ? Svg.osm_logo_ui() :   new Img(user.img)).SetClass("rounded-full opacity-0 m-0 p-0 duration-500 w-16 min-width-16 h16 float-left")
                         .onClick(() => {
                             if(usertext.HasClass("w-0")){
                                 usertext.RemoveClass("w-0")
@@ -129,7 +116,6 @@
                                 usertext.SetClass("w-0")
                             }
                         })
-
 
                 return new Combine([
                     usertext,
