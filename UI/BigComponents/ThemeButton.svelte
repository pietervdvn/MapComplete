--- conflicted
+++ resolved
@@ -6,12 +6,8 @@
   import UserDetails, { OsmConnection } from "../../Logic/Osm/OsmConnection"
   import Constants from "../../Models/Constants"
   import type Loc from "../../Models/Loc"
-<<<<<<< HEAD
-  import type { LayoutInformation } from "../../Models/ThemeConfig/LayoutConfig";
-  import Tr from "../Base/Tr.svelte";
-=======
   import type { LayoutInformation } from "../../Models/ThemeConfig/LayoutConfig"
->>>>>>> ef93ad12
+  import Tr from "../Base/Tr.svelte"
 
   export let theme: LayoutInformation
   export let isCustom: boolean = false
