--- conflicted
+++ resolved
@@ -9,14 +9,11 @@
 import LayoutConfig from "../../Models/ThemeConfig/LayoutConfig"
 import { OsmConnection } from "../../Logic/Osm/OsmConnection"
 import FullWelcomePaneWithTabs from "./FullWelcomePaneWithTabs"
-<<<<<<< HEAD
 import LoggedInUserIndicator from "../LoggedInUserIndicator"
 import { ActionButtons } from "./ActionButtons"
 import { BBox } from "../../Logic/BBox"
 import Loc from "../../Models/Loc"
-=======
 import UserSurveyPanel from "../UserSurveyPanel"
->>>>>>> 93f13951
 
 export default class ThemeIntroductionPanel extends Combine {
     constructor(
