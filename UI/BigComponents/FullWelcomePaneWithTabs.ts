--- conflicted
+++ resolved
@@ -70,16 +70,6 @@
         const tabbedPart = new TabbedComponent(tabs, State.state.welcomeMessageOpenedTab)
             .ListenTo(this._userDetails);
 
-<<<<<<< HEAD
-       
-=======
-        const backButton = new Combine([
-            new Combine([Translations.t.general.returnToTheMap.Clone().SetClass("to-the-map")])
-                .SetClass("to-the-map-inner")
-
-        ]).SetClass("only-on-mobile")
-            .onClick(() => State.state.fullScreenMessage.setData(undefined));
->>>>>>> 9959b8ef
 
         this._component = new ScrollableFullScreen(
             layoutToUse.title,
