import {InputElement} from "./InputElement";
import Loc from "../../Models/Loc";
import {UIEventSource} from "../../Logic/UIEventSource";
import Minimap from "../Base/Minimap";
import BaseLayer from "../../Models/BaseLayer";
import Combine from "../Base/Combine";
import Svg from "../../Svg";
import State from "../../State";
import AvailableBaseLayers from "../../Logic/Actors/AvailableBaseLayers";
import {GeoOperations} from "../../Logic/GeoOperations";
<<<<<<< HEAD
import ShowDataLayer from "../ShowDataLayer/ShowDataLayer";
import ShowDataMultiLayer from "../ShowDataLayer/ShowDataMultiLayer";
import StaticFeatureSource from "../../Logic/FeatureSource/Sources/StaticFeatureSource";
import LayerConfig from "../../Models/ThemeConfig/LayerConfig";
import {BBox} from "../../Logic/BBox";
=======
import ShowDataLayer from "../ShowDataLayer";
import LayoutConfig from "../../Models/ThemeConfig/LayoutConfig";
import * as L from "leaflet";
import {FixedUiElement} from "../Base/FixedUiElement";
>>>>>>> 6dcc710c

export default class LocationInput extends InputElement<Loc> {

    private static readonly matchLayer = new LayerConfig(
        {
            id: "matchpoint", source: {
                osmTags: {and: []}
            },
            icon: "./assets/svg/crosshair-empty.svg"
        }, "matchpoint icon", true
    )
    
    IsSelected: UIEventSource<boolean> = new UIEventSource<boolean>(false);
    public readonly snappedOnto: UIEventSource<any> = new UIEventSource<any>(undefined)
    private _centerLocation: UIEventSource<Loc>;
    private readonly mapBackground: UIEventSource<BaseLayer>;
    /**
     * The features to which the input should be snapped
     * @private
     */
    private readonly _snapTo: UIEventSource<{ feature: any }[]>
    private readonly _value: UIEventSource<Loc>
    private readonly _snappedPoint: UIEventSource<any>
    private readonly _maxSnapDistance: number
    private readonly _snappedPointTags: any;
    private readonly _bounds: UIEventSource<BBox>;
    public readonly _matching_layer: LayerConfig;

    constructor(options: {
        mapBackground?: UIEventSource<BaseLayer>,
        snapTo?: UIEventSource<{ feature: any }[]>,
        maxSnapDistance?: number,
        snappedPointTags?: any,
        requiresSnapping?: boolean,
        centerLocation: UIEventSource<Loc>,
        bounds?: UIEventSource<BBox>
    }) {
        super();
        this._snapTo = options.snapTo?.map(features => features?.filter(feat => feat.feature.geometry.type !== "Point"))
        this._maxSnapDistance = options.maxSnapDistance
        this._centerLocation = options.centerLocation;
        this._snappedPointTags = options.snappedPointTags
        this._bounds = options.bounds;
        if (this._snapTo === undefined) {
            this._value = this._centerLocation;
        } else {
            const self = this;


            if (self._snappedPointTags !== undefined) {
                const layout = State.state.layoutToUse

                let matchingLayer = LocationInput.matchLayer
                for (const layer of layout.layers) {
                    if (layer.source.osmTags.matchesProperties(self._snappedPointTags)) {
                        matchingLayer = layer
                    }
                }
                this._matching_layer = matchingLayer;
            } else {
               this._matching_layer = LocationInput.matchLayer
            }

            this._snappedPoint = options.centerLocation.map(loc => {
                if (loc === undefined) {
                    return undefined;
                }

                // We reproject the location onto every 'snap-to-feature' and select the closest

                let min = undefined;
                let matchedWay = undefined;
                for (const feature of self._snapTo.data ?? []) {
                    const nearestPointOnLine = GeoOperations.nearestPoint(feature.feature, [loc.lon, loc.lat])
                    if (min === undefined) {
                        min = nearestPointOnLine
                        matchedWay = feature.feature;
                        continue;
                    }

                    if (min.properties.dist > nearestPointOnLine.properties.dist) {
                        min = nearestPointOnLine
                        matchedWay = feature.feature;

                    }
                }

                if (min === undefined || min.properties.dist * 1000 > self._maxSnapDistance) {
                    if (options.requiresSnapping) {
                        return undefined
                    } else {
                        return {
                            "type": "Feature",
                            "properties": options.snappedPointTags ?? min.properties,
                            "geometry": {"type": "Point", "coordinates": [loc.lon, loc.lat]}
                        }
                    }
                }
                min.properties = options.snappedPointTags ?? min.properties
                self.snappedOnto.setData(matchedWay)
                return min
            }, [this._snapTo])

            this._value = this._snappedPoint.map(f => {
                const [lon, lat] = f.geometry.coordinates;
                return {
                    lon: lon, lat: lat, zoom: undefined
                }
            })

        }
        this.mapBackground = options.mapBackground ?? State.state?.backgroundLayer ?? new UIEventSource(AvailableBaseLayers.osmCarto)
        this.SetClass("block h-full")
    }

    GetValue(): UIEventSource<Loc> {
        return this._value;
    }

    IsValid(t: Loc): boolean {
        return t !== undefined;
    }

    protected InnerConstructElement(): HTMLElement {
        try {
            const clickLocation = new UIEventSource<Loc>(undefined);
            const map = Minimap.createMiniMap(
                {
                    location: this._centerLocation,
                    background: this.mapBackground,
<<<<<<< HEAD
                    attribution: this.mapBackground !== State.state.backgroundLayer,
                    lastClickLocation: clickLocation,
                    bounds: this._bounds
=======
                    attribution: this.mapBackground !== State.state?.backgroundLayer,
                    lastClickLocation: clickLocation
>>>>>>> 6dcc710c
                }
            )
            clickLocation.addCallbackAndRunD(location => this._centerLocation.setData(location))

            map.installBounds(0.15, true);

            if (this._snapTo !== undefined) {
                
                // Show the lines to snap to
                new ShowDataMultiLayer({
                        features: new StaticFeatureSource(this._snapTo, true),
                        enablePopups: false,
                        zoomToFeatures: false,
                        leafletMap: map.leafletMap,
                        layers: State.state.filteredLayers
                    }
                )
                // Show the central point
                const matchPoint = this._snappedPoint.map(loc => {
                    if (loc === undefined) {
                        return []
                    }
                    return [{feature: loc}];
                })
                    new ShowDataLayer({
                        features: new StaticFeatureSource(matchPoint, true),
                        enablePopups: false,
                        zoomToFeatures: false,
                        leafletMap: map.leafletMap,
                        layerToShow: this._matching_layer
                    })
                    
            }
            this.mapBackground.map(layer => {
                const leaflet = map.leafletMap.data
                if (leaflet === undefined || layer === undefined) {
                    return;
                }

                leaflet.setMaxZoom(layer.max_zoom)
                leaflet.setMinZoom(layer.max_zoom - 2)
                leaflet.setZoom(layer.max_zoom - 1)

            }, [map.leafletMap])
            
            const animatedHand = Svg.hand_ui()
                .SetStyle("width: 2rem; height: unset;")
                .SetClass("hand-drag-animation block pointer-events-none")
            
            return new Combine([
                new Combine([
                    Svg.move_arrows_ui()
                        .SetClass("block relative pointer-events-none")
                        .SetStyle("left: -2.5rem; top: -2.5rem; width: 5rem; height: 5rem")
                    ]).SetClass("block w-0 h-0 z-10 relative")
                    .SetStyle("background: rgba(255, 128, 128, 0.21); left: 50%; top: 50%; opacity: 0.5"),
                
                new Combine([
                    animatedHand])
                    .SetClass("block w-0 h-0 z-10 relative")
                    .SetStyle("left: calc(50% + 3rem); top: calc(50% + 2rem); opacity: 0.7"),

                map
                    .SetClass("z-0 relative block w-full h-full bg-gray-100")

            ]).ConstructElement();
        } catch (e) {
            console.error("Could not generate LocationInputElement:", e)
            return new FixedUiElement("Constructing a locationInput failed due to" + e).SetClass("alert").ConstructElement();
        }
    }

}<|MERGE_RESOLUTION|>--- conflicted
+++ resolved
@@ -8,18 +8,12 @@
 import State from "../../State";
 import AvailableBaseLayers from "../../Logic/Actors/AvailableBaseLayers";
 import {GeoOperations} from "../../Logic/GeoOperations";
-<<<<<<< HEAD
-import ShowDataLayer from "../ShowDataLayer/ShowDataLayer";
 import ShowDataMultiLayer from "../ShowDataLayer/ShowDataMultiLayer";
 import StaticFeatureSource from "../../Logic/FeatureSource/Sources/StaticFeatureSource";
 import LayerConfig from "../../Models/ThemeConfig/LayerConfig";
 import {BBox} from "../../Logic/BBox";
-=======
-import ShowDataLayer from "../ShowDataLayer";
-import LayoutConfig from "../../Models/ThemeConfig/LayoutConfig";
-import * as L from "leaflet";
 import {FixedUiElement} from "../Base/FixedUiElement";
->>>>>>> 6dcc710c
+import ShowDataLayer from "../ShowDataLayer/ShowDataLayer";
 
 export default class LocationInput extends InputElement<Loc> {
 
@@ -150,14 +144,9 @@
                 {
                     location: this._centerLocation,
                     background: this.mapBackground,
-<<<<<<< HEAD
-                    attribution: this.mapBackground !== State.state.backgroundLayer,
+                    attribution: this.mapBackground !== State.state?.backgroundLayer,
                     lastClickLocation: clickLocation,
                     bounds: this._bounds
-=======
-                    attribution: this.mapBackground !== State.state?.backgroundLayer,
-                    lastClickLocation: clickLocation
->>>>>>> 6dcc710c
                 }
             )
             clickLocation.addCallbackAndRunD(location => this._centerLocation.setData(location))
