--- conflicted
+++ resolved
@@ -13,27 +13,16 @@
     constructor(
         elements: InputElement<T>[],
         options?: {
-<<<<<<< HEAD
-            selectFirstAsDefault?: true | boolean
-            dontStyle?: boolean
-=======
             selectFirstAsDefault?: true | boolean,
             dontStyle?: boolean,
             value?: UIEventSource<T>
->>>>>>> f48d1a06
         }
     ) {
         super()
         options = options ?? {}
-<<<<<<< HEAD
         this._selectFirstAsDefault = options.selectFirstAsDefault ?? true
         this._elements = Utils.NoNull(elements)
-        this.value = new UIEventSource<T>(undefined)
-=======
-        this._selectFirstAsDefault = options.selectFirstAsDefault ?? true;
-        this._elements = Utils.NoNull(elements);
-        this.value = options?.value ?? new UIEventSource<T>(undefined);
->>>>>>> f48d1a06
+        this.value = options?.value ?? new UIEventSource<T>(undefined)
         this._dontStyle = options.dontStyle ?? false
     }
 
