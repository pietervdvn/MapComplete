--- conflicted
+++ resolved
@@ -221,16 +221,6 @@
      * {string (typename) --> TextFieldDef}
      */
     public static AllTypes = ValidatedTextField.allTypesDict();
-
-    public static TypeDropdown(): DropDown<string> {
-        const values: { value: string, shown: string }[] = [];
-        const expl = ValidatedTextField.tpList;
-        for (const key in expl) {
-            values.push({value: expl[key].name, shown: `${expl[key].name} - ${expl[key].explanation}`})
-        }
-        return new DropDown<string>("", values)
-    }
-
     public static InputForType(type: string, options?: {
         placeholder?: string | UIElement,
         value?: UIEventSource<string>,
@@ -275,17 +265,13 @@
 
         if (tp.inputHelper) {
             input = new CombinedInputElement(input, tp.inputHelper(input.GetValue(), {
-<<<<<<< HEAD
-                location: options.location
+                    location: options.location,
+                    mapBackgroundLayer: options.mapBackgroundLayer
+
             }),
-                (a, b) => a, // We can ignore b, as they are linked earlier
+                (a, _) => a, // We can ignore b, as they are linked earlier
                 a => [a, a]
                 );
-=======
-                location: options.location,
-                mapBackgroundLayer: options.mapBackgroundLayer
-            }));
->>>>>>> c1e0ba50
         }
         return input;
     }
