import {UIElement} from "./UIElement";
import Translations from "./i18n/Translations";
import State from "../State";
import Combine from "./Base/Combine";

/**
 * Handles the full screen popup on mobile
 */
export class FullScreenMessageBox extends UIElement {

    private readonly returnToTheMap: UIElement;
    private _content: UIElement;

    constructor(onClear: (() => void)) {
        super(State.state.fullScreenMessage);
        this.HideOnEmpty(true);

        this.returnToTheMap =
            new Combine([
                // Wrapped another time to prevent the value of 'em' to fluctuate
                Translations.t.general.returnToTheMap.Clone()
            ])
                .onClick(() => {
                    State.state.fullScreenMessage.setData(undefined);
                    onClear();
                })
                .SetClass("to-the-map")

    }


    InnerRender(): string {
        if (State.state.fullScreenMessage.data === undefined) {
            return "";
        }
        this._content = State.state.fullScreenMessage.data;
<<<<<<< HEAD
        const innerWrap = new Combine([this._content]).SetStyle(
            "display: block;" +
            "padding: 1em;" +
            "padding-bottom: 6em; "
        );
        const uielement = new Combine([innerWrap]).SetStyle(
            "display:block;" +
            `margin-bottom: var(--return-to-the-map-height);` +
            "box-sizing:border-box;" +
            `height:calc(100vh - var(--return-to-the-map-height));` +
            "overflow-y: auto;" +
            "max-width:100vw;" +
            "overflow-x:hidden;" +
            "background:var(--background-color);" +
            "color: var(--foreground-color);"
        );
        return new Combine([uielement, this.returnToTheMap])
=======
        const innerWrap = new Combine([this._content]).SetClass("fullscreenmessage-content")

        return new Combine([innerWrap, this.returnToTheMap])
            .SetStyle("display:block; height: 100%;")
>>>>>>> 58842533
            .Render();
    }

    protected InnerUpdate(htmlElement: HTMLElement) {
        super.InnerUpdate(htmlElement);
        const height = htmlElement.getElementsByClassName("featureinfobox-titlebar")[0]?.clientHeight ?? 0;
        htmlElement.style.setProperty("--variable-title-height", height+"px")
    }


}<|MERGE_RESOLUTION|>--- conflicted
+++ resolved
@@ -34,30 +34,10 @@
             return "";
         }
         this._content = State.state.fullScreenMessage.data;
-<<<<<<< HEAD
-        const innerWrap = new Combine([this._content]).SetStyle(
-            "display: block;" +
-            "padding: 1em;" +
-            "padding-bottom: 6em; "
-        );
-        const uielement = new Combine([innerWrap]).SetStyle(
-            "display:block;" +
-            `margin-bottom: var(--return-to-the-map-height);` +
-            "box-sizing:border-box;" +
-            `height:calc(100vh - var(--return-to-the-map-height));` +
-            "overflow-y: auto;" +
-            "max-width:100vw;" +
-            "overflow-x:hidden;" +
-            "background:var(--background-color);" +
-            "color: var(--foreground-color);"
-        );
-        return new Combine([uielement, this.returnToTheMap])
-=======
         const innerWrap = new Combine([this._content]).SetClass("fullscreenmessage-content")
 
         return new Combine([innerWrap, this.returnToTheMap])
             .SetStyle("display:block; height: 100%;")
->>>>>>> 58842533
             .Render();
     }
 
