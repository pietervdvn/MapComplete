--- conflicted
+++ resolved
@@ -206,13 +206,8 @@
 
         const nearby = new Lazy(() => {
             const towardsCenter = new CheckBox(t.onlyTowards, false)
-<<<<<<< HEAD
-            
-            const radiusValue=   state?.osmConnection?.GetPreference("nearby-images-radius","300").sync(s => Number(s), [], i => ""+i) ?? new UIEventSource(300);
-=======
->>>>>>> a0b69d6d
-
-            const radiusValue = state?.osmConnection?.GetPreference("nearby-images-radius", "300").map(s => Number(s), [], i => "" + i) ?? new UIEventSource(300);
+
+            const radiusValue = state?.osmConnection?.GetPreference("nearby-images-radius","300").sync(s => Number(s), [], i => ""+i) ?? new UIEventSource(300);
 
             const radius = new Slider(25, 500, {
                 value:
