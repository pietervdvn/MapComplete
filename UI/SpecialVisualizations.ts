import {UIElement} from "./UIElement";
import {UIEventSource} from "../Logic/UIEventSource";
import {VariableUiElement} from "./Base/VariableUIElement";
import LiveQueryHandler from "../Logic/Web/LiveQueryHandler";
import {ImageCarousel} from "./Image/ImageCarousel";
import Combine from "./Base/Combine";
import {FixedUiElement} from "./Base/FixedUiElement";
import {ImageUploadFlow} from "./Image/ImageUploadFlow";

import ShareButton from "./BigComponents/ShareButton";
import Svg from "../Svg";
import ReviewElement from "./Reviews/ReviewElement";
import MangroveReviews from "../Logic/Web/MangroveReviews";
import Translations from "./i18n/Translations";
import ReviewForm from "./Reviews/ReviewForm";
import OpeningHoursVisualization from "./OpeningHours/OhVisualization";

import State from "../State";
import {ImageSearcher} from "../Logic/Actors/ImageSearcher";

<<<<<<< HEAD
=======
export class SubstitutedTranslation extends UIElement {
    private readonly tags: UIEventSource<any>;
    private readonly translation: Translation;
    private content: UIElement[];

    constructor(
        translation: Translation,
        tags: UIEventSource<any>) {
        super(tags);
        this.translation = translation;
        this.tags = tags;
        const self = this;
        tags.addCallbackAndRun(() => {
            self.content = self.CreateContent();
            self.Update();
        });

        Locale.language.addCallback(() => {
            self.content = self.CreateContent();
            self.Update();
        });
        this.SetClass("block w-full")
    }

    InnerRender(): string {
        if(this.content.length == 1){
            return this.content[0].Render();
        }
        return new Combine(this.content).SetClass("block w-full").Render();
    }

    private CreateContent(): UIElement[] {
        let txt = this.translation?.txt;
        if (txt === undefined) {
            return []
        }
        const tags = this.tags.data;
        txt = SubstitutedTranslation.SubstituteKeys(txt, tags);
        return this.EvaluateSpecialComponents(txt);
    }

    public static SubstituteKeys(txt: string, tags: any) {
        for (const key in tags) {
            // Poor mans replace all
            txt = txt.split("{" + key + "}").join(tags[key]);
        }
        return txt;
    }

    private EvaluateSpecialComponents(template: string): UIElement[] {

        for (const knownSpecial of SpecialVisualizations.specialVisualizations) {

            // Note: the '.*?' in the regex reads as 'any character, but in a non-greedy way'
            const matched = template.match(`(.*){${knownSpecial.funcName}\\((.*?)\\)}(.*)`);
            if (matched != null) {

                // We found a special component that should be brought to live
                const partBefore = this.EvaluateSpecialComponents(matched[1]);
                const argument = matched[2].trim();
                const partAfter = this.EvaluateSpecialComponents(matched[3]);
                try {
                    const args = knownSpecial.args.map(arg => arg.defaultValue ?? "");
                    if (argument.length > 0) {
                        const realArgs = argument.split(",").map(str => str.trim());
                        for (let i = 0; i < realArgs.length; i++) {
                            if (args.length <= i) {
                                args.push(realArgs[i]);
                            } else {
                                args[i] = realArgs[i];
                            }
                        }
                    }


                    const element = knownSpecial.constr(State.state, this.tags, args);
                    return [...partBefore, element, ...partAfter]
                } catch (e) {
                    console.error(e);
                    return [...partBefore, new FixedUiElement(`Failed loading ${knownSpecial.funcName}(${matched[2]}): ${e}`), ...partAfter]
                }
            }
        }

        // IF we end up here, no changes have to be made
        return [new FixedUiElement(template)];
    }

}

>>>>>>> 1979aadb
export default class SpecialVisualizations {

    public static specialVisualizations: {
        funcName: string,
        constr: ((state: State,tagSource: UIEventSource<any>, argument: string[]) => UIElement),
        docs: string,
        example?: string,
        args: { name: string, defaultValue?: string, doc: string }[]
    }[] =

        [{
            funcName: "all_tags",
            docs: "Prints all key-value pairs of the object - used for debugging",
            args: [],
            constr: ((state: State,tags: UIEventSource<any>) => {
                return new VariableUiElement(tags.map(tags => {
                    const parts = [];
                    for (const key in tags) {
                        parts.push(key + "=" + tags[key]);
                    }
                    return parts.join("<br/>")
                })).SetStyle("border: 1px solid black; border-radius: 1em;padding:1em;display:block;")
            })
        },

            {
                funcName: "image_carousel",
                docs: "Creates an image carousel for the given sources. An attempt will be made to guess what source is used. Supported: Wikidata identifiers, Wikipedia pages, Wikimedia categories, IMGUR (with attribution, direct links)",
                args: [{
                    name: "image key/prefix",
                    defaultValue: "image",
                    doc: "The keys given to the images, e.g. if <span class='literal-code'>image</span> is given, the first picture URL will be added as <span class='literal-code'>image</span>, the second as <span class='literal-code'>image:0</span>, the third as <span class='literal-code'>image:1</span>, etc... "
                },
                    {
                        name: "smart search",
                        defaultValue: "true",
                        doc: "Also include images given via 'Wikidata', 'wikimedia_commons' and 'mapillary"
                    }],
                constr: (state: State,tags, args) => {
                    const imagePrefix = args[0];
                    const loadSpecial = args[1].toLowerCase() === "true";
                    const searcher : UIEventSource<{ key: string, url: string }[]> = new ImageSearcher(tags, imagePrefix, loadSpecial);

                    return new ImageCarousel(searcher, tags);
                }
            },

            {
                funcName: "image_upload",
                docs: "Creates a button where a user can upload an image to IMGUR",
                args: [{
                    name: "image-key",
                    doc: "Image tag to add the URL to (or image-tag:0, image-tag:1 when multiple images are added)",
                    defaultValue: "image"
                }],
                constr: (state: State,tags, args) => {
                    return new ImageUploadFlow(tags, args[0])
                }
            },

            {
                funcName: "reviews",
                docs: "Adds an overview of the mangrove-reviews of this object. IMPORTANT: the _name_ of the object should be defined for this to work!",
                args: [{
                    name: "subject",
                    doc: "The identifier used for this value; by default the name of the reviewed object"
                }],
                constr: (state: State,tags, args) => {
                    const tgs = tags.data;
                    let subject = tgs.name ?? "";
                    if (args[0] !== undefined && args[0] !== "") {
                        subject = args[0];
                    }
                    if (subject === "") {
                        return Translations.t.reviews.name_required;
                    }
                    const mangrove = MangroveReviews.Get(Number(tgs._lon), Number(tgs._lat),
                        encodeURIComponent(subject),
                        state.mangroveIdentity,
                        state.osmConnection._dryRun
                    );
                    const form = new ReviewForm((r, whenDone) => mangrove.AddReview(r, whenDone), state.osmConnection.userDetails);
                    return new ReviewElement(mangrove.GetSubjectUri(), mangrove.GetReviews(), form);
                }
            },
            {
                funcName: "opening_hours_table",
                docs: "Creates an opening-hours table. Usage: {opening_hours_table(opening_hours)} to create a table of the tag 'opening_hours'.",
                args: [{
                    name: "key",
                    defaultValue: "opening_hours",
                    doc: "The tagkey from which the table is constructed."
                }],
                constr: (state: State,tagSource: UIEventSource<any>, args) => {
                    let keyname = args[0];
                    if (keyname === undefined || keyname === "") {
                        keyname = keyname ?? "opening_hours"
                    }
                    return new OpeningHoursVisualization(tagSource, keyname)
                }
            },

            {
                funcName: "live",
                docs: "Downloads a JSON from the given URL, e.g. '{live(example.org/data.json, shorthand:x.y.z, other:a.b.c, shorthand)}' will download the given file, will create an object {shorthand: json[x][y][z], other: json[a][b][c] out of it and will return 'other' or 'json[a][b][c]. This is made to use in combination with tags, e.g. {live({url}, {url:format}, needed_value)}",
                example: "{live({url},{url:format},hour)} {live(https://data.mobility.brussels/bike/api/counts/?request=live&featureID=CB2105,hour:data.hour_cnt;day:data.day_cnt;year:data.year_cnt,hour)}",
                args: [{
                    name: "Url", doc: "The URL to load"
                }, {
                    name: "Shorthands",
                    doc: "A list of shorthands, of the format 'shorthandname:path.path.path'. Seperated by ;"
                }, {
                    name: "path", doc: "The path (or shorthand) that should be returned"
                }],
                constr: (state: State,tagSource: UIEventSource<any>, args) => {
                    const url = args[0];
                    const shorthands = args[1];
                    const neededValue = args[2];
                    const source = LiveQueryHandler.FetchLiveData(url, shorthands.split(";"));
                    return new VariableUiElement(source.map(data => data[neededValue] ?? "Loading..."));
                }
            },
            {
                funcName: "share_link",
                docs: "Creates a link that (attempts to) open the native 'share'-screen",
                example: "{share_link()} to share the current page, {share_link(<some_url>)} to share the given url",
                args: [
                    {
                        name: "url",
                        doc: "The url to share (defualt: current URL)",
                    }
                ],
                constr: (state: State,tagSource: UIEventSource<any>, args) => {
                    if (window.navigator.share) {
                        const title = state.layoutToUse.data.title.txt;
                        let name = tagSource.data.name;
                        if (name) {
                            name = `${name} (${title})`
                        } else {
                            name = title;
                        }
                        let url = args[0] ?? ""
                        if (url === "") {
                            url = window.location.href
                        }
                        return new ShareButton(Svg.share_svg(), {
                            title: name,
                            url: url,
                            text: state.layoutToUse.data.shortDescription.txt
                        })
                    } else {
                        return new FixedUiElement("")
                    }

                }
            }

        ]
    static HelpMessage: UIElement = SpecialVisualizations.GenHelpMessage();

    private static GenHelpMessage() {

        const helpTexts =
            SpecialVisualizations.specialVisualizations.map(viz => new Combine(
                [
                    `<h3>${viz.funcName}</h3>`,
                    viz.docs,
                    "<ol>",
                    ...viz.args.map(arg => new Combine([
                        "<li>",
                        "<b>" + arg.name + "</b>: ",
                        arg.doc,
                        arg.defaultValue === undefined ? "" : (" Default: <span class='literal-code'>" + arg.defaultValue + "</span>"),
                        "</li>"
                    ])),
                    "</ol>",
                    "<b>Example usage: </b>",
                    new FixedUiElement(
                        viz.example ?? "{" + viz.funcName + "(" + viz.args.map(arg => arg.defaultValue).join(",") + ")}"
                    ).SetClass("literal-code"),

                ]
            ));


        return new Combine([
                "In a tagrendering, some special values are substituted by an advanced UI-element. This allows advanced features and visualizations to be reused by custom themes or even to query third-party API's.",
                ...helpTexts

            ]
        );
    }
}<|MERGE_RESOLUTION|>--- conflicted
+++ resolved
@@ -18,99 +18,6 @@
 import State from "../State";
 import {ImageSearcher} from "../Logic/Actors/ImageSearcher";
 
-<<<<<<< HEAD
-=======
-export class SubstitutedTranslation extends UIElement {
-    private readonly tags: UIEventSource<any>;
-    private readonly translation: Translation;
-    private content: UIElement[];
-
-    constructor(
-        translation: Translation,
-        tags: UIEventSource<any>) {
-        super(tags);
-        this.translation = translation;
-        this.tags = tags;
-        const self = this;
-        tags.addCallbackAndRun(() => {
-            self.content = self.CreateContent();
-            self.Update();
-        });
-
-        Locale.language.addCallback(() => {
-            self.content = self.CreateContent();
-            self.Update();
-        });
-        this.SetClass("block w-full")
-    }
-
-    InnerRender(): string {
-        if(this.content.length == 1){
-            return this.content[0].Render();
-        }
-        return new Combine(this.content).SetClass("block w-full").Render();
-    }
-
-    private CreateContent(): UIElement[] {
-        let txt = this.translation?.txt;
-        if (txt === undefined) {
-            return []
-        }
-        const tags = this.tags.data;
-        txt = SubstitutedTranslation.SubstituteKeys(txt, tags);
-        return this.EvaluateSpecialComponents(txt);
-    }
-
-    public static SubstituteKeys(txt: string, tags: any) {
-        for (const key in tags) {
-            // Poor mans replace all
-            txt = txt.split("{" + key + "}").join(tags[key]);
-        }
-        return txt;
-    }
-
-    private EvaluateSpecialComponents(template: string): UIElement[] {
-
-        for (const knownSpecial of SpecialVisualizations.specialVisualizations) {
-
-            // Note: the '.*?' in the regex reads as 'any character, but in a non-greedy way'
-            const matched = template.match(`(.*){${knownSpecial.funcName}\\((.*?)\\)}(.*)`);
-            if (matched != null) {
-
-                // We found a special component that should be brought to live
-                const partBefore = this.EvaluateSpecialComponents(matched[1]);
-                const argument = matched[2].trim();
-                const partAfter = this.EvaluateSpecialComponents(matched[3]);
-                try {
-                    const args = knownSpecial.args.map(arg => arg.defaultValue ?? "");
-                    if (argument.length > 0) {
-                        const realArgs = argument.split(",").map(str => str.trim());
-                        for (let i = 0; i < realArgs.length; i++) {
-                            if (args.length <= i) {
-                                args.push(realArgs[i]);
-                            } else {
-                                args[i] = realArgs[i];
-                            }
-                        }
-                    }
-
-
-                    const element = knownSpecial.constr(State.state, this.tags, args);
-                    return [...partBefore, element, ...partAfter]
-                } catch (e) {
-                    console.error(e);
-                    return [...partBefore, new FixedUiElement(`Failed loading ${knownSpecial.funcName}(${matched[2]}): ${e}`), ...partAfter]
-                }
-            }
-        }
-
-        // IF we end up here, no changes have to be made
-        return [new FixedUiElement(template)];
-    }
-
-}
-
->>>>>>> 1979aadb
 export default class SpecialVisualizations {
 
     public static specialVisualizations: {
