import {UIEventSource} from "../Logic/UIEventSource";
import {VariableUiElement} from "./Base/VariableUIElement";
import LiveQueryHandler from "../Logic/Web/LiveQueryHandler";
import {ImageCarousel} from "./Image/ImageCarousel";
import Combine from "./Base/Combine";
import {FixedUiElement} from "./Base/FixedUiElement";
import {ImageUploadFlow} from "./Image/ImageUploadFlow";

import ShareButton from "./BigComponents/ShareButton";
import Svg from "../Svg";
import ReviewElement from "./Reviews/ReviewElement";
import MangroveReviews from "../Logic/Web/MangroveReviews";
import Translations from "./i18n/Translations";
import ReviewForm from "./Reviews/ReviewForm";
import OpeningHoursVisualization from "./OpeningHours/OpeningHoursVisualization";

import State from "../State";
import {ImageSearcher} from "../Logic/Actors/ImageSearcher";
import BaseUIElement from "./BaseUIElement";
import LayerConfig from "../Customizations/JSON/LayerConfig";
import Title from "./Base/Title";
import Table from "./Base/Table";
import Histogram from "./BigComponents/Histogram";
import Loc from "../Models/Loc";
import ShowDataLayer from "./ShowDataLayer";
import Minimap from "./Base/Minimap";
import {Utils} from "../Utils";

export default class SpecialVisualizations {


    public static specialVisualizations: {
        funcName: string,
        constr: ((state: State, tagSource: UIEventSource<any>, argument: string[]) => BaseUIElement),
        docs: string,
        example?: string,
        args: { name: string, defaultValue?: string, doc: string }[]
    }[] =
<<<<<<< HEAD

        [
            {
                funcName: "all_tags",
                docs: "Prints all key-value pairs of the object - used for debugging",
                args: [],
                constr: ((state: State, tags: UIEventSource<any>) => {
                    return new VariableUiElement(tags.map(tags => {
                        const parts = [];
                        for (const key in tags) {
                            if (!tags.hasOwnProperty(key)) {
                                continue;
                            }
                            parts.push(key + "=" + tags[key]);
=======
        [{
            funcName: "all_tags",
            docs: "Prints all key-value pairs of the object - used for debugging",
            args: [],
            constr: ((state: State, tags: UIEventSource<any>) => {
                return new VariableUiElement(tags.map(tags => {
                    const parts = [];
                    for (const key in tags) {
                        if (!tags.hasOwnProperty(key)) {
                            continue;
>>>>>>> c1e0ba50
                        }
                        return parts.join("<br/>")
                    })).SetStyle("border: 1px solid black; border-radius: 1em;padding:1em;display:block;")
                })
            },

            {
                funcName: "image_carousel",
                docs: "Creates an image carousel for the given sources. An attempt will be made to guess what source is used. Supported: Wikidata identifiers, Wikipedia pages, Wikimedia categories, IMGUR (with attribution, direct links)",
                args: [{
                    name: "image key/prefix",
                    defaultValue: "image",
                    doc: "The keys given to the images, e.g. if <span class='literal-code'>image</span> is given, the first picture URL will be added as <span class='literal-code'>image</span>, the second as <span class='literal-code'>image:0</span>, the third as <span class='literal-code'>image:1</span>, etc... "
                },
                    {
                        name: "smart search",
                        defaultValue: "true",
                        doc: "Also include images given via 'Wikidata', 'wikimedia_commons' and 'mapillary"
                    }],
                constr: (state: State, tags, args) => {
                    const imagePrefix = args[0];
                    const loadSpecial = args[1].toLowerCase() === "true";
                    const searcher: UIEventSource<{ key: string, url: string }[]> = ImageSearcher.construct(tags, imagePrefix, loadSpecial);

                    return new ImageCarousel(searcher, tags);
                }
            },

            {
                funcName: "image_upload",
                docs: "Creates a button where a user can upload an image to IMGUR",
                args: [{
                    name: "image-key",
                    doc: "Image tag to add the URL to (or image-tag:0, image-tag:1 when multiple images are added)",
                    defaultValue: "image"
                }],
                constr: (state: State, tags, args) => {
                    return new ImageUploadFlow(tags, args[0])
                }
            },
            {
                funcName: "minimap",
                docs: "A small map showing the selected feature. Note that no styling is applied, wrap this in a div",
                args: [
                    {
                        doc: "The zoomlevel: the higher, the more zoomed in with 1 being the entire world and 19 being really close",
                        name: "zoomlevel",
                        defaultValue: "18"
                    },
                    {
                        doc: "(Matches all resting arguments) This argument should be the key of a property of the feature. The corresponding value is interpreted as either the id or the a list of ID's. The features with these ID's will be shown on this minimap.",
                        name: "idKey",
                        defaultValue: "id"
                    }
                ],
                example: "`{minimap()}`, `{minimap(17, id, _list_of_embedded_feature_ids_calculated_by_calculated_tag):height:10rem; border: 2px solid black}`",
                constr: (state, tagSource, args) => {

                    const keys = [...args]
                    keys.splice(0, 1)
                    const featureStore = state.allElements.ContainingFeatures
                    const featuresToShow : UIEventSource<{ freshness: Date, feature: any }[]> = tagSource.map(properties => {
                        const values: string[] = Utils.NoNull(keys.map(key => properties[key]))
                        const features: { freshness: Date, feature: any }[] = []
                        for (const value of values) {
                            let idList = [value]
                            if (value.startsWith("[")) {
                                // This is a list of values
                                idList = JSON.parse(value)
                            }
                            for (const id of idList) {
                                features.push({
                                    freshness: new Date(),
                                    feature: featureStore.get(id)
                                })
                            }
                        }
                        return features
                    })
                    const properties = tagSource.data;

                    let zoom = 18
                    if (args[0]) {
                        const parsed = Number(args[0])
                        if (!isNaN(parsed) && parsed > 0 && parsed < 25) {
                            zoom = parsed;
                        }
                    }
                    const minimap = new Minimap(
                        {
                            background: state.backgroundLayer,
                            location: new UIEventSource<Loc>({
                                lat: Number(properties._lat),
                                lon: Number(properties._lon),
                                zoom: zoom
                            }),
                            allowMoving: false
                        }
                    )

                    new ShowDataLayer(
                        featuresToShow,
                        minimap.leafletMap,
                        State.state.layoutToUse,
                        false,
                        true
                    )
                    
                    
                    minimap.SetStyle("overflow: hidden; pointer-events: none;")
                    return minimap;

                }
            },
            {
                funcName: "reviews",
                docs: "Adds an overview of the mangrove-reviews of this object. Mangrove.Reviews needs - in order to identify the reviewed object - a coordinate and a name. By default, the name of the object is given, but this can be overwritten",
                example: "<b>{reviews()}<b> for a vanilla review, <b>{reviews(name, play_forest)}</b> to review a play forest. If a name is known, the name will be used as identifier, otherwise 'play_forest' is used",
                args: [{
                    name: "subjectKey",
                    defaultValue: "name",
                    doc: "The key to use to determine the subject. If specified, the subject will be <b>tags[subjectKey]</b>"
                }, {
                    name: "fallback",
                    doc: "The identifier to use, if <i>tags[subjectKey]</i> as specified above is not available. This is effectively a fallback value"
                }],
                constr: (state: State, tags, args) => {
                    const tgs = tags.data;
                    const key = args[0] ?? "name"
                    let subject = tgs[key] ?? args[1];
                    if (subject === undefined || subject === "") {
                        return Translations.t.reviews.name_required;
                    }
                    const mangrove = MangroveReviews.Get(Number(tgs._lon), Number(tgs._lat),
                        encodeURIComponent(subject),
                        state.mangroveIdentity,
                        state.osmConnection._dryRun
                    );
                    const form = new ReviewForm((r, whenDone) => mangrove.AddReview(r, whenDone), state.osmConnection);
                    return new ReviewElement(mangrove.GetSubjectUri(), mangrove.GetReviews(), form);
                }
            },
            {
                funcName: "opening_hours_table",
                docs: "Creates an opening-hours table. Usage: {opening_hours_table(opening_hours)} to create a table of the tag 'opening_hours'.",
                args: [{
                    name: "key",
                    defaultValue: "opening_hours",
                    doc: "The tagkey from which the table is constructed."
                }],
                constr: (state: State, tagSource: UIEventSource<any>, args) => {
                    return new OpeningHoursVisualization(tagSource, args[0])
                }
            },

            {
                funcName: "live",
                docs: "Downloads a JSON from the given URL, e.g. '{live(example.org/data.json, shorthand:x.y.z, other:a.b.c, shorthand)}' will download the given file, will create an object {shorthand: json[x][y][z], other: json[a][b][c] out of it and will return 'other' or 'json[a][b][c]. This is made to use in combination with tags, e.g. {live({url}, {url:format}, needed_value)}",
                example: "{live({url},{url:format},hour)} {live(https://data.mobility.brussels/bike/api/counts/?request=live&featureID=CB2105,hour:data.hour_cnt;day:data.day_cnt;year:data.year_cnt,hour)}",
                args: [{
                    name: "Url", doc: "The URL to load"
                }, {
                    name: "Shorthands",
                    doc: "A list of shorthands, of the format 'shorthandname:path.path.path'. Seperated by ;"
                }, {
                    name: "path", doc: "The path (or shorthand) that should be returned"
                }],
                constr: (state: State, tagSource: UIEventSource<any>, args) => {
                    const url = args[0];
                    const shorthands = args[1];
                    const neededValue = args[2];
                    const source = LiveQueryHandler.FetchLiveData(url, shorthands.split(";"));
                    return new VariableUiElement(source.map(data => data[neededValue] ?? "Loading..."));
                }
            },

            {
                funcName: "histogram",
                docs: "Create a histogram for a list of given values, read from the properties.",
                example: "`{histogram('some_key')}` with properties being `{some_key: ['a','b','a','c']} to create a histogram",
                args: [
                    {
                        name: "key",
                        doc: "The key to be read and to generate a histogram from"
                    },
                    {
                        name: "title",
                        doc: "The text to put above the given values column",
                        defaultValue: ""
                    },
                    {
                        name: "countHeader",
                        doc: "The text to put above the counts",
                        defaultValue: ""
                    },
                    {
                        name: "colors*",
                        doc: "(Matches all resting arguments - optional) Matches a regex onto a color value, e.g. `3[a-zA-Z+-]*:#33cc33`"

                    }
                ],
                constr: (state: State, tagSource: UIEventSource<any>, args: string[]) => {

                    let assignColors = undefined;
                    if (args.length >= 3) {
                        const colors = [...args]
                        colors.splice(0, 3)
                        const mapping = colors.map(c => {
                            const splitted = c.split(":");
                            const value = splitted.pop()
                            const regex = splitted.join(":")
                            return {regex: "^" + regex + "$", color: value}
                        })
                        assignColors = (key) => {
                            for (const kv of mapping) {
                                if (key.match(kv.regex) !== null) {
                                    return kv.color
                                }
                            }
                            return undefined
                        }
                    }

                    const listSource: UIEventSource<string[]> = tagSource
                        .map(tags => {
                            try {
                                const value = tags[args[0]]
                                if (value === "" || value === undefined) {
                                    return undefined
                                }
                                return JSON.parse(value)
                            } catch (e) {
                                console.error("Could not load histogram: parsing  of the list failed: ", e)
                                return undefined;
                            }
                        })
                    return new Histogram(listSource, args[1], args[2], assignColors)
                }
            },
            {
                funcName: "share_link",
                docs: "Creates a link that (attempts to) open the native 'share'-screen",
                example: "{share_link()} to share the current page, {share_link(<some_url>)} to share the given url",
                args: [
                    {
                        name: "url",
                        doc: "The url to share (default: current URL)",
                    }
                ],
                constr: (state: State, tagSource: UIEventSource<any>, args) => {
                    if (window.navigator.share) {

                        const generateShareData = () => {


                            const title = state?.layoutToUse?.data?.title?.txt ?? "MapComplete";

                            let matchingLayer: LayerConfig = undefined;
                            for (const layer of (state?.layoutToUse?.data?.layers ?? [])) {
                                if (layer.source.osmTags.matchesProperties(tagSource?.data)) {
                                    matchingLayer = layer
                                }
                            }
                            let name = matchingLayer?.title?.GetRenderValue(tagSource.data)?.txt ?? tagSource.data?.name ?? "POI";
                            if (name) {
                                name = `${name} (${title})`
                            } else {
                                name = title;
                            }
                            let url = args[0] ?? ""
                            if (url === "") {
                                url = window.location.href
                            }
                            return {
                                title: name,
                                url: url,
                                text: state?.layoutToUse?.data?.shortDescription?.txt ?? "MapComplete"
                            }
                        }

                        return new ShareButton(Svg.share_svg().SetClass("w-8 h-8"), generateShareData)
                    } else {
                        return new FixedUiElement("")
                    }

                }
            },
            {funcName: "canonical",
            docs: "Converts a short, canonical value into the long, translated text",
            example: "{canonical(length)} will give 42 metre (in french)",
            args:[{
                name:"key",
                doc: "The key of the tag to give the canonical text for"
            }],
            constr: (state, tagSource, args) => {
                const key = args [0]
                return new VariableUiElement(
                    tagSource.map(tags => tags[key]).map(value => {
                        if(value === undefined){
                            return undefined
                        }
                        const unit = state.layoutToUse.data.units.filter(unit => unit.isApplicableToKey(key))[0]
                        if(unit === undefined){
                            return value;
                        }
                        
                     return unit.asHumanLongValue(value);
                        
                        },
                       [ state.layoutToUse])
                    
                    
                )
            }}

        ]
    static HelpMessage: BaseUIElement = SpecialVisualizations.GenHelpMessage();

    private static GenHelpMessage() {

        const helpTexts =
            SpecialVisualizations.specialVisualizations.map(viz => new Combine(
                [
                    new Title(viz.funcName, 3),
                    viz.docs,
                    new Table(["name", "default", "description"],
                        viz.args.map(arg => [arg.name, arg.defaultValue ?? "undefined", arg.doc])
                    ),
                    new Title("Example usage", 4),
                    new FixedUiElement(
                        viz.example ?? "{" + viz.funcName + "(" + viz.args.map(arg => arg.defaultValue).join(",") + ")}"
                    ).SetClass("literal-code"),

                ]
            ));


        return new Combine([
                new Title("Special tag renderings", 3),
                "In a tagrendering, some special values are substituted by an advanced UI-element. This allows advanced features and visualizations to be reused by custom themes or even to query third-party API's.",
                "General usage is <b>{func_name()}</b>, <b>{func_name(arg, someotherarg)}</b> or <b>{func_name(args):cssStyle}</b>. Note that you <i>do not</i> need to use quotes around your arguments, the comma is enough to seperate them. This also implies you cannot use a comma in your args",
                ...helpTexts
            ]
        );
    }
}<|MERGE_RESOLUTION|>--- conflicted
+++ resolved
@@ -36,8 +36,6 @@
         example?: string,
         args: { name: string, defaultValue?: string, doc: string }[]
     }[] =
-<<<<<<< HEAD
-
         [
             {
                 funcName: "all_tags",
@@ -51,18 +49,6 @@
                                 continue;
                             }
                             parts.push(key + "=" + tags[key]);
-=======
-        [{
-            funcName: "all_tags",
-            docs: "Prints all key-value pairs of the object - used for debugging",
-            args: [],
-            constr: ((state: State, tags: UIEventSource<any>) => {
-                return new VariableUiElement(tags.map(tags => {
-                    const parts = [];
-                    for (const key in tags) {
-                        if (!tags.hasOwnProperty(key)) {
-                            continue;
->>>>>>> c1e0ba50
                         }
                         return parts.join("<br/>")
                     })).SetStyle("border: 1px solid black; border-radius: 1em;padding:1em;display:block;")
@@ -124,7 +110,7 @@
                     const keys = [...args]
                     keys.splice(0, 1)
                     const featureStore = state.allElements.ContainingFeatures
-                    const featuresToShow : UIEventSource<{ freshness: Date, feature: any }[]> = tagSource.map(properties => {
+                    const featuresToShow: UIEventSource<{ freshness: Date, feature: any }[]> = tagSource.map(properties => {
                         const values: string[] = Utils.NoNull(keys.map(key => properties[key]))
                         const features: { freshness: Date, feature: any }[] = []
                         for (const value of values) {
@@ -170,8 +156,8 @@
                         false,
                         true
                     )
-                    
-                    
+
+
                     minimap.SetStyle("overflow: hidden; pointer-events: none;")
                     return minimap;
 
@@ -350,33 +336,33 @@
 
                 }
             },
-            {funcName: "canonical",
-            docs: "Converts a short, canonical value into the long, translated text",
-            example: "{canonical(length)} will give 42 metre (in french)",
-            args:[{
-                name:"key",
-                doc: "The key of the tag to give the canonical text for"
-            }],
-            constr: (state, tagSource, args) => {
-                const key = args [0]
-                return new VariableUiElement(
-                    tagSource.map(tags => tags[key]).map(value => {
-                        if(value === undefined){
-                            return undefined
-                        }
-                        const unit = state.layoutToUse.data.units.filter(unit => unit.isApplicableToKey(key))[0]
-                        if(unit === undefined){
-                            return value;
-                        }
-                        
-                     return unit.asHumanLongValue(value);
-                        
-                        },
-                       [ state.layoutToUse])
-                    
-                    
-                )
-            }}
+            {
+                funcName: "canonical",
+                docs: "Converts a short, canonical value into the long, translated text",
+                example: "{canonical(length)} will give 42 metre (in french)",
+                args: [{
+                    name: "key",
+                    doc: "The key of the tag to give the canonical text for"
+                }],
+                constr: (state, tagSource, args) => {
+                    const key = args [0]
+                    return new VariableUiElement(
+                        tagSource.map(tags => tags[key]).map(value => {
+                                if (value === undefined) {
+                                    return undefined
+                                }
+                                const unit = state.layoutToUse.data.units.filter(unit => unit.isApplicableToKey(key))[0]
+                                if (unit === undefined) {
+                                    return value;
+                                }
+
+                                return unit.asHumanLongValue(value);
+
+                            },
+                            [state.layoutToUse])
+                    )
+                }
+            }
 
         ]
     static HelpMessage: BaseUIElement = SpecialVisualizations.GenHelpMessage();
