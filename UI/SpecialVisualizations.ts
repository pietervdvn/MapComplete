--- conflicted
+++ resolved
@@ -1,398 +1,679 @@
-<<<<<<< HEAD
-import { Store, Stores, UIEventSource } from "../Logic/UIEventSource"
-import { VariableUiElement } from "./Base/VariableUIElement"
-import LiveQueryHandler from "../Logic/Web/LiveQueryHandler"
-import { ImageCarousel } from "./Image/ImageCarousel"
 import Combine from "./Base/Combine"
-import { FixedUiElement } from "./Base/FixedUiElement"
-import { ImageUploadFlow } from "./Image/ImageUploadFlow"
-import ShareButton from "./BigComponents/ShareButton"
-import Svg from "../Svg"
-import ReviewElement from "./Reviews/ReviewElement"
-import MangroveReviews from "../Logic/Web/MangroveReviews"
-import Translations from "./i18n/Translations"
-import ReviewForm from "./Reviews/ReviewForm"
-import OpeningHoursVisualization from "./OpeningHours/OpeningHoursVisualization"
+import {FixedUiElement} from "./Base/FixedUiElement"
 import BaseUIElement from "./BaseUIElement"
 import Title from "./Base/Title"
 import Table from "./Base/Table"
-import Histogram from "./BigComponents/Histogram"
-import Loc from "../Models/Loc"
-import { Utils } from "../Utils"
-import LayerConfig from "../Models/ThemeConfig/LayerConfig"
-import StaticFeatureSource from "../Logic/FeatureSource/Sources/StaticFeatureSource"
-import ShowDataMultiLayer from "./ShowDataLayer/ShowDataMultiLayer"
-import Minimap from "./Base/Minimap"
-import AllImageProviders from "../Logic/ImageProviders/AllImageProviders"
-import WikipediaBox from "./Wikipedia/WikipediaBox"
-import MultiApply from "./Popup/MultiApply"
-import ShowDataLayer from "./ShowDataLayer/ShowDataLayer"
-import { SubtleButton } from "./Base/SubtleButton"
-import { DefaultGuiState } from "./DefaultGuiState"
-import { GeoOperations } from "../Logic/GeoOperations"
-import Hash from "../Logic/Web/Hash"
-import FeaturePipelineState from "../Logic/State/FeaturePipelineState"
-import { ConflateButton, ImportPointButton, ImportWayButton } from "./Popup/ImportButton"
-import TagApplyButton from "./Popup/TagApplyButton"
-import AutoApplyButton from "./Popup/AutoApplyButton"
-import * as left_right_style_json from "../assets/layers/left_right_style/left_right_style.json"
-import { OpenIdEditor, OpenJosm } from "./BigComponents/CopyrightPanel"
-import Toggle from "./Input/Toggle"
-import Img from "./Base/Img"
-import NoteCommentElement from "./Popup/NoteCommentElement"
-import ImgurUploader from "../Logic/ImageProviders/ImgurUploader"
-import FileSelectorButton from "./Input/FileSelectorButton"
-import { LoginToggle } from "./Popup/LoginButton"
-import { SubstitutedTranslation } from "./SubstitutedTranslation"
-import { TextField } from "./Input/TextField"
-import Wikidata, { WikidataResponse } from "../Logic/Web/Wikidata"
-import { Translation } from "./i18n/Translation"
-import { AllTagsPanel } from "./AllTagsPanel"
-import NearbyImages, {
-    NearbyImageOptions,
-    P4CPicture,
-    SelectOneNearbyImage,
-} from "./Popup/NearbyImages"
-import Lazy from "./Base/Lazy"
-import ChangeTagAction from "../Logic/Osm/Actions/ChangeTagAction"
-import { Tag } from "../Logic/Tags/Tag"
-import { And } from "../Logic/Tags/And"
-import { SaveButton } from "./Popup/SaveButton"
-import { MapillaryLink } from "./BigComponents/MapillaryLink"
-import { CheckBox } from "./Input/Checkboxes"
-import Slider from "./Input/Slider"
-import List from "./Base/List"
-import StatisticsPanel from "./BigComponents/StatisticsPanel"
-import { OsmFeature } from "../Models/OsmFeature"
-import EditableTagRendering from "./Popup/EditableTagRendering"
-import TagRenderingConfig from "../Models/ThemeConfig/TagRenderingConfig"
-import { ProvidedImage } from "../Logic/ImageProviders/ImageProvider"
-import PlantNetSpeciesSearch from "./BigComponents/PlantNetSpeciesSearch"
-=======
-import {Store, Stores, UIEventSource} from "../Logic/UIEventSource";
-import {VariableUiElement} from "./Base/VariableUIElement";
-import LiveQueryHandler from "../Logic/Web/LiveQueryHandler";
-import {ImageCarousel} from "./Image/ImageCarousel";
-import Combine from "./Base/Combine";
-import {FixedUiElement} from "./Base/FixedUiElement";
-import {ImageUploadFlow} from "./Image/ImageUploadFlow";
-import ShareButton from "./BigComponents/ShareButton";
-import Svg from "../Svg";
-import ReviewElement from "./Reviews/ReviewElement";
-import MangroveReviews from "../Logic/Web/MangroveReviews";
-import Translations from "./i18n/Translations";
-import ReviewForm from "./Reviews/ReviewForm";
-import OpeningHoursVisualization from "./OpeningHours/OpeningHoursVisualization";
-import BaseUIElement from "./BaseUIElement";
-import Title from "./Base/Title";
-import Table from "./Base/Table";
-import Histogram from "./BigComponents/Histogram";
-import Loc from "../Models/Loc";
-import {Utils} from "../Utils";
-import LayerConfig from "../Models/ThemeConfig/LayerConfig";
-import StaticFeatureSource from "../Logic/FeatureSource/Sources/StaticFeatureSource";
-import ShowDataMultiLayer from "./ShowDataLayer/ShowDataMultiLayer";
-import Minimap from "./Base/Minimap";
-import AllImageProviders from "../Logic/ImageProviders/AllImageProviders";
-import WikipediaBox from "./Wikipedia/WikipediaBox";
-import MultiApply from "./Popup/MultiApply";
-import ShowDataLayer from "./ShowDataLayer/ShowDataLayer";
-import {SubtleButton} from "./Base/SubtleButton";
-import {DefaultGuiState} from "./DefaultGuiState";
-import {GeoOperations} from "../Logic/GeoOperations";
-import Hash from "../Logic/Web/Hash";
-import FeaturePipelineState from "../Logic/State/FeaturePipelineState";
+import {SpecialVisualization} from "./SpecialVisualization";
+import {HistogramViz} from "./Popup/HistogramViz";
+import {StealViz} from "./Popup/StealViz";
+import {MinimapViz} from "./Popup/MinimapViz";
+import {SidedMinimap} from "./Popup/SidedMinimap";
+import {ShareLinkViz} from "./Popup/ShareLinkViz";
+import {UploadToOsmViz} from "./Popup/UploadToOsmViz";
+import {MultiApplyViz} from "./Popup/MultiApplyViz";
+import {ExportAsGpxViz} from "./Popup/ExportAsGpxViz";
+import {AddNoteCommentViz} from "./Popup/AddNoteCommentViz";
+import {PlantNetDetectionViz} from "./Popup/PlantNetDetectionViz";
 import {ConflateButton, ImportPointButton, ImportWayButton} from "./Popup/ImportButton";
 import TagApplyButton from "./Popup/TagApplyButton";
-import AutoApplyButton from "./Popup/AutoApplyButton";
-import * as left_right_style_json from "../assets/layers/left_right_style/left_right_style.json";
+import {CloseNoteButton} from "./Popup/CloseNoteButton";
+import {NearbyImageVis} from "./Popup/NearbyImageVis";
+import {MapillaryLinkVis} from "./Popup/MapillaryLinkVis";
+import {Stores, UIEventSource} from "../Logic/UIEventSource";
+import {AllTagsPanel} from "./AllTagsPanel";
+import AllImageProviders from "../Logic/ImageProviders/AllImageProviders";
+import {ImageCarousel} from "./Image/ImageCarousel";
+import {ImageUploadFlow} from "./Image/ImageUploadFlow";
+import {VariableUiElement} from "./Base/VariableUIElement";
+import {Utils} from "../Utils";
+import WikipediaBox from "./Wikipedia/WikipediaBox";
+import Wikidata, {WikidataResponse} from "../Logic/Web/Wikidata";
+import {Translation} from "./i18n/Translation";
+import Translations from "./i18n/Translations";
+import MangroveReviews from "../Logic/Web/MangroveReviews";
+import ReviewForm from "./Reviews/ReviewForm";
+import ReviewElement from "./Reviews/ReviewElement";
+import OpeningHoursVisualization from "./OpeningHours/OpeningHoursVisualization";
+import LiveQueryHandler from "../Logic/Web/LiveQueryHandler";
+import {SubtleButton} from "./Base/SubtleButton";
+import Svg from "../Svg";
 import {OpenIdEditor, OpenJosm} from "./BigComponents/CopyrightPanel";
-import Toggle from "./Input/Toggle";
-import Img from "./Base/Img";
+import Hash from "../Logic/Web/Hash";
 import NoteCommentElement from "./Popup/NoteCommentElement";
 import ImgurUploader from "../Logic/ImageProviders/ImgurUploader";
 import FileSelectorButton from "./Input/FileSelectorButton";
 import {LoginToggle} from "./Popup/LoginButton";
+import Toggle from "./Input/Toggle";
 import {SubstitutedTranslation} from "./SubstitutedTranslation";
-import {TextField} from "./Input/TextField";
-import Wikidata, {WikidataResponse} from "../Logic/Web/Wikidata";
-import {Translation} from "./i18n/Translation";
-import {AllTagsPanel} from "./AllTagsPanel";
-import NearbyImages, {NearbyImageOptions, P4CPicture, SelectOneNearbyImage} from "./Popup/NearbyImages";
-import Lazy from "./Base/Lazy";
-import ChangeTagAction from "../Logic/Osm/Actions/ChangeTagAction";
-import {Tag} from "../Logic/Tags/Tag";
-import {And} from "../Logic/Tags/And";
-import {SaveButton} from "./Popup/SaveButton";
-import {MapillaryLink} from "./BigComponents/MapillaryLink";
-import {CheckBox} from "./Input/Checkboxes";
-import Slider from "./Input/Slider";
 import List from "./Base/List";
+import {OsmFeature} from "../Models/OsmFeature";
+import LayerConfig from "../Models/ThemeConfig/LayerConfig";
+import {GeoOperations} from "../Logic/GeoOperations";
 import StatisticsPanel from "./BigComponents/StatisticsPanel";
-import {OsmFeature} from "../Models/OsmFeature";
-import EditableTagRendering from "./Popup/EditableTagRendering";
-import TagRenderingConfig from "../Models/ThemeConfig/TagRenderingConfig";
-import UploadTraceToOsmUI from "./BigComponents/UploadTraceToOsmUI";
-import {Feature} from "geojson";
-import {GeoLocationPointProperties} from "../Logic/Actors/GeoLocationHandler";
-import {Point} from "@turf/turf";
->>>>>>> f48d1a06
-
-export interface SpecialVisualization {
-    funcName: string
-    constr: (
-        state: FeaturePipelineState,
-        tagSource: UIEventSource<any>,
-        argument: string[],
-        guistate: DefaultGuiState
-    ) => BaseUIElement
-    docs: string | BaseUIElement
-    example?: string
-    args: { name: string; defaultValue?: string; doc: string; required?: false | boolean }[]
-    getLayerDependencies?: (argument: string[]) => string[]
-}
-
-class CloseNoteButton implements SpecialVisualization {
-    public readonly funcName = "close_note"
-    public readonly docs =
-        "Button to close a note. A predifined text can be defined to close the note with. If the note is already closed, will show a small text."
-    public readonly args = [
-        {
-            name: "text",
-            doc: "Text to show on this button",
-            required: true,
-        },
-        {
-            name: "icon",
-            doc: "Icon to show",
-            defaultValue: "checkmark.svg",
-        },
-        {
-            name: "idkey",
-            doc: "The property name where the ID of the note to close can be found",
-            defaultValue: "id",
-        },
-        {
-            name: "comment",
-            doc: "Text to add onto the note when closing",
-        },
-        {
-            name: "minZoom",
-            doc: "If set, only show the closenote button if zoomed in enough",
-        },
-        {
-            name: "zoomButton",
-            doc: "Text to show if not zoomed in enough",
-        },
-    ]
-
-    public constr(state: FeaturePipelineState, tags, args): BaseUIElement {
-        const t = Translations.t.notes
-
-        const params: {
-            text: string
-            icon: string
-            idkey: string
-            comment: string
-            minZoom: string
-            zoomButton: string
-        } = Utils.ParseVisArgs(this.args, args)
-
-        let icon = Svg.checkmark_svg()
-        if (params.icon !== "checkmark.svg" && (args[2] ?? "") !== "") {
-            icon = new Img(args[1])
+import AutoApplyButton from "./Popup/AutoApplyButton";
+
+export default class SpecialVisualizations {
+    public static specialVisualizations: SpecialVisualization[]  = SpecialVisualizations.initList();
+
+    private static initList() : SpecialVisualization[] {
+        const specialVisualizations: SpecialVisualization[] = [
+            new HistogramViz(),
+            new StealViz(),
+            new MinimapViz(),
+            new SidedMinimap(),
+            new ShareLinkViz() ,
+            new UploadToOsmViz(),
+            new MultiApplyViz(),
+            new ExportAsGpxViz(),
+            new AddNoteCommentViz(),
+            new PlantNetDetectionViz(),
+            new ImportPointButton(),
+            new ImportWayButton(),
+            new ConflateButton(),
+            new TagApplyButton(),
+            new CloseNoteButton(),
+            new NearbyImageVis(),
+            new MapillaryLinkVis(),
+            {
+                funcName: "all_tags",
+                docs: "Prints all key-value pairs of the object - used for debugging",
+                args: [],
+                constr: (state, tags: UIEventSource<any>) => new AllTagsPanel(tags, state),
+            },
+            {
+                funcName: "image_carousel",
+                docs: "Creates an image carousel for the given sources. An attempt will be made to guess what source is used. Supported: Wikidata identifiers, Wikipedia pages, Wikimedia categories, IMGUR (with attribution, direct links)",
+                args: [
+                    {
+                        name: "image_key",
+                        defaultValue: AllImageProviders.defaultKeys.join(","),
+                        doc: "The keys given to the images, e.g. if <span class='literal-code'>image</span> is given, the first picture URL will be added as <span class='literal-code'>image</span>, the second as <span class='literal-code'>image:0</span>, the third as <span class='literal-code'>image:1</span>, etc... Multiple values are allowed if ';'-separated ",
+                    },
+                ],
+                constr: (state, tags, args) => {
+                    let imagePrefixes: string[] = undefined
+                    if (args.length > 0) {
+                        imagePrefixes = [].concat(...args.map((a) => a.split(",")))
+                    }
+                    return new ImageCarousel(
+                        AllImageProviders.LoadImagesFor(tags, imagePrefixes),
+                        tags,
+                        state
+                    )
+                },
+            },
+            {
+                funcName: "image_upload",
+                docs: "Creates a button where a user can upload an image to IMGUR",
+                args: [
+                    {
+                        name: "image-key",
+                        doc: "Image tag to add the URL to (or image-tag:0, image-tag:1 when multiple images are added)",
+                        defaultValue: "image",
+                    },
+                    {
+                        name: "label",
+                        doc: "The text to show on the button",
+                        defaultValue: "Add image",
+                    },
+                ],
+                constr: (state, tags, args) => {
+                    return new ImageUploadFlow(tags, state, args[0], args[1])
+                },
+            },
+            {
+                funcName: "wikipedia",
+                docs: "A box showing the corresponding wikipedia article - based on the wikidata tag",
+                args: [
+                    {
+                        name: "keyToShowWikipediaFor",
+                        doc: "Use the wikidata entry from this key to show the wikipedia article for. Multiple keys can be given (separated by ';'), in which case the first matching value is used",
+                        defaultValue: "wikidata;wikipedia",
+                    },
+                ],
+                example:
+                    "`{wikipedia()}` is a basic example, `{wikipedia(name:etymology:wikidata)}` to show the wikipedia page of whom the feature was named after. Also remember that these can be styled, e.g. `{wikipedia():max-height: 10rem}` to limit the height",
+                constr: (_, tagsSource, args) => {
+                    const keys = args[0].split(";").map((k) => k.trim())
+                    return new VariableUiElement(
+                        tagsSource
+                            .map((tags) => {
+                                const key = keys.find(
+                                    (k) => tags[k] !== undefined && tags[k] !== ""
+                                )
+                                return tags[key]
+                            })
+                            .map((wikidata) => {
+                                const wikidatas: string[] = Utils.NoEmpty(
+                                    wikidata?.split(";")?.map((wd) => wd.trim()) ?? []
+                                )
+                                return new WikipediaBox(wikidatas)
+                            })
+                    )
+                },
+            },
+            {
+                funcName: "wikidata_label",
+                docs: "Shows the label of the corresponding wikidata-item",
+                args: [
+                    {
+                        name: "keyToShowWikidataFor",
+                        doc: "Use the wikidata entry from this key to show the label",
+                        defaultValue: "wikidata",
+                    },
+                ],
+                example:
+                    "`{wikidata_label()}` is a basic example, `{wikipedia(name:etymology:wikidata)}` to show the label itself",
+                constr: (_, tagsSource, args) =>
+                    new VariableUiElement(
+                        tagsSource
+                            .map((tags) => tags[args[0]])
+                            .map((wikidata) => {
+                                wikidata = Utils.NoEmpty(
+                                    wikidata?.split(";")?.map((wd) => wd.trim()) ?? []
+                                )[0]
+                                const entry = Wikidata.LoadWikidataEntry(wikidata)
+                                return new VariableUiElement(
+                                    entry.map((e) => {
+                                        if (e === undefined || e["success"] === undefined) {
+                                            return wikidata
+                                        }
+                                        const response = <WikidataResponse>e["success"]
+                                        return Translation.fromMap(response.labels)
+                                    })
+                                )
+                            })
+                    ),
+            },
+            {
+                funcName: "reviews",
+                docs: "Adds an overview of the mangrove-reviews of this object. Mangrove.Reviews needs - in order to identify the reviewed object - a coordinate and a name. By default, the name of the object is given, but this can be overwritten",
+                example:
+                    "`{reviews()}` for a vanilla review, `{reviews(name, play_forest)}` to review a play forest. If a name is known, the name will be used as identifier, otherwise 'play_forest' is used",
+                args: [
+                    {
+                        name: "subjectKey",
+                        defaultValue: "name",
+                        doc: "The key to use to determine the subject. If specified, the subject will be <b>tags[subjectKey]</b>",
+                    },
+                    {
+                        name: "fallback",
+                        doc: "The identifier to use, if <i>tags[subjectKey]</i> as specified above is not available. This is effectively a fallback value",
+                    },
+                ],
+                constr: (state, tags, args) => {
+                    const tgs = tags.data
+                    const key = args[0] ?? "name"
+                    let subject = tgs[key] ?? args[1]
+                    if (subject === undefined || subject === "") {
+                        return Translations.t.reviews.name_required
+                    }
+                    const mangrove = MangroveReviews.Get(
+                        Number(tgs._lon),
+                        Number(tgs._lat),
+                        encodeURIComponent(subject),
+                        state.mangroveIdentity,
+                        state.featureSwitchIsTesting.data
+                    )
+                    const form = new ReviewForm(
+                        (r, whenDone) => mangrove.AddReview(r, whenDone),
+                        state.osmConnection
+                    )
+                    return new ReviewElement(mangrove.GetSubjectUri(), mangrove.GetReviews(), form)
+                },
+            },
+            {
+                funcName: "opening_hours_table",
+                docs: "Creates an opening-hours table. Usage: {opening_hours_table(opening_hours)} to create a table of the tag 'opening_hours'.",
+                args: [
+                    {
+                        name: "key",
+                        defaultValue: "opening_hours",
+                        doc: "The tagkey from which the table is constructed.",
+                    },
+                    {
+                        name: "prefix",
+                        defaultValue: "",
+                        doc: "Remove this string from the start of the value before parsing. __Note: use `&LPARENs` to indicate `(` if needed__",
+                    },
+                    {
+                        name: "postfix",
+                        defaultValue: "",
+                        doc: "Remove this string from the end of the value before parsing. __Note: use `&RPARENs` to indicate `)` if needed__",
+                    },
+                ],
+                example:
+                    "A normal opening hours table can be invoked with `{opening_hours_table()}`. A table for e.g. conditional access with opening hours can be `{opening_hours_table(access:conditional, no @ &LPARENS, &RPARENS)}`",
+                constr: (state, tagSource: UIEventSource<any>, args) => {
+                    return new OpeningHoursVisualization(
+                        tagSource,
+                        state,
+                        args[0],
+                        args[1],
+                        args[2]
+                    )
+                },
+            },
+            {
+                funcName: "live",
+                docs: "Downloads a JSON from the given URL, e.g. '{live(example.org/data.json, shorthand:x.y.z, other:a.b.c, shorthand)}' will download the given file, will create an object {shorthand: json[x][y][z], other: json[a][b][c] out of it and will return 'other' or 'json[a][b][c]. This is made to use in combination with tags, e.g. {live({url}, {url:format}, needed_value)}",
+                example:
+                    "{live({url},{url:format},hour)} {live(https://data.mobility.brussels/bike/api/counts/?request=live&featureID=CB2105,hour:data.hour_cnt;day:data.day_cnt;year:data.year_cnt,hour)}",
+                args: [
+                    {
+                        name: "Url",
+                        doc: "The URL to load",
+                        required: true,
+                    },
+                    {
+                        name: "Shorthands",
+                        doc: "A list of shorthands, of the format 'shorthandname:path.path.path'. separated by ;",
+                    },
+                    {
+                        name: "path",
+                        doc: "The path (or shorthand) that should be returned",
+                    },
+                ],
+                constr: (state, tagSource: UIEventSource<any>, args) => {
+                    const url = args[0]
+                    const shorthands = args[1]
+                    const neededValue = args[2]
+                    const source = LiveQueryHandler.FetchLiveData(url, shorthands.split(";"))
+                    return new VariableUiElement(
+                        source.map((data) => data[neededValue] ?? "Loading...")
+                    )
+                },
+            },
+            {
+                funcName: "canonical",
+                docs: "Converts a short, canonical value into the long, translated text including the unit. This only works if a `unit` is defined for the corresponding value. The unit specification will be included in the text. ",
+                example:
+                    "If the object has `length=42`, then `{canonical(length)}` will be shown as **42 meter** (in english), **42 metre** (in french), ...",
+                args: [
+                    {
+                        name: "key",
+                        doc: "The key of the tag to give the canonical text for",
+                        required: true,
+                    },
+                ],
+                constr: (state, tagSource, args) => {
+                    const key = args[0]
+                    return new VariableUiElement(
+                        tagSource
+                            .map((tags) => tags[key])
+                            .map((value) => {
+                                if (value === undefined) {
+                                    return undefined
+                                }
+                                const allUnits = [].concat(
+                                    ...(state?.layoutToUse?.layers?.map((lyr) => lyr.units) ?? [])
+                                )
+                                const unit = allUnits.filter((unit) =>
+                                    unit.isApplicableToKey(key)
+                                )[0]
+                                if (unit === undefined) {
+                                    return value
+                                }
+                                return unit.asHumanLongValue(value)
+                            })
+                    )
+                },
+            },
+            {
+                funcName: "export_as_geojson",
+                docs: "Exports the selected feature as GeoJson-file",
+                args: [],
+                constr: (state, tagSource) => {
+                    const t = Translations.t.general.download
+
+                    return new SubtleButton(
+                        Svg.download_ui(),
+                        new Combine([
+                            t.downloadFeatureAsGeojson.SetClass("font-bold text-lg"),
+                            t.downloadGeoJsonHelper.SetClass("subtle"),
+                        ]).SetClass("flex flex-col")
+                    ).onClick(() => {
+                        console.log("Exporting as Geojson")
+                        const tags = tagSource.data
+                        const feature = state.allElements.ContainingFeatures.get(tags.id)
+                        const matchingLayer = state?.layoutToUse?.getMatchingLayer(tags)
+                        const title =
+                            matchingLayer.title?.GetRenderValue(tags)?.Subs(tags)?.txt ?? "geojson"
+                        const data = JSON.stringify(feature, null, "  ")
+                        Utils.offerContentsAsDownloadableFile(
+                            data,
+                            title + "_mapcomplete_export.geojson",
+                            {
+                                mimetype: "application/vnd.geo+json",
+                            }
+                        )
+                    })
+                },
+            },
+            {
+                funcName: "open_in_iD",
+                docs: "Opens the current view in the iD-editor",
+                args: [],
+                constr: (state, feature) => {
+                    return new OpenIdEditor(state, undefined, feature.data.id)
+                },
+            },
+            {
+                funcName: "open_in_josm",
+                docs: "Opens the current view in the JOSM-editor",
+                args: [],
+                constr: (state, feature) => {
+                    return new OpenJosm(state)
+                },
+            },
+            {
+                funcName: "clear_location_history",
+                docs: "A button to remove the travelled track information from the device",
+                args: [],
+                constr: (state) => {
+                    return new SubtleButton(
+                        Svg.delete_icon_svg().SetStyle("height: 1.5rem"),
+                        Translations.t.general.removeLocationHistory
+                    ).onClick(() => {
+                        state.historicalUserLocations.features.setData([])
+                        Hash.hash.setData(undefined)
+                    })
+                },
+            },
+            {
+                funcName: "visualize_note_comments",
+                docs: "Visualises the comments for notes",
+                args: [
+                    {
+                        name: "commentsKey",
+                        doc: "The property name of the comments, which should be stringified json",
+                        defaultValue: "comments",
+                    },
+                    {
+                        name: "start",
+                        doc: "Drop the first 'start' comments",
+                        defaultValue: "0",
+                    },
+                ],
+                constr: (state, tags, args) =>
+                    new VariableUiElement(
+                        tags
+                            .map((tags) => tags[args[0]])
+                            .map((commentsStr) => {
+                                const comments: any[] = JSON.parse(commentsStr)
+                                const startLoc = Number(args[1] ?? 0)
+                                if (!isNaN(startLoc) && startLoc > 0) {
+                                    comments.splice(0, startLoc)
+                                }
+                                return new Combine(
+                                    comments
+                                        .filter((c) => c.text !== "")
+                                        .map((c) => new NoteCommentElement(c))
+                                ).SetClass("flex flex-col")
+                            })
+                    ),
+            },
+            {
+                funcName: "add_image_to_note",
+                docs: "Adds an image to a node",
+                args: [
+                    {
+                        name: "Id-key",
+                        doc: "The property name where the ID of the note to close can be found",
+                        defaultValue: "id",
+                    },
+                ],
+                constr: (state, tags, args) => {
+                    const isUploading = new UIEventSource(false)
+                    const t = Translations.t.notes
+                    const id = tags.data[args[0] ?? "id"]
+
+                    const uploader = new ImgurUploader(async (url) => {
+                        isUploading.setData(false)
+                        await state.osmConnection.addCommentToNote(id, url)
+                        NoteCommentElement.addCommentTo(url, tags, state)
+                    })
+
+                    const label = new Combine([
+                        Svg.camera_plus_ui().SetClass("block w-12 h-12 p-1 text-4xl "),
+                        Translations.t.image.addPicture,
+                    ]).SetClass(
+                        "p-2 border-4 border-black rounded-full font-bold h-full align-center w-full flex justify-center"
+                    )
+
+                    const fileSelector = new FileSelectorButton(label)
+                    fileSelector.GetValue().addCallback((filelist) => {
+                        isUploading.setData(true)
+                        uploader.uploadMany("Image for osm.org/note/" + id, "CC0", filelist)
+                    })
+                    const ti = Translations.t.image
+                    const uploadPanel = new Combine([
+                        fileSelector,
+                        new Combine([ti.willBePublished, ti.cco]),
+                        ti.ccoExplanation.SetClass("subtle text-sm"),
+                        ti.respectPrivacy.SetClass("text-sm"),
+                    ]).SetClass("flex flex-col")
+                    return new LoginToggle(
+                        new Toggle(
+                            Translations.t.image.uploadingPicture.SetClass("alert"),
+                            uploadPanel,
+                            isUploading
+                        ),
+                        t.loginToAddPicture,
+                        state
+                    )
+                },
+            },
+            {
+                funcName: "title",
+                args: [],
+                docs: "Shows the title of the popup. Useful for some cases, e.g. 'What is phone number of {title()}?'",
+                example:
+                    "`What is the phone number of {title()}`, which might automatically become `What is the phone number of XYZ`.",
+                constr: (state, tagsSource) =>
+                    new VariableUiElement(
+                        tagsSource.map((tags) => {
+                            const layer = state.layoutToUse.getMatchingLayer(tags)
+                            const title = layer?.title?.GetRenderValue(tags)
+                            if (title === undefined) {
+                                return undefined
+                            }
+                            return new SubstitutedTranslation(title, tagsSource, state)
+                        })
+                    ),
+            },
+            {
+                funcName: "maproulette_task",
+                args: [],
+                constr(state, tagSource, argument, guistate) {
+                    let parentId = tagSource.data.mr_challengeId
+                    let challenge = Stores.FromPromise(
+                        Utils.downloadJsonCached(
+                            `https://maproulette.org/api/v2/challenge/${parentId}`,
+                            24 * 60 * 60 * 1000
+                        )
+                    )
+
+                    return new VariableUiElement(
+                        challenge.map((challenge) => {
+                            let listItems: BaseUIElement[] = []
+                            let title: BaseUIElement
+
+                            if (challenge?.name) {
+                                title = new Title(challenge.name)
+                            }
+
+                            if (challenge?.description) {
+                                listItems.push(new FixedUiElement(challenge.description))
+                            }
+
+                            if (challenge?.instruction) {
+                                listItems.push(new FixedUiElement(challenge.instruction))
+                            }
+
+                            if (listItems.length === 0) {
+                                return undefined
+                            } else {
+                                return [title, new List(listItems)]
+                            }
+                        })
+                    )
+                },
+                docs: "Show details of a MapRoulette task",
+            },
+            {
+                funcName: "statistics",
+                docs: "Show general statistics about the elements currently in view. Intended to use on the `current_view`-layer",
+                args: [],
+                constr: (state, tagsSource, args, guiState) => {
+                    const elementsInview = new UIEventSource<
+                        {
+                            distance: number
+                            center: [number, number]
+                            element: OsmFeature
+                            layer: LayerConfig
+                        }[]
+                        >([])
+
+                    function update() {
+                        const mapCenter = <[number, number]>[
+                            state.locationControl.data.lon,
+                            state.locationControl.data.lon,
+                        ]
+                        const bbox = state.currentBounds.data
+                        const elements = state.featurePipeline
+                            .getAllVisibleElementsWithmeta(bbox)
+                            .map((el) => {
+                                const distance = GeoOperations.distanceBetween(el.center, mapCenter)
+                                return { ...el, distance }
+                            })
+                        elements.sort((e0, e1) => e0.distance - e1.distance)
+                        elementsInview.setData(elements)
+                    }
+
+                    state.currentBounds.addCallbackAndRun(update)
+                    state.featurePipeline.newDataLoadedSignal.addCallback(update)
+                    state.filteredLayers.addCallbackAndRun((fls) => {
+                        for (const fl of fls) {
+                            fl.isDisplayed.addCallback(update)
+                            fl.appliedFilters.addCallback(update)
+                        }
+                    })
+                    return new StatisticsPanel(elementsInview, state)
+                },
+            },
+            {
+                funcName: "send_email",
+                docs: "Creates a `mailto`-link where some fields are already set and correctly escaped. The user will be promted to send the email",
+                args: [
+                    {
+                        name: "to",
+                        doc: "Who to send the email to?",
+                        required: true,
+                    },
+                    {
+                        name: "subject",
+                        doc: "The subject of the email",
+                        required: true,
+                    },
+                    {
+                        name: "body",
+                        doc: "The text in the email",
+                        required: true,
+                    },
+
+                    {
+                        name: "button_text",
+                        doc: "The text shown on the button in the UI",
+                        required: true,
+                    },
+                ],
+                constr(state, tags, args) {
+                    return new VariableUiElement(
+                        tags.map((tags) => {
+                            const [to, subject, body, button_text] = args.map((str) =>
+                                Utils.SubstituteKeys(str, tags)
+                            )
+                            const url =
+                                "mailto:" +
+                                to +
+                                "?subject=" +
+                                encodeURIComponent(subject) +
+                                "&body=" +
+                                encodeURIComponent(body)
+                            return new SubtleButton(Svg.envelope_svg(), button_text, {
+                                url,
+                            })
+                        })
+                    )
+                },
+            },
+            {
+                funcName: "multi",
+                docs: "Given an embedded tagRendering (read only) and a key, will read the keyname as a JSON-list. Every element of this list will be considered as tags and rendered with the tagRendering",
+                example:
+                    "```json\n" +
+                    JSON.stringify(
+                        {
+                            render: {
+                                special: {
+                                    type: "multi",
+                                    key: "_doors_from_building_properties",
+                                    tagRendering: {
+                                        render: "The building containing this feature has a <a href='#{id}'>door</a> of width {entrance:width}",
+                                    },
+                                },
+                            },
+                        },
+                        null,
+                        "  "
+                    ) +
+                    "\n```",
+                args: [
+                    {
+                        name: "key",
+                        doc: "The property to read and to interpret as a list of properties",
+                        required: true,
+                    },
+                    {
+                        name: "tagrendering",
+                        doc: "An entire tagRenderingConfig",
+                        required: true,
+                    },
+                ],
+                constr(state, featureTags, args) {
+                    const [key, tr] = args
+                    const translation = new Translation({ "*": tr })
+                    return new VariableUiElement(
+                        featureTags.map((tags) => {
+                            const properties: object[] = JSON.parse(tags[key])
+                            const elements = []
+                            for (const property of properties) {
+                                const subsTr = new SubstitutedTranslation(
+                                    translation,
+                                    new UIEventSource<any>(property),
+                                    state
+                                )
+                                elements.push(subsTr)
+                            }
+                            return new List(elements)
+                        })
+                    )
+                },
+            },
+
+
+        ]
+
+        specialVisualizations.push(new AutoApplyButton(specialVisualizations))
+
+        const invalid = specialVisualizations.map((sp,i) => ({sp, i})).filter(sp => sp.sp.funcName === undefined)
+        if(invalid.length > 0){
+            throw "Invalid special visualisation found: funcName is undefined for "+invalid.map(sp => sp.i).join(", ")+". Did you perhaps type \n  funcName: \"funcname\" // type declaration uses COLON\ninstead of:\n  funcName = \"funcName\" // value definition uses EQUAL"
         }
-        let textToShow = t.closeNote
-        if ((params.text ?? "") !== "") {
-            textToShow = Translations.T(args[0])
-        }
-
-        let closeButton: BaseUIElement = new SubtleButton(icon, textToShow)
-        const isClosed = tags.map((tags) => (tags["closed_at"] ?? "") !== "")
-        closeButton.onClick(() => {
-            const id = tags.data[args[2] ?? "id"]
-            state.osmConnection.closeNote(id, args[3])?.then((_) => {
-                tags.data["closed_at"] = new Date().toISOString()
-                tags.ping()
-            })
-        })
-
-        if ((params.minZoom ?? "") !== "" && !isNaN(Number(params.minZoom))) {
-            closeButton = new Toggle(
-                closeButton,
-                params.zoomButton ?? "",
-                state.locationControl.map((l) => l.zoom >= Number(params.minZoom))
-            )
-        }
-
-        return new LoginToggle(
-            new Toggle(
-                t.isClosed.SetClass("thanks"),
-                closeButton,
-
-                isClosed
-            ),
-            t.loginToClose,
-            state
-        )
+
+        return specialVisualizations
     }
-}
-
-class NearbyImageVis implements SpecialVisualization {
-    args: { name: string; defaultValue?: string; doc: string; required?: boolean }[] = [
-        {
-            name: "mode",
-            defaultValue: "expandable",
-            doc: "Indicates how this component is initialized. Options are: \n\n- `open`: always show and load the pictures\n- `collapsable`: show the pictures, but a user can collapse them\n- `expandable`: shown by default; but a user can collapse them.",
-        },
-        {
-            name: "mapillary",
-            defaultValue: "true",
-            doc: "If 'true', includes a link to mapillary on this location.",
-        },
-    ]
-    docs =
-        "A component showing nearby images loaded from various online services such as Mapillary. In edit mode and when used on a feature, the user can select an image to add to the feature"
-    funcName = "nearby_images"
-
-    constr(
-        state: FeaturePipelineState,
-        tagSource: UIEventSource<any>,
-        args: string[],
-        guistate: DefaultGuiState
-    ): BaseUIElement {
-        const t = Translations.t.image.nearbyPictures
-        const mode: "open" | "expandable" | "collapsable" = <any>args[0]
-        const feature = state.allElements.ContainingFeatures.get(tagSource.data.id)
-        const [lon, lat] = GeoOperations.centerpointCoordinates(feature)
-        const id: string = tagSource.data["id"]
-        const canBeEdited: boolean = !!id?.match("(node|way|relation)/-?[0-9]+")
-        const selectedImage = new UIEventSource<P4CPicture>(undefined)
-
-        let saveButton: BaseUIElement = undefined
-        if (canBeEdited) {
-            const confirmText: BaseUIElement = new SubstitutedTranslation(
-                t.confirm,
-                tagSource,
-                state
-            )
-
-            const onSave = async () => {
-                console.log("Selected a picture...", selectedImage.data)
-                const osmTags = selectedImage.data.osmTags
-                const tags: Tag[] = []
-                for (const key in osmTags) {
-                    tags.push(new Tag(key, osmTags[key]))
-                }
-                await state?.changes?.applyAction(
-                    new ChangeTagAction(id, new And(tags), tagSource.data, {
-                        theme: state?.layoutToUse.id,
-                        changeType: "link-image",
-                    })
-                )
-            }
-            saveButton = new SaveButton(
-                selectedImage,
-                state.osmConnection,
-                confirmText,
-                t.noImageSelected
-            )
-                .onClick(onSave)
-                .SetClass("flex justify-end")
-        }
-
-        const nearby = new Lazy(() => {
-            const towardsCenter = new CheckBox(t.onlyTowards, false)
-
-            const radiusValue =
-                state?.osmConnection?.GetPreference("nearby-images-radius", "300").sync(
-                    (s) => Number(s),
-                    [],
-                    (i) => "" + i
-                ) ?? new UIEventSource(300)
-
-            const radius = new Slider(25, 500, {
-                value: radiusValue,
-                step: 25,
-            })
-            const alreadyInTheImage = AllImageProviders.LoadImagesFor(tagSource)
-            const options: NearbyImageOptions & { value } = {
-                lon,
-                lat,
-                searchRadius: 500,
-                shownRadius: radius.GetValue(),
-                value: selectedImage,
-                blacklist: alreadyInTheImage,
-                towardscenter: towardsCenter.GetValue(),
-                maxDaysOld: 365 * 5,
-            }
-            const slideshow = canBeEdited
-                ? new SelectOneNearbyImage(options, state)
-                : new NearbyImages(options, state)
-            const controls = new Combine([
-                towardsCenter,
-                new Combine([
-                    new VariableUiElement(
-                        radius.GetValue().map((radius) => t.withinRadius.Subs({ radius }))
-                    ),
-                    radius,
-                ]).SetClass("flex justify-between"),
-            ]).SetClass("flex flex-col")
-            return new Combine([
-                slideshow,
-                controls,
-                saveButton,
-                new MapillaryLinkVis().constr(state, tagSource, []).SetClass("mt-6"),
-            ])
-        })
-
-        let withEdit: BaseUIElement = nearby
-        if (canBeEdited) {
-            withEdit = new Combine([t.hasMatchingPicture, nearby]).SetClass("flex flex-col")
-        }
-
-        if (mode === "open") {
-            return withEdit
-        }
-        const toggleState = new UIEventSource<boolean>(mode === "collapsable")
-        return new Toggle(
-            new Combine([new Title(t.title), withEdit]),
-            new Title(t.browseNearby).onClick(() => toggleState.setData(true)),
-            toggleState
-        )
-    }
-}
-
-export class MapillaryLinkVis implements SpecialVisualization {
-    funcName = "mapillary_link"
-    docs = "Adds a button to open mapillary on the specified location"
-    args = [
-        {
-            name: "zoom",
-            doc: "The startzoom of mapillary",
-            defaultValue: "18",
-        },
-    ]
-
-    public constr(state, tagsSource, args) {
-        const feat = state.allElements.ContainingFeatures.get(tagsSource.data.id)
-        const [lon, lat] = GeoOperations.centerpointCoordinates(feat)
-        let zoom = Number(args[0])
-        if (isNaN(zoom)) {
-            zoom = 18
-        }
-        return new MapillaryLink({
-            locationControl: new UIEventSource<Loc>({
-                lat,
-                lon,
-                zoom,
-            }),
-        })
-    }
-}
-
-export default class SpecialVisualizations {
-    public static specialVisualizations: SpecialVisualization[] = SpecialVisualizations.init()
 
     public static DocumentationFor(viz: string | SpecialVisualization): BaseUIElement | undefined {
         if (typeof viz === "string") {
@@ -471,1276 +752,4 @@
             ...helpTexts,
         ]).SetClass("flex flex-col")
     }
-
-    private static init() {
-        const specialVisualizations: SpecialVisualization[] = [
-            {
-                funcName: "all_tags",
-                docs: "Prints all key-value pairs of the object - used for debugging",
-                args: [],
-                constr: (state, tags: UIEventSource<any>) => new AllTagsPanel(tags, state),
-            },
-            {
-                funcName: "image_carousel",
-                docs: "Creates an image carousel for the given sources. An attempt will be made to guess what source is used. Supported: Wikidata identifiers, Wikipedia pages, Wikimedia categories, IMGUR (with attribution, direct links)",
-                args: [
-                    {
-                        name: "image_key",
-                        defaultValue: AllImageProviders.defaultKeys.join(","),
-                        doc: "The keys given to the images, e.g. if <span class='literal-code'>image</span> is given, the first picture URL will be added as <span class='literal-code'>image</span>, the second as <span class='literal-code'>image:0</span>, the third as <span class='literal-code'>image:1</span>, etc... Multiple values are allowed if ';'-separated ",
-                    },
-                ],
-                constr: (state, tags, args) => {
-                    let imagePrefixes: string[] = undefined
-                    if (args.length > 0) {
-                        imagePrefixes = [].concat(...args.map((a) => a.split(",")))
-                    }
-                    return new ImageCarousel(
-                        AllImageProviders.LoadImagesFor(tags, imagePrefixes),
-                        tags,
-                        state
-                    )
-                },
-            },
-            {
-                funcName: "image_upload",
-                docs: "Creates a button where a user can upload an image to IMGUR",
-                args: [
-                    {
-                        name: "image-key",
-                        doc: "Image tag to add the URL to (or image-tag:0, image-tag:1 when multiple images are added)",
-                        defaultValue: "image",
-                    },
-                    {
-                        name: "label",
-                        doc: "The text to show on the button",
-                        defaultValue: "Add image",
-                    },
-                ],
-                constr: (state, tags, args) => {
-                    return new ImageUploadFlow(tags, state, args[0], args[1])
-                },
-            },
-            {
-                funcName: "wikipedia",
-                docs: "A box showing the corresponding wikipedia article - based on the wikidata tag",
-                args: [
-                    {
-                        name: "keyToShowWikipediaFor",
-                        doc: "Use the wikidata entry from this key to show the wikipedia article for. Multiple keys can be given (separated by ';'), in which case the first matching value is used",
-                        defaultValue: "wikidata;wikipedia",
-                    },
-                ],
-                example:
-                    "`{wikipedia()}` is a basic example, `{wikipedia(name:etymology:wikidata)}` to show the wikipedia page of whom the feature was named after. Also remember that these can be styled, e.g. `{wikipedia():max-height: 10rem}` to limit the height",
-                constr: (_, tagsSource, args) => {
-                    const keys = args[0].split(";").map((k) => k.trim())
-                    return new VariableUiElement(
-                        tagsSource
-                            .map((tags) => {
-                                const key = keys.find(
-                                    (k) => tags[k] !== undefined && tags[k] !== ""
-                                )
-                                return tags[key]
-                            })
-                            .map((wikidata) => {
-                                const wikidatas: string[] = Utils.NoEmpty(
-                                    wikidata?.split(";")?.map((wd) => wd.trim()) ?? []
-                                )
-                                return new WikipediaBox(wikidatas)
-                            })
-                    )
-                },
-            },
-            {
-                funcName: "wikidata_label",
-                docs: "Shows the label of the corresponding wikidata-item",
-                args: [
-                    {
-                        name: "keyToShowWikidataFor",
-                        doc: "Use the wikidata entry from this key to show the label",
-                        defaultValue: "wikidata",
-                    },
-                ],
-                example:
-                    "`{wikidata_label()}` is a basic example, `{wikipedia(name:etymology:wikidata)}` to show the label itself",
-                constr: (_, tagsSource, args) =>
-                    new VariableUiElement(
-                        tagsSource
-                            .map((tags) => tags[args[0]])
-                            .map((wikidata) => {
-                                wikidata = Utils.NoEmpty(
-                                    wikidata?.split(";")?.map((wd) => wd.trim()) ?? []
-                                )[0]
-                                const entry = Wikidata.LoadWikidataEntry(wikidata)
-                                return new VariableUiElement(
-                                    entry.map((e) => {
-                                        if (e === undefined || e["success"] === undefined) {
-                                            return wikidata
-                                        }
-                                        const response = <WikidataResponse>e["success"]
-                                        return Translation.fromMap(response.labels)
-                                    })
-                                )
-                            })
-                    ),
-            },
-            {
-                funcName: "minimap",
-                docs: "A small map showing the selected feature.",
-                args: [
-                    {
-                        doc: "The (maximum) zoomlevel: the target zoomlevel after fitting the entire feature. The minimap will fit the entire feature, then zoom out to this zoom level. The higher, the more zoomed in with 1 being the entire world and 19 being really close",
-                        name: "zoomlevel",
-                        defaultValue: "18",
-                    },
-                    {
-                        doc: "(Matches all resting arguments) This argument should be the key of a property of the feature. The corresponding value is interpreted as either the id or the a list of ID's. The features with these ID's will be shown on this minimap. (Note: if the key is 'id', list interpration is disabled)",
-                        name: "idKey",
-                        defaultValue: "id",
-                    },
-                ],
-                example:
-                    "`{minimap()}`, `{minimap(17, id, _list_of_embedded_feature_ids_calculated_by_calculated_tag):height:10rem; border: 2px solid black}`",
-                constr: (state, tagSource, args, _) => {
-                    if (state === undefined) {
-                        return undefined
-                    }
-                    const keys = [...args]
-                    keys.splice(0, 1)
-                    const featureStore = state.allElements.ContainingFeatures
-                    const featuresToShow: Store<{ freshness: Date; feature: any }[]> =
-                        tagSource.map((properties) => {
-                            const features: { freshness: Date; feature: any }[] = []
-                            for (const key of keys) {
-                                const value = properties[key]
-                                if (value === undefined || value === null) {
-                                    continue
-                                }
-
-                                let idList = [value]
-                                if (key !== "id" && value.startsWith("[")) {
-                                    // This is a list of values
-                                    idList = JSON.parse(value)
-                                }
-
-                                for (const id of idList) {
-                                    const feature = featureStore.get(id)
-                                    if (feature === undefined) {
-                                        console.warn("No feature found for id ", id)
-                                        continue
-                                    }
-                                    features.push({
-                                        freshness: new Date(),
-                                        feature,
-                                    })
-                                }
-                            }
-                            return features
-                        })
-                    const properties = tagSource.data
-                    let zoom = 18
-                    if (args[0]) {
-                        const parsed = Number(args[0])
-                        if (!isNaN(parsed) && parsed > 0 && parsed < 25) {
-                            zoom = parsed
-                        }
-                    }
-                    const locationSource = new UIEventSource<Loc>({
-                        lat: Number(properties._lat),
-                        lon: Number(properties._lon),
-                        zoom: zoom,
-                    })
-                    const minimap = Minimap.createMiniMap({
-                        background: state.backgroundLayer,
-                        location: locationSource,
-                        allowMoving: false,
-                    })
-
-                    locationSource.addCallback((loc) => {
-                        if (loc.zoom > zoom) {
-                            // We zoom back
-                            locationSource.data.zoom = zoom
-                            locationSource.ping()
-                        }
-                    })
-
-                    new ShowDataMultiLayer({
-                        leafletMap: minimap["leafletMap"],
-                        zoomToFeatures: true,
-                        layers: state.filteredLayers,
-                        features: new StaticFeatureSource(featuresToShow),
-                    })
-
-                    minimap.SetStyle("overflow: hidden; pointer-events: none;")
-                    return minimap
-                },
-            },
-            {
-                funcName: "sided_minimap",
-                docs: "A small map showing _only one side_ the selected feature. *This features requires to have linerenderings with offset* as only linerenderings with a postive or negative offset will be shown. Note: in most cases, this map will be automatically introduced",
-                args: [
-                    {
-                        doc: "The side to show, either `left` or `right`",
-                        name: "side",
-                        required: true,
-                    },
-                ],
-                example: "`{sided_minimap(left)}`",
-                constr: (state, tagSource, args) => {
-                    const properties = tagSource.data
-                    const locationSource = new UIEventSource<Loc>({
-                        lat: Number(properties._lat),
-                        lon: Number(properties._lon),
-                        zoom: 18,
-                    })
-                    const minimap = Minimap.createMiniMap({
-                        background: state.backgroundLayer,
-                        location: locationSource,
-                        allowMoving: false,
-                    })
-                    const side = args[0]
-                    const feature = state.allElements.ContainingFeatures.get(tagSource.data.id)
-                    const copy = { ...feature }
-                    copy.properties = {
-                        id: side,
-                    }
-                    new ShowDataLayer({
-                        leafletMap: minimap["leafletMap"],
-                        zoomToFeatures: true,
-                        layerToShow: new LayerConfig(
-                            left_right_style_json,
-                            "all_known_layers",
-                            true
-                        ),
-                        features: StaticFeatureSource.fromGeojson([copy]),
-                        state,
-                    })
-
-                    minimap.SetStyle("overflow: hidden; pointer-events: none;")
-                    return minimap
-                },
-            },
-            {
-                funcName: "reviews",
-                docs: "Adds an overview of the mangrove-reviews of this object. Mangrove.Reviews needs - in order to identify the reviewed object - a coordinate and a name. By default, the name of the object is given, but this can be overwritten",
-                example:
-                    "`{reviews()}` for a vanilla review, `{reviews(name, play_forest)}` to review a play forest. If a name is known, the name will be used as identifier, otherwise 'play_forest' is used",
-                args: [
-                    {
-                        name: "subjectKey",
-                        defaultValue: "name",
-                        doc: "The key to use to determine the subject. If specified, the subject will be <b>tags[subjectKey]</b>",
-                    },
-                    {
-                        name: "fallback",
-                        doc: "The identifier to use, if <i>tags[subjectKey]</i> as specified above is not available. This is effectively a fallback value",
-                    },
-                ],
-                constr: (state, tags, args) => {
-                    const tgs = tags.data
-                    const key = args[0] ?? "name"
-                    let subject = tgs[key] ?? args[1]
-                    if (subject === undefined || subject === "") {
-                        return Translations.t.reviews.name_required
-                    }
-                    const mangrove = MangroveReviews.Get(
-                        Number(tgs._lon),
-                        Number(tgs._lat),
-                        encodeURIComponent(subject),
-                        state.mangroveIdentity,
-                        state.featureSwitchIsTesting.data
-                    )
-                    const form = new ReviewForm(
-                        (r, whenDone) => mangrove.AddReview(r, whenDone),
-                        state.osmConnection
-                    )
-                    return new ReviewElement(mangrove.GetSubjectUri(), mangrove.GetReviews(), form)
-                },
-            },
-            {
-                funcName: "opening_hours_table",
-                docs: "Creates an opening-hours table. Usage: {opening_hours_table(opening_hours)} to create a table of the tag 'opening_hours'.",
-                args: [
-                    {
-                        name: "key",
-                        defaultValue: "opening_hours",
-                        doc: "The tagkey from which the table is constructed.",
-                    },
-                    {
-                        name: "prefix",
-                        defaultValue: "",
-                        doc: "Remove this string from the start of the value before parsing. __Note: use `&LPARENs` to indicate `(` if needed__",
-                    },
-                    {
-                        name: "postfix",
-                        defaultValue: "",
-                        doc: "Remove this string from the end of the value before parsing. __Note: use `&RPARENs` to indicate `)` if needed__",
-                    },
-                ],
-                example:
-                    "A normal opening hours table can be invoked with `{opening_hours_table()}`. A table for e.g. conditional access with opening hours can be `{opening_hours_table(access:conditional, no @ &LPARENS, &RPARENS)}`",
-                constr: (state, tagSource: UIEventSource<any>, args) => {
-                    return new OpeningHoursVisualization(
-                        tagSource,
-                        state,
-                        args[0],
-                        args[1],
-                        args[2]
-                    )
-                },
-            },
-            {
-                funcName: "live",
-                docs: "Downloads a JSON from the given URL, e.g. '{live(example.org/data.json, shorthand:x.y.z, other:a.b.c, shorthand)}' will download the given file, will create an object {shorthand: json[x][y][z], other: json[a][b][c] out of it and will return 'other' or 'json[a][b][c]. This is made to use in combination with tags, e.g. {live({url}, {url:format}, needed_value)}",
-                example:
-                    "{live({url},{url:format},hour)} {live(https://data.mobility.brussels/bike/api/counts/?request=live&featureID=CB2105,hour:data.hour_cnt;day:data.day_cnt;year:data.year_cnt,hour)}",
-                args: [
-                    {
-                        name: "Url",
-                        doc: "The URL to load",
-                        required: true,
-                    },
-                    {
-                        name: "Shorthands",
-                        doc: "A list of shorthands, of the format 'shorthandname:path.path.path'. separated by ;",
-                    },
-                    {
-                        name: "path",
-                        doc: "The path (or shorthand) that should be returned",
-                    },
-                ],
-                constr: (state, tagSource: UIEventSource<any>, args) => {
-                    const url = args[0]
-                    const shorthands = args[1]
-                    const neededValue = args[2]
-                    const source = LiveQueryHandler.FetchLiveData(url, shorthands.split(";"))
-                    return new VariableUiElement(
-                        source.map((data) => data[neededValue] ?? "Loading...")
-                    )
-                },
-            },
-            {
-                funcName: "histogram",
-                docs: "Create a histogram for a list of given values, read from the properties.",
-                example:
-                    "`{histogram('some_key')}` with properties being `{some_key: ['a','b','a','c']} to create a histogram",
-                args: [
-                    {
-                        name: "key",
-                        doc: "The key to be read and to generate a histogram from",
-                        required: true,
-                    },
-                    {
-                        name: "title",
-                        doc: "This text will be placed above the texts (in the first column of the visulasition)",
-                        defaultValue: "",
-                    },
-                    {
-                        name: "countHeader",
-                        doc: "This text will be placed above the bars",
-                        defaultValue: "",
-                    },
-                    {
-                        name: "colors*",
-                        doc: "(Matches all resting arguments - optional) Matches a regex onto a color value, e.g. `3[a-zA-Z+-]*:#33cc33`",
-                    },
-                ],
-                constr: (state, tagSource: UIEventSource<any>, args: string[]) => {
-                    let assignColors = undefined
-                    if (args.length >= 3) {
-                        const colors = [...args]
-                        colors.splice(0, 3)
-                        const mapping = colors.map((c) => {
-                            const splitted = c.split(":")
-                            const value = splitted.pop()
-                            const regex = splitted.join(":")
-                            return { regex: "^" + regex + "$", color: value }
-                        })
-                        assignColors = (key) => {
-                            for (const kv of mapping) {
-                                if (key.match(kv.regex) !== null) {
-                                    return kv.color
-                                }
-                            }
-                            return undefined
-                        }
-                    }
-
-                    const listSource: Store<string[]> = tagSource.map((tags) => {
-                        try {
-                            const value = tags[args[0]]
-                            if (value === "" || value === undefined) {
-                                return undefined
-                            }
-                            return JSON.parse(value)
-                        } catch (e) {
-                            console.error(
-                                "Could not load histogram: parsing  of the list failed: ",
-                                e
-                            )
-                            return undefined
-                        }
-                    })
-                    return new Histogram(listSource, args[1], args[2], {
-                        assignColor: assignColors,
-                    })
-                },
-            },
-            {
-                funcName: "share_link",
-                docs: "Creates a link that (attempts to) open the native 'share'-screen",
-                example:
-                    "{share_link()} to share the current page, {share_link(<some_url>)} to share the given url",
-                args: [
-                    {
-                        name: "url",
-                        doc: "The url to share (default: current URL)",
-                    },
-                ],
-                constr: (state, tagSource: UIEventSource<any>, args) => {
-                    if (window.navigator.share) {
-                        const generateShareData = () => {
-                            const title = state?.layoutToUse?.title?.txt ?? "MapComplete"
-
-                            let matchingLayer: LayerConfig = state?.layoutToUse?.getMatchingLayer(
-                                tagSource?.data
-                            )
-                            let name =
-                                matchingLayer?.title?.GetRenderValue(tagSource.data)?.txt ??
-                                tagSource.data?.name ??
-                                "POI"
-                            if (name) {
-                                name = `${name} (${title})`
-                            } else {
-                                name = title
-                            }
-                            let url = args[0] ?? ""
-                            if (url === "") {
-                                url = window.location.href
-                            }
-                            return {
-                                title: name,
-                                url: url,
-                                text: state?.layoutToUse?.shortDescription?.txt ?? "MapComplete",
-                            }
-                        }
-
-                        return new ShareButton(
-                            Svg.share_svg().SetClass("w-8 h-8"),
-                            generateShareData
-                        )
-                    } else {
-                        return new FixedUiElement("")
-                    }
-                },
-            },
-            {
-                funcName: "canonical",
-                docs: "Converts a short, canonical value into the long, translated text including the unit. This only works if a `unit` is defined for the corresponding value. The unit specification will be included in the text. ",
-                example:
-                    "If the object has `length=42`, then `{canonical(length)}` will be shown as **42 meter** (in english), **42 metre** (in french), ...",
-                args: [
-                    {
-                        name: "key",
-                        doc: "The key of the tag to give the canonical text for",
-                        required: true,
-                    },
-                ],
-                constr: (state, tagSource, args) => {
-                    const key = args[0]
-                    return new VariableUiElement(
-                        tagSource
-                            .map((tags) => tags[key])
-                            .map((value) => {
-                                if (value === undefined) {
-                                    return undefined
-                                }
-                                const allUnits = [].concat(
-                                    ...(state?.layoutToUse?.layers?.map((lyr) => lyr.units) ?? [])
-                                )
-                                const unit = allUnits.filter((unit) =>
-                                    unit.isApplicableToKey(key)
-                                )[0]
-                                if (unit === undefined) {
-                                    return value
-                                }
-                                return unit.asHumanLongValue(value)
-                            })
-                    )
-                },
-            },
-            new ImportPointButton(),
-            new ImportWayButton(),
-            new ConflateButton(),
-            {
-                funcName: "multi_apply",
-                docs: "A button to apply the tagging of this object onto a list of other features. This is an advanced feature for which you'll need calculatedTags",
-                args: [
-                    {
-                        name: "feature_ids",
-                        doc: "A JSON-serialized list of IDs of features to apply the tagging on",
-                    },
-                    {
-                        name: "keys",
-                        doc: "One key (or multiple keys, seperated by ';') of the attribute that should be copied onto the other features.",
-                        required: true,
-                    },
-                    { name: "text", doc: "The text to show on the button" },
-                    {
-                        name: "autoapply",
-                        doc: "A boolean indicating wether this tagging should be applied automatically if the relevant tags on this object are changed. A visual element indicating the multi_apply is still shown",
-                        required: true,
-                    },
-                    {
-                        name: "overwrite",
-                        doc: "If set to 'true', the tags on the other objects will always be overwritten. The default behaviour will be to only change the tags on other objects if they are either undefined or had the same value before the change",
-                        required: true,
-                    },
-                ],
-                example:
-                    "{multi_apply(_features_with_the_same_name_within_100m, name:etymology:wikidata;name:etymology, Apply etymology information on all nearby objects with the same name)}",
-                constr: (state, tagsSource, args) => {
-                    const featureIdsKey = args[0]
-                    const keysToApply = args[1].split(";")
-                    const text = args[2]
-                    const autoapply = args[3]?.toLowerCase() === "true"
-                    const overwrite = args[4]?.toLowerCase() === "true"
-                    const featureIds: Store<string[]> = tagsSource.map((tags) => {
-                        const ids = tags[featureIdsKey]
-                        try {
-                            if (ids === undefined) {
-                                return []
-                            }
-                            return JSON.parse(ids)
-                        } catch (e) {
-                            console.warn(
-                                "Could not parse ",
-                                ids,
-                                "as JSON to extract IDS which should be shown on the map."
-                            )
-                            return []
-                        }
-                    })
-                    return new MultiApply({
-                        featureIds,
-                        keysToApply,
-                        text,
-                        autoapply,
-                        overwrite,
-                        tagsSource,
-                        state,
-                    })
-                },
-            },
-            new TagApplyButton(),
-            {
-                funcName: "export_as_gpx",
-                docs: "Exports the selected feature as GPX-file",
-                args: [],
-                constr: (state, tagSource) => {
-                    const t = Translations.t.general.download
-
-                    return new SubtleButton(
-                        Svg.download_ui(),
-                        new Combine([
-                            t.downloadFeatureAsGpx.SetClass("font-bold text-lg"),
-                            t.downloadGpxHelper.SetClass("subtle"),
-                        ]).SetClass("flex flex-col")
-                    ).onClick(() => {
-                        console.log("Exporting as GPX!")
-                        const tags = tagSource.data
-                        const feature = state.allElements.ContainingFeatures.get(tags.id)
-                        const matchingLayer = state?.layoutToUse?.getMatchingLayer(tags)
-                        const gpx = GeoOperations.AsGpx(feature, matchingLayer)
-                        const title =
-                            matchingLayer.title?.GetRenderValue(tags)?.Subs(tags)?.txt ??
-                            "gpx_track"
-                        Utils.offerContentsAsDownloadableFile(
-                            gpx,
-                            title + "_mapcomplete_export.gpx",
-                            {
-                                mimetype: "{gpx=application/gpx+xml}",
-                            }
-<<<<<<< HEAD
-                        )
-                    })
-                },
-            },
-            {
-                funcName: "export_as_geojson",
-                docs: "Exports the selected feature as GeoJson-file",
-                args: [],
-                constr: (state, tagSource) => {
-                    const t = Translations.t.general.download
-
-                    return new SubtleButton(
-                        Svg.download_ui(),
-                        new Combine([
-                            t.downloadFeatureAsGeojson.SetClass("font-bold text-lg"),
-                            t.downloadGeoJsonHelper.SetClass("subtle"),
-                        ]).SetClass("flex flex-col")
-                    ).onClick(() => {
-                        console.log("Exporting as Geojson")
-                        const tags = tagSource.data
-                        const feature = state.allElements.ContainingFeatures.get(tags.id)
-                        const matchingLayer = state?.layoutToUse?.getMatchingLayer(tags)
-                        const title =
-                            matchingLayer.title?.GetRenderValue(tags)?.Subs(tags)?.txt ?? "geojson"
-                        const data = JSON.stringify(feature, null, "  ")
-                        Utils.offerContentsAsDownloadableFile(
-                            data,
-                            title + "_mapcomplete_export.geojson",
-                            {
-                                mimetype: "application/vnd.geo+json",
-                            }
-                        )
-                    })
-=======
-                        );
-
-                    }
-                },
-                new TagApplyButton(),
-                {
-                    funcName: "export_as_gpx",
-                    docs: "Exports the selected feature as GPX-file",
-                    args: [],
-                    constr: (state, tagSource) => {
-                        const t = Translations.t.general.download;
-
-                        return new SubtleButton(Svg.download_ui(),
-                            new Combine([t.downloadFeatureAsGpx.SetClass("font-bold text-lg"),
-                                t.downloadGpxHelper.SetClass("subtle")]).SetClass("flex flex-col")
-                        ).onClick(() => {
-                            console.log("Exporting as GPX!")
-                            const tags = tagSource.data
-                            const feature = state.allElements.ContainingFeatures.get(tags.id)
-                            const matchingLayer = state?.layoutToUse?.getMatchingLayer(tags)
-                            const gpx = GeoOperations.AsGpx(feature, {layer: matchingLayer})
-                            const title = matchingLayer.title?.GetRenderValue(tags)?.Subs(tags)?.txt ?? "gpx_track"
-                            Utils.offerContentsAsDownloadableFile(gpx, title + "_mapcomplete_export.gpx", {
-                                mimetype: "{gpx=application/gpx+xml}"
-                            })
-
-
-                        })
-                    }
-                },
-                {
-                    funcName: "upload_to_osm",
-                    docs: "Uploads the GPS-history as GPX to OpenStreetMap.org; clears the history afterwards. The actual feature is ignored.",
-                    args: [],
-                    constr(state, featureTags, args) {
-
-                        function getTrace(title: string) {
-                            title = title?.trim()
-                            if (title === undefined || title === "") {
-                                title = "Uploaded with MapComplete"
-                            }
-                            title = Utils.EncodeXmlValue(title)
-                            const userLocations: Feature<Point, GeoLocationPointProperties>[] = state.historicalUserLocations.features.data.map(f => f.feature)
-                            const trackPoints: string[] = []
-                            for (const l of userLocations) {
-                                let trkpt = `    <trkpt lat="${l.geometry.coordinates[1]}" lon="${l.geometry.coordinates[0]}">`
-                                trkpt += `        <time>${l.properties.date}</time>`
-                                if (l.properties.altitude !== null && l.properties.altitude !== undefined) {
-                                    trkpt += `        <ele>${l.properties.altitude}</ele>`
-                                }
-                                trkpt += "    </trkpt>"
-                                trackPoints.push(trkpt)
-                            }
-                            const header = '<gpx version="1.1" creator="MapComplete track uploader" xmlns="http://www.topografix.com/GPX/1/1" xmlns:xsi="http://www.w3.org/2001/XMLSchema-instance" xsi:schemaLocation="http://www.topografix.com/GPX/1/1 http://www.topografix.com/GPX/1/1/gpx.xsd">'
-                            return header + "\n<name>" + title + "</name>\n<trk><trkseg>\n" + trackPoints.join("\n") + "\n</trkseg></trk></gpx>"
-                        }
-
-                        return new UploadTraceToOsmUI(getTrace, state, {
-                            whenUploaded: async () => {
-                                state.historicalUserLocations.features.setData([])
-                            }
-                        })
-                    }
-                },
-                {
-                    funcName: "export_as_geojson",
-                    docs: "Exports the selected feature as GeoJson-file",
-                    args: [],
-                    constr: (state, tagSource) => {
-                        const t = Translations.t.general.download;
-
-                        return new SubtleButton(Svg.download_ui(),
-                            new Combine([t.downloadFeatureAsGeojson.SetClass("font-bold text-lg"),
-                                t.downloadGeoJsonHelper.SetClass("subtle")]).SetClass("flex flex-col")
-                        ).onClick(() => {
-                            console.log("Exporting as Geojson")
-                            const tags = tagSource.data
-                            const feature = state.allElements.ContainingFeatures.get(tags.id)
-                            const matchingLayer = state?.layoutToUse?.getMatchingLayer(tags)
-                            const title = matchingLayer.title?.GetRenderValue(tags)?.Subs(tags)?.txt ?? "geojson"
-                            const data = JSON.stringify(feature, null, "  ");
-                            Utils.offerContentsAsDownloadableFile(data, title + "_mapcomplete_export.geojson", {
-                                mimetype: "application/vnd.geo+json"
-                            })
-
-
-                        })
-                    }
->>>>>>> f48d1a06
-                },
-            },
-            {
-                funcName: "open_in_iD",
-                docs: "Opens the current view in the iD-editor",
-                args: [],
-                constr: (state, feature) => {
-                    return new OpenIdEditor(state, undefined, feature.data.id)
-                },
-            },
-            {
-                funcName: "open_in_josm",
-                docs: "Opens the current view in the JOSM-editor",
-                args: [],
-                constr: (state, feature) => {
-                    return new OpenJosm(state)
-                },
-            },
-
-            {
-                funcName: "clear_location_history",
-                docs: "A button to remove the travelled track information from the device",
-                args: [],
-                constr: (state) => {
-                    return new SubtleButton(
-                        Svg.delete_icon_svg().SetStyle("height: 1.5rem"),
-                        Translations.t.general.removeLocationHistory
-                    ).onClick(() => {
-                        state.historicalUserLocations.features.setData([])
-                        Hash.hash.setData(undefined)
-                    })
-                },
-            },
-            new CloseNoteButton(),
-            {
-                funcName: "add_note_comment",
-                docs: "A textfield to add a comment to a node (with the option to close the note).",
-                args: [
-                    {
-                        name: "Id-key",
-                        doc: "The property name where the ID of the note to close can be found",
-                        defaultValue: "id",
-                    },
-                ],
-                constr: (state, tags, args) => {
-                    const t = Translations.t.notes
-                    const textField = new TextField({
-                        placeholder: t.addCommentPlaceholder,
-                        inputStyle: "width: 100%; height: 6rem;",
-                        textAreaRows: 3,
-                        htmlType: "area",
-                    })
-                    textField.SetClass("rounded-l border border-grey")
-                    const txt = textField.GetValue()
-
-                    const addCommentButton = new SubtleButton(
-                        Svg.speech_bubble_svg().SetClass("max-h-7"),
-                        t.addCommentPlaceholder
-                    ).onClick(async () => {
-                        const id = tags.data[args[1] ?? "id"]
-
-                        if ((txt.data ?? "") == "") {
-                            return
-                        }
-
-                        if (isClosed.data) {
-                            await state.osmConnection.reopenNote(id, txt.data)
-                            await state.osmConnection.closeNote(id)
-                        } else {
-                            await state.osmConnection.addCommentToNote(id, txt.data)
-                        }
-                        NoteCommentElement.addCommentTo(txt.data, tags, state)
-                        txt.setData("")
-                    })
-
-                    const close = new SubtleButton(
-                        Svg.resolved_svg().SetClass("max-h-7"),
-                        new VariableUiElement(
-                            txt.map((txt) => {
-                                if (txt === undefined || txt === "") {
-                                    return t.closeNote
-                                }
-                                return t.addCommentAndClose
-                            })
-                        )
-                    ).onClick(() => {
-                        const id = tags.data[args[1] ?? "id"]
-                        state.osmConnection.closeNote(id, txt.data).then((_) => {
-                            tags.data["closed_at"] = new Date().toISOString()
-                            tags.ping()
-                        })
-                    })
-
-                    const reopen = new SubtleButton(
-                        Svg.note_svg().SetClass("max-h-7"),
-                        new VariableUiElement(
-                            txt.map((txt) => {
-                                if (txt === undefined || txt === "") {
-                                    return t.reopenNote
-                                }
-                                return t.reopenNoteAndComment
-                            })
-                        )
-                    ).onClick(() => {
-                        const id = tags.data[args[1] ?? "id"]
-                        state.osmConnection.reopenNote(id, txt.data).then((_) => {
-                            tags.data["closed_at"] = undefined
-                            tags.ping()
-                        })
-                    })
-
-                    const isClosed = tags.map((tags) => (tags["closed_at"] ?? "") !== "")
-                    const stateButtons = new Toggle(
-                        new Toggle(reopen, close, isClosed),
-                        undefined,
-                        state.osmConnection.isLoggedIn
-                    )
-
-                    return new LoginToggle(
-                        new Combine([
-                            new Title(t.addAComment),
-                            textField,
-                            new Combine([
-                                stateButtons.SetClass("sm:mr-2"),
-                                new Toggle(
-                                    addCommentButton,
-                                    new Combine([t.typeText]).SetClass(
-                                        "flex items-center h-full subtle"
-                                    ),
-                                    textField
-                                        .GetValue()
-                                        .map((t) => t !== undefined && t.length >= 1)
-                                ).SetClass("sm:mr-2"),
-                            ]).SetClass("sm:flex sm:justify-between sm:items-stretch"),
-                        ]).SetClass("border-2 border-black rounded-xl p-4 block"),
-                        t.loginToAddComment,
-                        state
-                    )
-                },
-            },
-            {
-                funcName: "visualize_note_comments",
-                docs: "Visualises the comments for notes",
-                args: [
-                    {
-                        name: "commentsKey",
-                        doc: "The property name of the comments, which should be stringified json",
-                        defaultValue: "comments",
-                    },
-                    {
-                        name: "start",
-                        doc: "Drop the first 'start' comments",
-                        defaultValue: "0",
-                    },
-                ],
-                constr: (state, tags, args) =>
-                    new VariableUiElement(
-                        tags
-                            .map((tags) => tags[args[0]])
-                            .map((commentsStr) => {
-                                const comments: any[] = JSON.parse(commentsStr)
-                                const startLoc = Number(args[1] ?? 0)
-                                if (!isNaN(startLoc) && startLoc > 0) {
-                                    comments.splice(0, startLoc)
-                                }
-                                return new Combine(
-                                    comments
-                                        .filter((c) => c.text !== "")
-                                        .map((c) => new NoteCommentElement(c))
-                                ).SetClass("flex flex-col")
-                            })
-                    ),
-            },
-            {
-                funcName: "add_image_to_note",
-                docs: "Adds an image to a node",
-                args: [
-                    {
-                        name: "Id-key",
-                        doc: "The property name where the ID of the note to close can be found",
-                        defaultValue: "id",
-                    },
-                ],
-                constr: (state, tags, args) => {
-                    const isUploading = new UIEventSource(false)
-                    const t = Translations.t.notes
-                    const id = tags.data[args[0] ?? "id"]
-
-                    const uploader = new ImgurUploader(async (url) => {
-                        isUploading.setData(false)
-                        await state.osmConnection.addCommentToNote(id, url)
-                        NoteCommentElement.addCommentTo(url, tags, state)
-                    })
-
-                    const label = new Combine([
-                        Svg.camera_plus_ui().SetClass("block w-12 h-12 p-1 text-4xl "),
-                        Translations.t.image.addPicture,
-                    ]).SetClass(
-                        "p-2 border-4 border-black rounded-full font-bold h-full align-center w-full flex justify-center"
-                    )
-
-                    const fileSelector = new FileSelectorButton(label)
-                    fileSelector.GetValue().addCallback((filelist) => {
-                        isUploading.setData(true)
-                        uploader.uploadMany("Image for osm.org/note/" + id, "CC0", filelist)
-                    })
-                    const ti = Translations.t.image
-                    const uploadPanel = new Combine([
-                        fileSelector,
-                        new Combine([ti.willBePublished, ti.cco]),
-                        ti.ccoExplanation.SetClass("subtle text-sm"),
-                        ti.respectPrivacy.SetClass("text-sm"),
-                    ]).SetClass("flex flex-col")
-                    return new LoginToggle(
-                        new Toggle(
-                            Translations.t.image.uploadingPicture.SetClass("alert"),
-                            uploadPanel,
-                            isUploading
-                        ),
-                        t.loginToAddPicture,
-                        state
-                    )
-                },
-            },
-            {
-                funcName: "title",
-                args: [],
-                docs: "Shows the title of the popup. Useful for some cases, e.g. 'What is phone number of {title()}?'",
-                example:
-                    "`What is the phone number of {title()}`, which might automatically become `What is the phone number of XYZ`.",
-                constr: (state, tagsSource) =>
-                    new VariableUiElement(
-                        tagsSource.map((tags) => {
-                            const layer = state.layoutToUse.getMatchingLayer(tags)
-                            const title = layer?.title?.GetRenderValue(tags)
-                            if (title === undefined) {
-                                return undefined
-                            }
-                            return new SubstitutedTranslation(title, tagsSource, state)
-                        })
-                    ),
-            },
-            new NearbyImageVis(),
-            new MapillaryLinkVis(),
-            {
-                funcName: "maproulette_task",
-                args: [],
-                constr(state, tagSource, argument, guistate) {
-                    let parentId = tagSource.data.mr_challengeId
-                    let challenge = Stores.FromPromise(
-                        Utils.downloadJsonCached(
-                            `https://maproulette.org/api/v2/challenge/${parentId}`,
-                            24 * 60 * 60 * 1000
-                        )
-                    )
-
-                    let details = new VariableUiElement(
-                        challenge.map((challenge) => {
-                            let listItems: BaseUIElement[] = []
-                            let title: BaseUIElement
-
-                            if (challenge?.name) {
-                                title = new Title(challenge.name)
-                            }
-
-                            if (challenge?.description) {
-                                listItems.push(new FixedUiElement(challenge.description))
-                            }
-
-                            if (challenge?.instruction) {
-                                listItems.push(new FixedUiElement(challenge.instruction))
-                            }
-
-                            if (listItems.length === 0) {
-                                return undefined
-                            } else {
-                                return [title, new List(listItems)]
-                            }
-                        })
-                    )
-                    return details
-                },
-                docs: "Show details of a MapRoulette task",
-            },
-            {
-                funcName: "statistics",
-                docs: "Show general statistics about the elements currently in view. Intended to use on the `current_view`-layer",
-                args: [],
-                constr: (state, tagsSource, args, guiState) => {
-                    const elementsInview = new UIEventSource<
-                        {
-                            distance: number
-                            center: [number, number]
-                            element: OsmFeature
-                            layer: LayerConfig
-                        }[]
-                    >([])
-
-                    function update() {
-                        const mapCenter = <[number, number]>[
-                            state.locationControl.data.lon,
-                            state.locationControl.data.lon,
-                        ]
-                        const bbox = state.currentBounds.data
-                        const elements = state.featurePipeline
-                            .getAllVisibleElementsWithmeta(bbox)
-                            .map((el) => {
-                                const distance = GeoOperations.distanceBetween(el.center, mapCenter)
-                                return { ...el, distance }
-                            })
-                        elements.sort((e0, e1) => e0.distance - e1.distance)
-                        elementsInview.setData(elements)
-                    }
-
-                    state.currentBounds.addCallbackAndRun(update)
-                    state.featurePipeline.newDataLoadedSignal.addCallback(update)
-                    state.filteredLayers.addCallbackAndRun((fls) => {
-                        for (const fl of fls) {
-                            fl.isDisplayed.addCallback(update)
-                            fl.appliedFilters.addCallback(update)
-                        }
-                    })
-                    return new StatisticsPanel(elementsInview, state)
-                },
-            },
-            {
-                funcName: "send_email",
-                docs: "Creates a `mailto`-link where some fields are already set and correctly escaped. The user will be promted to send the email",
-                args: [
-                    {
-                        name: "to",
-                        doc: "Who to send the email to?",
-                        required: true,
-                    },
-                    {
-                        name: "subject",
-                        doc: "The subject of the email",
-                        required: true,
-                    },
-                    {
-                        name: "body",
-                        doc: "The text in the email",
-                        required: true,
-                    },
-
-                    {
-                        name: "button_text",
-                        doc: "The text shown on the button in the UI",
-                        required: true,
-                    },
-                ],
-                constr(state, tags, args) {
-                    return new VariableUiElement(
-                        tags.map((tags) => {
-                            const [to, subject, body, button_text] = args.map((str) =>
-                                Utils.SubstituteKeys(str, tags)
-                            )
-                            const url =
-                                "mailto:" +
-                                to +
-                                "?subject=" +
-                                encodeURIComponent(subject) +
-                                "&body=" +
-                                encodeURIComponent(body)
-                            return new SubtleButton(Svg.envelope_svg(), button_text, {
-                                url,
-                            })
-                        })
-                    )
-                },
-            },
-            {
-                funcName: "multi",
-                docs: "Given an embedded tagRendering (read only) and a key, will read the keyname as a JSON-list. Every element of this list will be considered as tags and rendered with the tagRendering",
-                example:
-                    "```json\n" +
-                    JSON.stringify(
-                        {
-                            render: {
-                                special: {
-                                    type: "multi",
-                                    key: "_doors_from_building_properties",
-                                    tagRendering: {
-                                        render: "The building containing this feature has a <a href='#{id}'>door</a> of width {entrance:width}",
-                                    },
-                                },
-                            },
-                        },
-                        null,
-                        "  "
-                    ) +
-                    "\n```",
-                args: [
-                    {
-                        name: "key",
-                        doc: "The property to read and to interpret as a list of properties",
-                        required: true,
-                    },
-                    {
-                        name: "tagrendering",
-                        doc: "An entire tagRenderingConfig",
-                        required: true,
-                    },
-                ],
-                constr(state, featureTags, args) {
-                    const [key, tr] = args
-                    const translation = new Translation({ "*": tr })
-                    return new VariableUiElement(
-                        featureTags.map((tags) => {
-                            const properties: object[] = JSON.parse(tags[key])
-                            const elements = []
-                            for (const property of properties) {
-                                const subsTr = new SubstitutedTranslation(
-                                    translation,
-                                    new UIEventSource<any>(property),
-                                    state
-                                )
-                                elements.push(subsTr)
-                            }
-                            return new List(elements)
-                        })
-                    )
-                },
-            },
-            {
-                funcName: "steal",
-                docs: "Shows a tagRendering from a different object as if this was the object itself",
-                args: [
-                    {
-                        name: "featureId",
-                        doc: "The key of the attribute which contains the id of the feature from which to use the tags",
-                        required: true,
-                    },
-                    {
-                        name: "tagRenderingId",
-                        doc: "The layer-id and tagRenderingId to render. Can be multiple value if ';'-separated (in which case every value must also contain the layerId, e.g. `layerId.tagRendering0; layerId.tagRendering1`). Note: this can cause layer injection",
-                        required: true,
-                    },
-                ],
-                constr(state, featureTags, args) {
-                    const [featureIdKey, layerAndtagRenderingIds] = args
-                    const tagRenderings: [LayerConfig, TagRenderingConfig][] = []
-                    for (const layerAndTagRenderingId of layerAndtagRenderingIds.split(";")) {
-                        const [layerId, tagRenderingId] = layerAndTagRenderingId.trim().split(".")
-                        const layer = state.layoutToUse.layers.find((l) => l.id === layerId)
-                        const tagRendering = layer.tagRenderings.find(
-                            (tr) => tr.id === tagRenderingId
-                        )
-                        tagRenderings.push([layer, tagRendering])
-                    }
-                    if (tagRenderings.length === 0) {
-                        throw "Could not create stolen tagrenddering: tagRenderings not found"
-                    }
-                    return new VariableUiElement(
-                        featureTags.map((tags) => {
-                            const featureId = tags[featureIdKey]
-                            if (featureId === undefined) {
-                                return undefined
-                            }
-                            const otherTags = state.allElements.getEventSourceById(featureId)
-                            const elements: BaseUIElement[] = []
-                            for (const [layer, tagRendering] of tagRenderings) {
-                                const el = new EditableTagRendering(
-                                    otherTags,
-                                    tagRendering,
-                                    layer.units,
-                                    state,
-                                    {}
-                                )
-                                elements.push(el)
-                            }
-                            if (elements.length === 1) {
-                                return elements[0]
-                            }
-                            return new Combine(elements).SetClass("flex flex-col")
-                        })
-                    )
-                },
-
-                getLayerDependencies(args): string[] {
-                    const [_, tagRenderingId] = args
-                    if (tagRenderingId.indexOf(".") < 0) {
-                        throw "Error: argument 'layerId.tagRenderingId' of special visualisation 'steal' should contain a dot"
-                    }
-                    const [layerId, __] = tagRenderingId.split(".")
-                    return [layerId]
-                },
-            },
-            {
-                funcName: "plantnet_detection",
-
-                docs: "Sends the images linked to the current object to plantnet.org and asks it what plant species is shown on it. The user can then select the correct species; the corresponding wikidata-identifier will then be added to the object (together with `source:species:wikidata=plantnet.org AI`). ",
-                args: [
-                    {
-                        name: "image_key",
-                        defaultValue: AllImageProviders.defaultKeys.join(","),
-                        doc: "The keys given to the images, e.g. if <span class='literal-code'>image</span> is given, the first picture URL will be added as <span class='literal-code'>image</span>, the second as <span class='literal-code'>image:0</span>, the third as <span class='literal-code'>image:1</span>, etc... Multiple values are allowed if ';'-separated ",
-                    },
-                ],
-                constr: (state, tags, args) => {
-                    let imagePrefixes: string[] = undefined
-                    if (args.length > 0) {
-                        imagePrefixes = [].concat(...args.map((a) => a.split(",")))
-                    }
-
-                    const detect = new UIEventSource(false)
-                    const toggle = new Toggle(
-                        new Lazy(() => {
-                            const allProvidedImages: Store<ProvidedImage[]> =
-                                AllImageProviders.LoadImagesFor(tags, imagePrefixes)
-                            const allImages: Store<string[]> = allProvidedImages.map((pi) =>
-                                pi.map((pi) => pi.url)
-                            )
-                            return new PlantNetSpeciesSearch(
-                                allImages,
-                                async (selectedWikidata) => {
-                                    selectedWikidata = Wikidata.ExtractKey(selectedWikidata)
-                                    const change = new ChangeTagAction(
-                                        tags.data.id,
-                                        new And([
-                                            new Tag("species:wikidata", selectedWikidata),
-                                            new Tag("source:species:wikidata", "PlantNet.org AI"),
-                                        ]),
-                                        tags.data,
-                                        {
-                                            theme: state.layoutToUse.id,
-                                            changeType: "plantnet-ai-detection",
-                                        }
-                                    )
-                                    await state.changes.applyAction(change)
-                                }
-                            )
-                        }),
-                        new SubtleButton(
-                            undefined,
-                            "Detect plant species with plantnet.org"
-                        ).onClick(() => detect.setData(true)),
-                        detect
-                    )
-
-                    return new Combine([
-                        toggle,
-                        new Combine([
-                            Svg.plantnet_logo_svg().SetClass(
-                                "w-10 h-10 p-1 mr-1 bg-white rounded-full"
-                            ),
-                            Translations.t.plantDetection.poweredByPlantnet,
-                        ]).SetClass("flex p-2 bg-gray-200 rounded-xl self-end"),
-                    ]).SetClass("flex flex-col")
-                },
-            },
-        ]
-
-        specialVisualizations.push(new AutoApplyButton(specialVisualizations))
-
-        return specialVisualizations
-    }
 }