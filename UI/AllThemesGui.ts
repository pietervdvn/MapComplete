--- conflicted
+++ resolved
@@ -8,16 +8,9 @@
 import LanguagePicker1 from "./LanguagePicker"
 import IndexText from "./BigComponents/IndexText"
 import FeaturedMessage from "./BigComponents/FeaturedMessage"
-import Toggle from "./Input/Toggle"
-import { SubtleButton } from "./Base/SubtleButton"
-import { VariableUiElement } from "./Base/VariableUIElement"
-import Svg from "../Svg"
 import { ImportViewerLinks } from "./BigComponents/UserInformation"
-<<<<<<< HEAD
-import {LoginToggle} from "./Popup/LoginButton";
-=======
+import { LoginToggle } from "./Popup/LoginButton"
 import UserSurveyPanel from "./UserSurveyPanel"
->>>>>>> 93f13951
 
 export default class AllThemesGui {
     setup() {
@@ -35,11 +28,7 @@
                 new FeaturedMessage().SetClass("mb-4 block"),
                 new Combine([new UserSurveyPanel()]).SetClass("flex justify-center"),
                 new MoreScreen(state, true),
-                new LoginToggle(
-                    undefined,
-                   Translations.t.index.logIn,
-                    state
-                ),
+                new LoginToggle(undefined, Translations.t.index.logIn, state),
                 new ImportViewerLinks(state.osmConnection),
                 Translations.t.general.aboutMapcomplete
                     .Subs({ osmcha_link: Utils.OsmChaLinkFor(7) })
