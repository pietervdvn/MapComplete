--- conflicted
+++ resolved
@@ -399,11 +399,7 @@
                 qName: {
                     question: new T({en: "What is the name of this bicycle shop?", nl: "Wat is de naam van deze fietszaak?", fr: "Quel est le nom du magasin de vélo?"}),
                     render: new T({en: "This bicycle shop is called {name}", nl: "Deze fietszaak heet <b>{name}</b>", fr: "Ce magasin s'appelle <b>{name}</b>"}),
-<<<<<<< HEAD
                     template: new T({en: "This bicycle shop is called: $$$", nl: "Deze fietszaak heet: $$$", fr: "Ce magasin s'appelle $$$"})
-=======
-                    template: new T({en: "This bicycle shop is called: $$$", nl: "Deze fietszaak heet: <b>$$$</b>", fr: "Ce magasin s'appelle $$$"})
->>>>>>> 5d5cf678
                 },
                 secondHand: {
                     question: new T({en: "Does this shop sell second-hand bikes?", nl: "Verkoopt deze winkel tweedehands fietsen?", fr: "Est-ce ce magasin vend des vélos d'occasion"}),
