--- conflicted
+++ resolved
@@ -35,7 +35,7 @@
                 en: 'Cyclofix - an open map for cyclists',
                 nl: 'Cyclofix - een open kaart voor fietsers',
                 fr: 'Cyclofix - Une carte ouverte pour les cyclistes',
-		gl: 'Cyclofix - Un mapa aberto para os ciclistas'
+                gl: 'Cyclofix - Un mapa aberto para os ciclistas'
             }),
             description: new T({
                 en: "The goal of this map is to present cyclists with an easy-to-use solution to find the appropriate infrastructure for their needs.<br><br>" + //this works in spoken language: ; think about the nearest bike repair station for example
@@ -53,7 +53,7 @@
                     "Vous pouvez également utiliser cet outil pour ajouter ou modifier des épingles (points d'intérêt) sur la carte et fournir plus de données en répondant aux questions.<br><br>" +
                     "Toutes les modifications que vous apportez seront automatiquement enregistrées dans la base de données mondiale d'OpenStreetMap et peuvent être librement réutilisées par d'autres.<br><br>" +
                     "Pour plus d'informations sur le projet cyclofix, rendez-vous sur <a href='https://cyclofix.osm.be/'>cyclofix.osm.be</a>.",
-		gl: O obxectivo deste mapa é amosar ós ciclistas unha solución doada de empregar para atopar a infraestrutura axeitada para as súas necesidades.<br><br>" + //isto funciona na lingua falada: ; pensa na estación de arranxo de bicicletas máis preta, por exemplo.
+                gl: "O obxectivo deste mapa é amosar ós ciclistas unha solución doada de empregar para atopar a infraestrutura axeitada para as súas necesidades.<br><br>" + //isto funciona na lingua falada: ; pensa na estación de arranxo de bicicletas máis preta, por exemplo.
                     "Podes obter a túa localización precisa (só para dispositivos móbiles) e escoller as capas que sexan relevantes para ti na esquina inferior esquerda. " +
                     "Tamén podes empregar esta ferramenta para engadir ou editar puntos de interese ó mapa e fornecer máis datos respondendo as cuestións.<br><br>" +
                     "Todas as modificacións que fagas serán gardadas de xeito automático na base de datos global do OpenStreetMap e outros poderán reutilizalos libremente.<br><br>" +
@@ -62,7 +62,10 @@
             freeFormPlaceholder: new T({en: 'specify', nl: 'specifieer', fr: 'Specifiéz', gl: 'especificar'}),
             parking: {
                 name: new T({en: 'bike parking', nl: 'fietsparking', fr: 'parking à vélo'}),
-                title: new T({en: 'Bike parking', nl: 'Fietsparking', fr: 'Parking à vélo', fr: 'Aparcadoiro de bicicletas'}),
+                title: new T({
+                    en: 'Bike parking', nl: 'Fietsparking', fr: 'Parking à vélo',
+                    gl: 'Aparcadoiro de bicicletas'
+                }),
                 type: {
                     render: new T({
                         en: 'This is a bicycle parking of the type: {bicycle_parking}',
@@ -70,7 +73,12 @@
                         fr: 'Ceci est un parking à vélo de type {bicycle_parking}',
                         gl: 'Este é un aparcadoiro de bicicletas do tipo: {bicycle_parking}'
                     }),
-                    template: new T({en: 'Some other type: $$$', nl: 'Een ander type: $$$', fr: "D'autres types: $$$", gl: "Algún outro tipo:: $$$"}),
+                    template: new T({
+                        en: 'Some other type: $$$',
+                        nl: 'Een ander type: $$$',
+                        fr: "D'autres types: $$$",
+                        gl: "Algún outro tipo:: $$$"
+                    }),
                     question: new T({
                         en: 'What is the type of this bicycle parking?',
                         nl: 'Van welk type is deze fietsparking?',
@@ -80,10 +88,20 @@
                     eg: new T({en: ", for example", nl: ", bijvoorbeeld", fr: ",par example", gl: ", por exemplo"}),
                     stands: new T({en: 'Staple racks', nl: 'Nietjes', fr: 'Arceaux', gl: 'De roda (Stands)'}),
                     wall_loops: new T({en: 'Wheel rack/loops', nl: 'Wielrek/lussen', fr: 'Pinces-roues', gl: 'Aros'}),
-                    handlebar_holder: new T({en: 'Handlebar holder', nl: 'Stuurhouder', fr: 'Support guidon', fr: 'Cadeado para guiador'}),
+                    handlebar_holder: new T({
+                        en: 'Handlebar holder',
+                        nl: 'Stuurhouder',
+                        fr: 'Support guidon',
+                        gl: 'Cadeado para guiador'
+                    }),
                     shed: new T({en: 'Shed', nl: 'Schuur', fr: 'Abri', gl: 'Abeiro'}),
                     rack: new T({en: 'Rack', nl: 'Rek', fr: 'Râtelier', gl: 'Cremalleira'}),
-                    "two-tier": new T({en: 'Two-tiered', nl: 'Dubbel (twee verdiepingen)', fr: 'Superposé', gl: 'Dobre cremalleira'}),
+                    "two-tier": new T({
+                        en: 'Two-tiered',
+                        nl: 'Dubbel (twee verdiepingen)',
+                        fr: 'Superposé',
+                        gl: 'Dobre cremalleira'
+                    }),
                 },
                 operator: {
                     render: new T({
@@ -198,15 +216,20 @@
                     en: 'bike station (repair, pump or both)',
                     nl: 'fietspunt (herstel, pomp of allebei)',
                     fr: 'station velo (réparation, pompe à vélo)',
-                    fr: 'estación de bicicletas (arranxo, bomba de ar ou ambos)'
+                    gl: 'estación de bicicletas (arranxo, bomba de ar ou ambos)'
                 }),
                 // title: new T({en: 'Bike station', nl: 'Fietsstation', fr: 'Station vélo', gl: 'Estación de bicicletas'}), Old, non-dynamic title
                 titlePump: new T({en: 'Bike pump', nl: 'Fietspomp', fr: 'TODO: fr', gl: 'Bomba de ar'}),
-                titleRepair: new T({en: 'Bike repair station', nl: 'Herstelpunt', fr: 'TODO: fr', gl: 'Estación de arranxo de bicicletas'}),
+                titleRepair: new T({
+                    en: 'Bike repair station',
+                    nl: 'Herstelpunt',
+                    fr: 'TODO: fr',
+                    gl: 'Estación de arranxo de bicicletas'
+                }),
                 titlePumpAndRepair: new T({
                     en: 'Bike station (pump & repair)',
                     nl: 'Herstelpunt met pomp',
-                    fr: 'TODO: fr',
+                    fr: 'Point station velo avec pompe',
                     gl: 'Estación de bicicletas (arranxo e bomba de ar)'
                 }),
                 manometer: {
@@ -237,8 +260,18 @@
                         fr: 'Est-ce que cette pompe est électrique?',
                         gl: 'Esta é unha bomba de ar eléctrica?'
                     }),
-                    manual: new T({en: 'Manual pump', nl: 'Manuele pomp', fr: 'Pompe manuelle', gl: 'Bomba de ar manual'}),
-                    electric: new T({en: 'Electrical pump', nl: 'Electrische pomp', fr: 'Pompe électrique', gl: 'Bomba de ar eléctrica'})
+                    manual: new T({
+                        en: 'Manual pump',
+                        nl: 'Manuele pomp',
+                        fr: 'Pompe manuelle',
+                        gl: 'Bomba de ar manual'
+                    }),
+                    electric: new T({
+                        en: 'Electrical pump',
+                        nl: 'Electrische pomp',
+                        fr: 'Pompe électrique',
+                        gl: 'Bomba de ar eléctrica'
+                    })
                 },
                 operational: {
                     question: new T({
@@ -253,7 +286,12 @@
                         fr: 'La pompe est opérationnelle',
                         gl: 'A bomba de ar está operativa'
                     }),
-                    broken: new T({en: 'The bike pump is broken', nl: 'De fietspomp is kapot', fr: 'La pompe est cassé', gl: 'A bomba de ar está estragada'})
+                    broken: new T({
+                        en: 'The bike pump is broken',
+                        nl: 'De fietspomp is kapot',
+                        fr: 'La pompe est cassé',
+                        gl: 'A bomba de ar está estragada'
+                    })
                 },
                 valves: {
                     question: new T({
@@ -275,7 +313,12 @@
                         fr: 'Seulement Sclaverand (aussi appelé Presta)',
                         gl: 'Só Sclaverand (tamén coñecido como Presta)'
                     }),
-                    auto: new T({en: 'Only for cars', nl: 'Enkel voor auto\'s', fr: 'TODO: fr', gl: 'Só para automóbiles'}),
+                    auto: new T({
+                        en: 'Only for cars',
+                        nl: 'Enkel voor auto\'s',
+                        fr: 'TODO: fr',
+                        gl: 'Só para automóbiles'
+                    }),
                     render: new T({
                         en: 'This pump supports the following valves: {valves}',
                         nl: 'Deze pomp werkt met de volgende ventielen: {valves}',
@@ -306,7 +349,7 @@
                         en: 'There is no chain tool',
                         nl: 'Er is geen reparatieset voor je ketting',
                         fr: 'Il n\'y a pas d\'outil pour réparer la chaine',
-			gl: 'Non hai unha ferramenta para a cadea'
+                        gl: 'Non hai unha ferramenta para a cadea'
                     }),
                 },
                 operator: {
@@ -316,7 +359,12 @@
                         fr: 'Cette station vélo est opéré par {operator}',
                         gl: 'Esta estación de bicicletas es operada por {operator}'
                     }),
-                    template: new T({en: 'A different operator: $$$', nl: 'Een andere beheerder: $$$', fr: 'TODO: fr', gl: 'Un operador diferente: $$$'}),
+                    template: new T({
+                        en: 'A different operator: $$$',
+                        nl: 'Een andere beheerder: $$$',
+                        fr: 'TODO: fr',
+                        gl: 'Un operador diferente: $$$'
+                    }),
                     question: new T({
                         en: 'Who operates this bike station (name of university, shop, city...)?',
                         nl: 'Wie beheert dit fietsstation (naam universiteit, winkel, stad...)?',
@@ -379,11 +427,31 @@
                 },
             },
             shop: {
-                name: new T({en: "bike repair/shop", nl: "fietszaak", fr: "magasin ou réparateur de vélo", gl: "tenda/arranxo de bicicletas"}),
-                
-                title: new T({en: "Bike repair/shop", nl: "Fietszaak", fr: "Magasin et réparateur de vélo", gl: "Tenda/arranxo de bicicletas"}),
-                titleRepair: new T({en: "Bike repair", nl: "Fietsenmaker", fr: "Réparateur de vélo", gl: "Arranxo de bicicletas"}),
-                titleShop: new T({en: "Bike shop", nl: "Fietswinkel", fr: "Magasin de vélo", gl: "Tenda de bicicletas"}),
+                name: new T({
+                    en: "bike repair/shop",
+                    nl: "fietszaak",
+                    fr: "magasin ou réparateur de vélo",
+                    gl: "tenda/arranxo de bicicletas"
+                }),
+
+                title: new T({
+                    en: "Bike repair/shop",
+                    nl: "Fietszaak",
+                    fr: "Magasin et réparateur de vélo",
+                    gl: "Tenda/arranxo de bicicletas"
+                }),
+                titleRepair: new T({
+                    en: "Bike repair",
+                    nl: "Fietsenmaker",
+                    fr: "Réparateur de vélo",
+                    gl: "Arranxo de bicicletas"
+                }),
+                titleShop: new T({
+                    en: "Bike shop",
+                    nl: "Fietswinkel",
+                    fr: "Magasin de vélo",
+                    gl: "Tenda de bicicletas"
+                }),
 
                 titleNamed: new T({
                     en: "Bike repair/shop {name}",
@@ -415,7 +483,7 @@
                     yes: new T({
                         en: "This shop sells bikes",
                         nl: "Deze winkel verkoopt fietsen",
-                        fr:  "Ce magasin vend des vélos",
+                        fr: "Ce magasin vend des vélos",
                         gl: "Esta tenda vende bicicletas"
                     }),
                     no: new T({
@@ -432,15 +500,30 @@
                         fr: "Est-ce que ce magasin répare des vélos?",
                         gl: "Esta tenda arranxa bicicletas?"
                     }),
-                    yes: new T({en: "This shop repairs bikes", nl: "Deze winkel herstelt fietsen", fr: "Ce magasin répare des vélos", gl: "Esta tenda arranxa bicicletas"}),
+                    yes: new T({
+                        en: "This shop repairs bikes",
+                        nl: "Deze winkel herstelt fietsen",
+                        fr: "Ce magasin répare des vélos",
+                        gl: "Esta tenda arranxa bicicletas"
+                    }),
                     no: new T({
                         en: "This shop doesn't repair bikes",
                         nl: "Deze winkel herstelt geen fietsen",
                         fr: "Ce magasin ne répare pas les vélos",
                         gl: "Esta tenda non arranxa bicicletas"
                     }),
-                    sold: new T({en: "This shop only repairs bikes bought here", nl: "Deze winkel herstelt enkel fietsen die hier werden gekocht", fr: "Ce magasin ne répare seulement les vélos achetés là-bas", gl: "Esta tenda só arranxa bicicletas mercadas aquí"}),
-                    brand: new T({en: "This shop only repairs bikes of a certain brand", nl: "Deze winkel herstelt enkel fietsen van een bepaald merk", fr: "Ce magasin ne répare seulement des marques spécifiques", gl: "Esta tenda só arranxa bicicletas dunha certa marca"}),
+                    sold: new T({
+                        en: "This shop only repairs bikes bought here",
+                        nl: "Deze winkel herstelt enkel fietsen die hier werden gekocht",
+                        fr: "Ce magasin ne répare seulement les vélos achetés là-bas",
+                        gl: "Esta tenda só arranxa bicicletas mercadas aquí"
+                    }),
+                    brand: new T({
+                        en: "This shop only repairs bikes of a certain brand",
+                        nl: "Deze winkel herstelt enkel fietsen van een bepaald merk",
+                        fr: "Ce magasin ne répare seulement des marques spécifiques",
+                        gl: "Esta tenda só arranxa bicicletas dunha certa marca"
+                    }),
                 },
                 rental: {
                     question: new T({
@@ -449,7 +532,12 @@
                         fr: "Est-ce ce magasin loue des vélos?",
                         gl: "Esta tenda aluga bicicletas?"
                     }),
-                    yes: new T({en: "This shop rents out bikes", nl: "Deze winkel verhuurt fietsen", fr: "Ce magasin loue des vélos", gl: "Esta tenda aluga bicicletas"}),
+                    yes: new T({
+                        en: "This shop rents out bikes",
+                        nl: "Deze winkel verhuurt fietsen",
+                        fr: "Ce magasin loue des vélos",
+                        gl: "Esta tenda aluga bicicletas"
+                    }),
                     no: new T({
                         en: "This shop doesn't rent out bikes",
                         nl: "Deze winkel verhuurt geen fietsen",
@@ -498,10 +586,30 @@
                     })
                 },
                 secondHand: {
-                    question: new T({en: "Does this shop sell second-hand bikes?", nl: "Verkoopt deze winkel tweedehands fietsen?", fr: "Est-ce ce magasin vend des vélos d'occasion", gl: "Esta tenda vende bicicletas de segunda man?"}),
-                    yes: new T({en: "This shop sells second-hand bikes", nl: "Deze winkel verkoopt tweedehands fietsen", fr: "Ce magasin vend des vélos d'occasion", gl: "Esta tenda vende bicicletas de segunda man"}),
-                    no: new T({en: "This shop doesn't sell second-hand bikes", nl: "Deze winkel verkoopt geen tweedehands fietsen", fr: "Ce magasin ne vend pas de vélos d'occasion", gl: "Esta tenda non vende bicicletas de segunda man"}),
-                    only: new T({en: "This shop only sells second-hand bikes", nl: "Deze winkel verkoopt enkel tweedehands fietsen", fr: "Ce magasin vend seulement des vélos d'occasion", gl: "Esta tenda só vende bicicletas de segunda man"}),
+                    question: new T({
+                        en: "Does this shop sell second-hand bikes?",
+                        nl: "Verkoopt deze winkel tweedehands fietsen?",
+                        fr: "Est-ce ce magasin vend des vélos d'occasion",
+                        gl: "Esta tenda vende bicicletas de segunda man?"
+                    }),
+                    yes: new T({
+                        en: "This shop sells second-hand bikes",
+                        nl: "Deze winkel verkoopt tweedehands fietsen",
+                        fr: "Ce magasin vend des vélos d'occasion",
+                        gl: "Esta tenda vende bicicletas de segunda man"
+                    }),
+                    no: new T({
+                        en: "This shop doesn't sell second-hand bikes",
+                        nl: "Deze winkel verkoopt geen tweedehands fietsen",
+                        fr: "Ce magasin ne vend pas de vélos d'occasion",
+                        gl: "Esta tenda non vende bicicletas de segunda man"
+                    }),
+                    only: new T({
+                        en: "This shop only sells second-hand bikes",
+                        nl: "Deze winkel verkoopt enkel tweedehands fietsen",
+                        fr: "Ce magasin vend seulement des vélos d'occasion",
+                        gl: "Esta tenda só vende bicicletas de segunda man"
+                    }),
                 },
                 diy: {
                     question: new T({
@@ -660,7 +768,7 @@
                     nl: "Drinkbaar water",
                     fr: "Eau potable",
                     gl: "Auga potábel"
-					                })
+                })
             }
         },
 
@@ -670,12 +778,8 @@
                 es: 'Añadir foto',
                 ca: 'Afegir foto',
                 nl: 'Voeg foto toe',
-<<<<<<< HEAD
-                fr: 'Ajoutez une photo'
-=======
                 fr: 'Ajoutez une photo',
-                gl: Engadir imaxe'
->>>>>>> 7156df84
+                gl: 'Engadir imaxe'
             }),
 
             uploadingPicture: new T({
@@ -683,12 +787,8 @@
                 nl: 'Bezig met een foto te uploaden...',
                 es: 'Subiendo tu imagen ...',
                 ca: 'Pujant la teva imatge ...',
-<<<<<<< HEAD
-                fr: 'Mettre votre photo en ligne'
-=======
                 fr: 'Mettre votre photo en ligne',
                 gl: 'Subindo a túa imaxe...'
->>>>>>> 7156df84
             }),
 
             uploadingMultiple: new T({
@@ -696,12 +796,8 @@
                 nl: 'Bezig met {count} foto\'s te uploaden...',
                 ca: 'Pujant {count} de la teva imatge...',
                 es: 'Subiendo {count} de tus fotos...',
-<<<<<<< HEAD
-                fr: 'Mettre votre {count} photos en ligne'
-=======
                 fr: 'Mettre votre {count} photos en ligne',
                 gl: 'Subindo {count} das túas imaxes...'
->>>>>>> 7156df84
             }),
 
             pleaseLogin: new T({
@@ -709,12 +805,8 @@
                 nl: 'Gelieve je aan te melden om een foto toe te voegen',
                 es: 'Entra para subir una foto',
                 ca: 'Entra per pujar una foto',
-<<<<<<< HEAD
-                fr: 'Connectez vous pour mettre une photo en ligne'
-=======
                 fr: 'Connectez vous pour mettre une photo en ligne',
                 gl: 'Inicia a sesión para subir unha imaxe'
->>>>>>> 7156df84
             }),
 
             willBePublished: new T({
@@ -731,12 +823,8 @@
                 ca: 'en domini públic',
                 es: 'en dominio público',
                 nl: 'in het publiek domein',
-<<<<<<< HEAD
-                fr: 'sur le domaine publique'
-=======
                 fr: 'sur le domaine publique',
                 gl: 'no dominio público'
->>>>>>> 7156df84
             }),
 
             ccbs: new T({
@@ -744,24 +832,16 @@
                 nl: 'onder de CC-BY-SA-licentie',
                 ca: 'sota llicència CC-BY-SA',
                 es: 'bajo licencia CC-BY-SA',
-<<<<<<< HEAD
-                fr: 'sous la license CC-BY-SA'
-=======
                 fr: 'sous la license CC-BY-SA',
                 gl: 'baixo a licenza CC-BY-SA'
->>>>>>> 7156df84
             }),
             ccb: new T({
                 en: 'under the CC-BY-license',
                 ca: 'sota la llicència CC-BY',
                 es: 'bajo licencia CC-BY',
                 nl: 'onder de CC-BY-licentie',
-<<<<<<< HEAD
-                fr: 'sous la license CC-BY'
-=======
                 fr: 'sous la license CC-BY',
                 gl: 'baixo a licenza CC-BY'
->>>>>>> 7156df84
             }),
 
             uploadFailed: new T({
@@ -769,12 +849,8 @@
                 nl: "Afbeelding uploaden mislukt. Heb je internet? Gebruik je Brave of UMatrix? Dan moet je derde partijen toelaten.",
                 ca: "No s\'ha pogut carregar la imatge. Tens Internet i es permeten API de tercers? El navegador Brave o UMatrix podria bloquejar-les.",
                 es: "No se pudo cargar la imagen. ¿Tienes Internet y se permiten API de terceros? El navegador Brave o UMatrix podría bloquearlas.",
-<<<<<<< HEAD
-                fr: "L'ajout de la photo a échoué. Êtes-vous connecté à Internet?"
-=======
                 fr: "L'ajout de la photo a échoué. Êtes-vous connecté à Internet?",
                 gl: "Non foi posíbel subir a imaxe. Tes internet e permites API de terceiros? O navegador Brave ou UMatrix podería bloquealas."
->>>>>>> 7156df84
             }),
 
             respectPrivacy: new T({
@@ -788,11 +864,7 @@
             uploadDone: new T({
                 en: "<span class='thanks'>Your picture has been added. Thanks for helping out!</span>",
                 ca: "<span class='thanks'>La teva imatge ha estat afegida. Gràcies per ajudar.</span>",
-<<<<<<< HEAD
-                es: "<span class='thanks'>Tu imagen ha sido añadida. Gracies por ayudar.</span>",
-=======
                 es: "<span class='thanks'>Tu imagen ha sido añadida. Gracias por ayudar.</span>",
->>>>>>> 7156df84
                 nl: "<span class='thanks'>Je afbeelding is toegevoegd. Bedankt om te helpen!</span>",
                 fr: "<span class='thanks'>Votre photo est ajouté. Merci beaucoup!</span>",
                 gl: "<span class='thanks'>A túa imaxe foi engadida. Grazas por axudar.</span>"
@@ -804,19 +876,15 @@
                 ca: 'Carregant dades...',
                 es: 'Cargando datos...',
                 nl: 'Data wordt geladen...',
-<<<<<<< HEAD
-                fr: 'Chargement des données'
-=======
                 fr: 'Chargement des données',
                 gl: 'Cargando os datos...'
->>>>>>> 7156df84
             }),
             zoomIn: new T({
                 en: 'Zoom in to view or edit the data',
                 ca: 'Amplia per veure o editar les dades',
                 es: 'Amplía para ver o editar los datos',
                 nl: 'Zoom in om de data te zien en te bewerken',
-                fr: 'Rapprochez vous sur la carte pour voir ou éditer les données',,
+                fr: 'Rapprochez vous sur la carte pour voir ou éditer les données',
                 gl: 'Achégate para ollar ou editar os datos'
             }),
             ready: new T({
@@ -824,23 +892,15 @@
                 ca: 'Fet.',
                 es: 'Hecho.',
                 nl: 'Klaar!',
-<<<<<<< HEAD
-                fr: 'Finis!'
-=======
                 fr: 'Finis!',
                 gl: 'Feito!'
->>>>>>> 7156df84
             }),
 
             retrying: new T({
                 en: "Loading data failed. Trying again... ({count})",
                 ca: "La càrrega de dades ha fallat.Tornant-ho a intentar... ({count})",
-<<<<<<< HEAD
-                es: "La carga de datos ha fallado.Volviéndolo a probar... ({count})"
-=======
                 es: "La carga de datos ha fallado.Volviéndolo a probar... ({count})",
                 gl: "A carga dos datos fallou. Tentándoo de novo... ({count})"
->>>>>>> 7156df84
             })
 
         },
@@ -850,12 +910,8 @@
                 ca: "Entra a OpenStreetMap",
                 es: "Entra en OpenStreetMap",
                 nl: "Aanmelden met OpenStreetMap",
-<<<<<<< HEAD
-                fr: 'Se connecter avec OpenStreeMap'
-=======
                 fr: 'Se connecter avec OpenStreeMap',
                 gl: "Inicia a sesión no OpenStreetMap"
->>>>>>> 7156df84
             }),
 
             welcomeBack: new T({
@@ -888,12 +944,8 @@
                     ca: "Cercant...",
                     es: "Buscando...",
                     nl: "Aan het zoeken...",
-<<<<<<< HEAD
-                    fr: "Chargement"
-=======
                     fr: "Chargement",
                     gl: "Procurando..."
->>>>>>> 7156df84
 
                 }),
                 nothing: new Translation({
@@ -909,12 +961,8 @@
                     ca: "Alguna cosa no ha sortit bé...",
                     es: "Alguna cosa no ha ido bien...",
                     nl: "Niet gelukt...",
-<<<<<<< HEAD
-                    fr: "Quelque chose n\'a pas marché..."
-=======
                     fr: "Quelque chose n\'a pas marché...",
                     gl: "Algunha cousa non foi ben..."
->>>>>>> 7156df84
 
                 })
 
@@ -924,13 +972,8 @@
                 ca: "Tornar al mapa",
                 es: "Volver al mapa",
                 nl: "Naar de kaart",
-<<<<<<< HEAD
-                fr: "Retourner sur la carte"
-=======
                 fr: "Retourner sur la carte",
                 gl: "Voltar ó mapa"
->>>>>>> 7156df84
-
             }),
             save: new T({
                 en: "Save",
@@ -945,7 +988,7 @@
                 ca: "Cancel·lar",
                 es: "Cancelar",
                 nl: "Annuleren",
-                fr: "Annuler"
+                fr: "Annuler",
                 gl: "Desbotar"
             }),
             skip: new T({
@@ -953,13 +996,8 @@
                 ca: "Saltar aquesta pregunta",
                 es: "Saltar esta pregunta",
                 nl: "Vraag overslaan",
-<<<<<<< HEAD
-                fr: "Passer la question"
-=======
                 fr: "Passer la question",
                 gl: "Ignorar esta pregunta"
->>>>>>> 7156df84
-
             }),
             oneSkippedQuestion: new T({
                 en: "One question is skipped",
@@ -991,12 +1029,8 @@
                 ca: "Mira aquest objecte a OpenStreetMap per veure historial i altres opcions d\'edició",
                 es: "Mira este objeto en OpenStreetMap para ver historial y otras opciones de edición",
                 nl: "Bekijk dit object op OpenStreetMap waar geschiedenis en meer aanpasopties zijn",
-<<<<<<< HEAD
-                fr: "Voir l'historique de cet objet sur OpenStreetMap et plus d'options d'édition"
-=======
                 fr: "Voir l'historique de cet objet sur OpenStreetMap et plus d'options d'édition",
                 gl: "Ollar este obxecto no OpenStreetMap para ollar o historial e outras opcións de edición"
->>>>>>> 7156df84
             }),
             add: {
                 addNew: new T({
@@ -1004,24 +1038,16 @@
                     ca: "Afegir {category} aquí",
                     es: "Añadir {category} aquí",
                     nl: "Voeg hier een {category} toe",
-<<<<<<< HEAD
-                    fr: "Ajouter un/une {category} ici"
-=======
                     fr: "Ajouter un/une {category} ici",
                     gl: "Engadir {category} aquí"
->>>>>>> 7156df84
                 }),
                 header: new T({
                     en: "<h2>Add a point?</h2>You clicked somewhere where no data is known yet.<br/>",
                     ca: "<h2>Vols afegir un punt?</h2>Has marcat un lloc on no coneixem les dades.<br/>",
                     es: "<h2>Quieres añadir un punto?</h2>Has marcado un lugar del que no conocemos los datos.<br/>",
                     nl: "<h2>Punt toevoegen?</h2>Je klikte ergens waar er nog geen data is.<br/>",
-<<<<<<< HEAD
-                    fr: "<h2>Pas de données</h2>Vous avez cliqué sur un endroit ou il n'y a pas encore de données. <br/>"
-=======
                     fr: "<h2>Pas de données</h2>Vous avez cliqué sur un endroit ou il n'y a pas encore de données. <br/>",
                     gl: "<h2>Queres engadir un punto?</h2>Marcaches un lugar onde non coñecemos os datos.<br/>"
->>>>>>> 7156df84
                 }),
                 pleaseLogin: new T({
                     en: "<a class='activate-osm-authentication'>Please log in to add a new point</a>",
@@ -1186,9 +1212,6 @@
                     "<p><b><a href='https://OpenStreetMap.org' target='_blank'>OpenStreetMap</a></b> est la carte qu'il vous faut!. Toutes les donnees de cette carte peuvent être utilisé gratuitement (avec <a href='https://osm.org/copyright' target='_blank'> d\'attribution et de publication des changements de données</a>)." +
                     " De plus tout le monde est libre d'ajouter de nouvelles données et corriger les erreurs. Ce site internet utilise également OpenStreetMap. Toutes les données y proviennent et tous les ajouts et modifications y seront également ajoutés.</p>" +
                     "<p>De nombreux individus et d'applications utilisent déjà OpenStreetMap:  <a href='https://maps.me/' traget='_blank'>Maps.me</a>, <a href='https://osmAnd.net' traget='_blank'>OsmAnd</a>, mais aussi les cartes de Facebook, Instagram, Apple-maps et Bing-maps sont(en partie) supporté par OpenStreetMap." +
-<<<<<<< HEAD
-                    "Si vous modifié quelque chose ici, ces changement seront retranscris sur ces applications aussi - des lors de leur mise à jour! </p>"
-=======
                     "Si vous modifié quelque chose ici, ces changement seront retranscris sur ces applications aussi - des lors de leur mise à jour! </p>",
                 gl: "<h3>Un mapa aberto</h3>" +
                     "<p></p>Non sería xenial se houbera un só mapa, que todos puideran empregar e editar de xeito libre?" +
@@ -1197,7 +1220,6 @@
                     "Ademais diso, todos poden engadir de xeito ceibe novos datos e corrixir erros. Este sitio web tamén emprega o OpenStreetMap. Todos os datos proveñen de alí, e as túas respostas e correccións tamén serán engadidas alí.</p>" +
                     "<p>Moitas persoas e aplicacións xa empregan o OpenStreetMap: <a href='https://maps.me/' target='_blank'>Maps.me</a>, <a href='https://osmAnd.net' target='_blank'>OsmAnd</a>, pero tamén os mapas do Facebook, Instagram, Apple e Bing son (en parte) impulsados ​​polo OpenStreetMap." +
                     "Se mudas algo aquí, tamén será reflexado nesas aplicacións, na súa seguinte actualización!</p>"
->>>>>>> 7156df84
             }),
             
             sharescreen: {
@@ -1228,92 +1250,58 @@
                 }),
                 copiedToClipboard: new T({
                     en: "Link copied to clipboard",
-<<<<<<< HEAD
-=======
-		    gl: "Ligazón copiada ó portapapeis",
->>>>>>> 7156df84
+                    gl: "Ligazón copiada ó portapapeis",
                     nl: "Link gekopieerd naar klembord"
                 }),
                 thanksForSharing: new T({
                     en: "Thanks for sharing!",
-<<<<<<< HEAD
-=======
-		    gl: "Grazas por compartir!",
->>>>>>> 7156df84
+                    gl: "Grazas por compartir!",
                     nl: "Bedankt om te delen!"
                 }),
                 editThisTheme: new T({
                     en: "Edit this theme",
-<<<<<<< HEAD
-=======
-		    gl: "Editar este tema"
->>>>>>> 7156df84
+                    gl: "Editar este tema",
                     nl: "Pas dit thema aan"
                 }),
                 editThemeDescription: new T({
                     en: "Add or change questions to this map theme",
-<<<<<<< HEAD
-=======
-		    gl: "Engadir ou mudar preguntas a este tema do mapa",
->>>>>>> 7156df84
+                    gl: "Engadir ou mudar preguntas a este tema do mapa",
                     nl: "Pas vragen aan of voeg vragen toe aan dit kaartthema",
                 }),
                 fsUserbadge: new T({
                     en: "Enable the login-button",
-<<<<<<< HEAD
-=======
-		    gl: "Activar botón de inicio de sesión",
->>>>>>> 7156df84
+                    gl: "Activar botón de inicio de sesión",
                     nl: "Activeer de login-knop"
                 }),
                 fsSearch: new T({
                     en: "Enable the search bar",
-<<<<<<< HEAD
-=======
-		    gl: "Activar a barra de procura",
->>>>>>> 7156df84
+                    gl: "Activar a barra de procura",
                     nl: "Activeer de zoekbalk"
                 }),
                 fsWelcomeMessage: new T({
                     en: "Show the welcome message popup and associated tabs",
-<<<<<<< HEAD
-=======
-		    gl: "Amosar a xanela emerxente da mensaxe de benvida e as lapelas asociadas",
->>>>>>> 7156df84
+                    gl: "Amosar a xanela emerxente da mensaxe de benvida e as lapelas asociadas",
                     nl: "Toon het welkomstbericht en de bijhorende tabbladen "
                 }),
                 fsLayers: new T({
                     en: "Enable thelayer control",
-<<<<<<< HEAD
-=======
-		    gl: "Activar o control de capas",
->>>>>>> 7156df84
+                    gl: "Activar o control de capas",
                     nl: "Toon de knop voor laagbediening"
                 }),
 
                 fsLayerControlToggle: new T({
                     en: "Start with the layer control expanded",
-<<<<<<< HEAD
-=======
-		    gl: "Comenza co control de capas expandido",
->>>>>>> 7156df84
+                    gl: "Comenza co control de capas expandido",
                     nl: "Toon de laagbediening meteen volledig"
                 }),
                 fsAddNew: new T({
                     en: "Enable the 'add new POI' button",
-<<<<<<< HEAD
-                    nl: "Activeer het toevoegen van nieuwe POI"
-                }),
-                fsGeolocation: new T({
-                    en:  "Enable the 'geolocate-me' button (mobile only)",
-=======
-		    gl: "Activar o botón de 'engadir novo PDI'",
-                    nl: "Activeer het toevoegen van nieuwe POI"
+                    nl: "Activeer het toevoegen van nieuwe POI",
+                    gl: "Activar o botón de 'engadir novo PDI'",
                 }),
                 fsGeolocation: new T({
                     en: "Enable the 'geolocate-me' button (mobile only)",
-		    gl: "Activar o botón de 'xeolocalizarme' (só móbil)",
->>>>>>> 7156df84
+                    gl: "Activar o botón de 'xeolocalizarme' (só móbil)",
                     nl: "Toon het knopje voor geolocalisatie (enkel op mobiel)"
                 })
             },
@@ -1391,29 +1379,18 @@
                 fr: " ou <a href='https://www.openstreetmap.org/user/new' target='_blank'>registrez vous</a>",
                 es: " o <a href='https://www.openstreetmap.org/user/new' target='_blank'>crea una nueva cuenta</a>",
                 ca: " o <a href='https://www.openstreetmap.org/user/new' target='_blank'>crea un nou compte</a>",
-<<<<<<< HEAD
-=======
                 gl: " ou <a href='https://www.openstreetmap.org/user/new' target='_blank'>crea unha nova conta</a>"
->>>>>>> 7156df84
             }),
             noTagsSelected: new T({
                 en: "No tags selected",
                 es: "No se han seleccionado etiquetas",
-<<<<<<< HEAD
-                ca: "No s\'han seleccionat etiquetes"
-            }),
-            customThemeIntro: new T({
-                en: "<h3>Custom themes</h3>These are previously visited user-generated themes.",
-                nl: "<h3>Onofficiële themea's</h3>Je bezocht deze thema's gemaakt door andere OpenStreetMappers eerder"
-=======
                 ca: "No s\'han seleccionat etiquetes",
                 gl: "Non se seleccionaron etiquetas"
             }),
             customThemeIntro: new T({
                 en: "<h3>Custom themes</h3>These are previously visited user-generated themes.",
                 nl: "<h3>Onofficiële themea's</h3>Je bezocht deze thema's gemaakt door andere OpenStreetMappers eerder",
-		gl: "<h3>Temas personalizados</h3>Estes son temas xerados por usuarios previamente visitados."
->>>>>>> 7156df84
+                gl: "<h3>Temas personalizados</h3>Estes son temas xerados por usuarios previamente visitados."
             }),
 
         },
@@ -1423,54 +1400,34 @@
                 en: "Personal theme",
                 nl: "Persoonlijk thema",
                 es: "Interficie personal",
-<<<<<<< HEAD
-                ca: "Interfície personal"
-=======
                 ca: "Interfície personal",
                 gl: "Tema personalizado"
->>>>>>> 7156df84
             }),
             description: new T({
                 en: "Create a personal theme based on all the available layers of all themes",
                 es: "Crea una interficie basada en todas las capas disponibles de todas las interficies",
-<<<<<<< HEAD
-                ca: "Crea una interfície basada en totes les capes disponibles de totes les interfícies"
-=======
                 ca: "Crea una interfície basada en totes les capes disponibles de totes les interfícies",
                 gl: "Crea un tema baseado en todas as capas dispoñíbeis de todos os temas"
->>>>>>> 7156df84
             }),
 
 
             panelIntro: new T({
                 en: "<h3>Your personal theme</h3>Activate your favourite layers from all the official themes",
                 ca: "<h3>La teva interfície personal</h3>Activa les teves capes favorites de totes les interfícies oficials",
-<<<<<<< HEAD
-                es: "<h3>Tu interficie personal</h3>Activa tus capas favoritas de todas las interficies oficiales"
-=======
                 es: "<h3>Tu interficie personal</h3>Activa tus capas favoritas de todas las interficies oficiales",
                 gl: "<h3>O teu tema personalizado</h3>Activa as túas capas favoritas de todos os temas oficiais"
->>>>>>> 7156df84
             }),
             loginNeeded: new T({
                 en: "<h3>Log in</h3>A personal layout is only available for OpenStreetMap users",
                 es: "<h3>Entrar</h3>El diseño personalizado sólo está disponible para los usuarios de OpenstreetMap",
-<<<<<<< HEAD
-                ca: "<h3>Entrar</h3>El disseny personalizat només està disponible pels usuaris d\' OpenstreetMap"
-=======
                 ca: "<h3>Entrar</h3>El disseny personalizat només està disponible pels usuaris d\' OpenstreetMap",
                 gl: "<h3>Iniciar a sesión</h3>O deseño personalizado só está dispoñíbel para os usuarios do OpenstreetMap"
->>>>>>> 7156df84
             }),
             reload: new T({
                 en: "Reload the data",
                 es: "Recarga los datos",
-<<<<<<< HEAD
-                ca: "Recarrega les dades"
-=======
                 ca: "Recarrega les dades",
                 gl: "Recargar os datos"
->>>>>>> 7156df84
             })
         }
     }
