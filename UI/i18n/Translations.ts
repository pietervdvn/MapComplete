import Translation from "./Translation";
import T from "./Translation";
import {UIElement} from "../UIElement";
import {FixedUiElement} from "../Base/FixedUiElement";


export default class Translations {

    constructor() {
        throw "Translations is static. If you want to intitialize a new translation, use the singular form"
    }


    static t = {
        cyclofix: {
            title: new T({
                en: 'Cyclofix - an open map for cyclists',
                nl: 'Cyclofix - een open kaart voor fietsers',
                fr: 'Cyclofix - Une carte ouverte pour les cyclistes'
            }),
            description: new T({
                en: "The goal of this map is to present cyclists with an easy-to-use solution to find the appropriate infrastructure for their needs.<br><br>" + //this works in spoken language: ; think about the nearest bike repair station for example
                    "You can track your precise location (mobile only) and select layers that are relevant for you in the bottom left corner. " +
                    "You can also use this tool to add or edit pins (points of interest) to the map and provide more data by answering the questions.<br><br>" +
                    "All changes you make will automatically be saved in the global database of OpenStreetMap and can be freely re-used by others.<br><br>" +
                    "For more information about the cyclofix project, go to <a href='https://cyclofix.osm.be/'>cyclofix.osm.be</a>.",
                nl: "Het doel van deze kaart is om fietsers een gebruiksvriendelijke oplossing te bieden voor het vinden van de juiste infrastructuur voor hun behoeften.<br><br>" + //; denk bijvoorbeeld aan de dichtstbijzijnde fietsherstelplaats.
                    "U kunt uw exacte locatie volgen (enkel mobiel) en in de linkerbenedenhoek categorieën selecteren die voor u relevant zijn. " +
                    "U kunt deze tool ook gebruiken om 'spelden' aan de kaart toe te voegen of te bewerken en meer gegevens te verstrekken door de vragen te beantwoorden.<br><br>" +
                    "Alle wijzigingen die u maakt worden automatisch opgeslagen in de wereldwijde database van OpenStreetMap en kunnen  door anderen vrij worden hergebruikt.<br><br>" +
                    "Bekijk voor meer info over cyclofix ook <a href='https://cyclofix.osm.be/'>cyclofix.osm.be</a>.",
                fr: "Le but de cette carte est de présenter aux cyclistes une solution facile à utiliser pour trouver l'infrastructure appropriée à leurs besoins.<br><br>" + //; pensez par exemple à la station de réparation de vélos la plus proche.
                    "Vous pouvez suivre votre localisation précise (mobile uniquement) et sélectionner les couches qui vous concernent dans le coin inférieur gauche. " +
                    "Vous pouvez également utiliser cet outil pour ajouter ou modifier des épingles (points d'intérêt) sur la carte et fournir plus de données en répondant aux questions.<br><br>" +
                    "Toutes les modifications que vous apportez seront automatiquement enregistrées dans la base de données mondiale d'OpenStreetMap et peuvent être librement réutilisées par d'autres.<br><br>" +
                    "Pour plus d'informations sur le projet cyclofix, rendez-vous sur <a href='https://cyclofix.osm.be/'>cyclofix.osm.be</a>."
            }),
            freeFormPlaceholder: new T({en: 'specify', nl: 'specifieer', fr: 'TODO: fr'}),
            parking: {
                name: new T({en: 'bike parking', nl: 'fietsparking', fr: 'parking à vélo'}),
                title: new T({en: 'Bike parking', nl: 'Fietsparking', fr: 'Parking à vélo'}),
                type: {
                    render: new T({
                        en: 'This is a bicycle parking of the type: {bicycle_parking}',
                        nl: 'Dit is een fietsparking van het type: {bicycle_parking}',
                        fr: 'Ceci est un parking à vélo de type {bicycle_parking}'
                    }),
                    template: new T({en: 'Some other type: $$$', nl: 'Een ander type: $$$', fr: "D'autres types: $$$"}),
                    question: new T({
                        en: 'What is the type of this bicycle parking?',
                        nl: 'Van welk type is deze fietsparking?',
                        fr: 'Quelle type de parking s\'agit il? '
                    }),
                    eg: new T({en: ", for example", nl: ", bijvoorbeeld", fr: ",par example"}),
                    stands: new T({en: 'Staple racks', nl: 'Nietjes', fr: 'Arceaux'}),
                    wall_loops: new T({en: 'Wheel rack/loops', nl: 'Wielrek/lussen', fr: 'Pinces-roues'}),
                    handlebar_holder: new T({en: 'Handlebar holder', nl: 'Stuurhouder', fr: 'Support guidon'}),
                    shed: new T({en: 'Shed', nl: 'Schuur', fr: 'Abri'}),
                    rack: new T({en: 'Rack', nl: 'Rek', fr: 'Râtelier'}),
                    "two-tier": new T({en: 'Two-tiered', nl: 'Dubbel (twee verdiepingen)', fr: 'Superposé'}),
                },
                operator: {
                    render: new T({
                        en: 'This bike parking is operated by {operator}',
                        nl: 'Deze fietsparking wordt beheerd door {operator}',
                        fr: 'Ce parking est opéré par {operator}'
                    }),
                    template: new T({en: 'A different operator: $$$', nl: 'Een andere beheerder: $$$', fr: 'TODO: fr'}),
                    question: new T({
                        en: 'Who operates this bike station (name of university, shop, city...)?',
                        nl: 'Wie beheert deze fietsenparking (naam universiteit, winkel, stad...)?',
                        fr: 'Qui opére cette station vélo (nom de l\'université, magasin, vile...)'
                    }),
                    private: new T({
                        en: 'Operated by a private person',
                        nl: 'Wordt beheerd door een privépersoon',
                        fr: 'Opéré par un tier privé'
                    }),
                },
                covered: {
                    question: new T({
                        en: 'Is this parking covered? Also select "covered" for indoor parkings.',
                        nl: 'Is deze parking overdekt? Selecteer ook "overdekt" voor fietsparkings binnen een gebouw.',
                        fr: 'TODO: fr'
                    }),
                    yes: new T({
                        en: 'This parking is covered (it has a roof)',
                        nl: 'Deze parking is overdekt (er is een afdak)',
                        fr: 'TODO: fr'
                    }),
                    no: new T({
                        en: 'This parking is not covered',
                        nl: 'Deze parking is niet overdekt',
                        fr: 'TODO: fr'
                    })
                },
                capacity: {
                    question: new T({
                        en: "How many bicycles fit in this bicycle parking (including possible cargo bicycles)?",
                        nl: "Voor hoeveel fietsen is er bij deze fietsparking plaats (inclusief potentiëel bakfietsen)?",
                        fr: "TODO: fr"
                    }),
                    template: new T({
                        en: "This parking fits $nat$ bikes",
                        nl: "Deze parking heeft plaats voor $nat$ fietsen",
                        fr: "TODO: fr"
                    }),
                    render: new T({
                        en: "Place for {capacity} bikes (in total)",
                        nl: "Plaats voor {capacity} fietsen (in totaal)",
                        fr: "TODO: fr"
                    }),
                },
                capacity_cargo: {
                    question: new T({
                        en: "How many cargo bicycles fit in this bicycle parking?",
                        nl: "Voor hoeveel bakfietsen heeft deze fietsparking plaats?",
                        fr: "TODO: fr"
                    }),
                    template: new T({
                        en: "This parking fits $nat$ cargo bikes",
                        nl: "Deze parking heeft plaats voor $nat$ fietsen",
                        fr: "TODO: fr"
                    }),
                    render: new T({
                        en: "Place for {capacity:cargo_bike} cargo bikes",
                        nl: "Plaats voor {capacity:cargo_bike} bakfietsen",
                        fr: "TODO: fr"
                    }),
                },
                access_cargo: {
                    question: new T({
                        en: "Does this bicycle parking have spots for cargo bikes?",
                        nl: "Heeft deze fietsparking plaats voor bakfietsen?",
                        fr: "TODO: fr"
                    }),
                    yes: new T({
                        en: "This parking has room for cargo bikes",
                        nl: "Deze parking heeft plaats voor bakfietsen",
                        fr: "TODO: fr"
                    }),
                    designated: new T({
                        en: "This parking has designated (official) spots for cargo bikes.",
                        nl: "Er zijn speciale plaatsen voorzien voor bakfietsen",
                        fr: "TODO: fr"
                    }),
                    no: new T({
                        en: "You're not allowed to park cargo bikes",
                        nl: "Je mag hier geen bakfietsen parkeren",
                        fr: "TODO: fr"
                    })
                }
            },
            station: {
                name: new T({
                    en: 'bike station (repair, pump or both)',
                    nl: 'fietspunt (herstel, pomp of allebei)',
                    fr: 'station velo (réparation, pompe à vélo)'
                }),
                // title: new T({en: 'Bike station', nl: 'Fietsstation', fr: 'Station vélo'}), Old, non-dynamic title
                titlePump: new T({en: 'Bike pump', nl: 'Fietspomp', fr: 'TODO: fr'}),
                titleRepair: new T({en: 'Bike repair station', nl: 'Herstelpunt', fr: 'TODO: fr'}),
                titlePumpAndRepair: new T({
                    en: 'Bike station (pump & repair)',
                    nl: 'Herstelpunt met pomp',
                    fr: 'TODO: fr'
                }),
                manometer: {
                    question: new T({
                        en: 'Does the pump have a pressure indicator or manometer?',
                        nl: 'Heeft deze pomp een luchtdrukmeter?',
                        fr: 'Est-ce que la pompe à un manomètre integré?'
                    }),
                    yes: new T({en: 'There is a manometer', nl: 'Er is een luchtdrukmeter', fr: 'Il y a un manomètre'}),
                    no: new T({
                        en: 'There is no manometer',
                        nl: 'Er is geen luchtdrukmeter',
                        fr: 'Il n\'y a pas de manomètre'
                    }),
                    broken: new T({
                        en: 'There is manometer but it is broken',
                        nl: 'Er is een luchtdrukmeter maar die is momenteel defect',
                        fr: 'Il y a un manomètre mais il est cassé'
                    })
                },
                electric: {
                    question: new T({
                        en: 'Is this an electric bike pump?',
                        nl: 'Is dit een electrische fietspomp?',
                        fr: 'Est-ce que cette pompe est électrique?'
                    }),
                    manual: new T({en: 'Manual pump', nl: 'Manuele pomp', fr: 'Pompe manuelle'}),
                    electric: new T({en: 'Electrical pump', nl: 'Electrische pomp', fr: 'Pompe électrique'})
                },
                operational: {
                    question: new T({
                        en: 'Is the bike pump still operational?',
                        nl: 'Werkt de fietspomp nog?',
                        fr: 'Est-ce que cette pompe marche t\'elle toujours?'
                    }),
                    operational: new T({
                        en: 'The bike pump is operational',
                        nl: 'De fietspomp werkt nog',
                        fr: 'La pompe est opérationnelle'
                    }),
                    broken: new T({en: 'The bike pump is broken', nl: 'De fietspomp is kapot', fr: 'La pompe est cassé'})
                },
                valves: {
                    question: new T({
                        en: 'What valves are supported?',
                        nl: 'Welke ventielen werken er met de pomp?',
                        fr: 'Quelles valves sont compatibles?'
                    }),
                    default: new T({
                        en: 'There is a default head, so Dunlop, Sclaverand and auto',
                        nl: 'Er is een standaard aansluiting, die dus voor Dunlop, Sclaverand en auto\'s werkt',
                        fr: 'Il y a une valve par défaut, fonctionnant sur les valves Dunlop, Sclaverand et les valves de voitures'
                    }),
                    dunlop: new T({en: 'Only Dunlop', nl: 'Enkel Dunlop', fr: 'TODO: fr'}),
                    sclaverand: new T({
                        en: 'Only Sclaverand (also known as Presta)',
                        nl: 'Enkel Sclaverand (ook gekend als Presta)',
                        fr: 'Seulement Sclaverand (aussi appelé Presta)'
                    }),
                    auto: new T({en: 'Only for cars', nl: 'Enkel voor auto\'s', fr: 'TODO: fr'}),
                    render: new T({
                        en: 'This pump supports the following valves: {valves}',
                        nl: 'Deze pomp werkt met de volgende ventielen: {valves}',
                        fr: 'Cette pompe est compatible avec les valves suivantes: {valves}'
                    }),
                    template: new T({
                        en: 'Some other valve(s): $$$',
                        nl: 'Een ander type ventiel(en): $$$',
                        fr: 'Autre(s) type(s) de valve(s): $$$'
                    })
                },
                chain: {
                    question: new T({
                        en: 'Does this bike repair station have a special tool to repair your bike chain?',
                        nl: 'Heeft dit herstelpunt een speciale reparatieset voor je ketting?',
                        fr: 'Est-ce que cette station vélo a un outils specifique pour réparer la chaîne du velo?'
                    }),
                    yes: new T({
                        en: 'There is a chain tool',
                        nl: 'Er is een reparatieset voor je ketting',
                        fr: 'Il y a un outil pour réparer la chaine'
                    }),
                    no: new T({
                        en: 'There is no chain tool',
                        nl: 'Er is geen reparatieset voor je ketting',
                        fr: 'Il n\'y a pas d\'outil pour réparer la chaine'
                    }),
                },
                operator: {
                    render: new T({
                        en: 'This bike station is operated by {operator}',
                        nl: 'Dit fietspunt wordt beheerd door {operator}',
                        fr: 'Cette station vélo est opéré par {operator}'
                    }),
                    template: new T({en: 'A different operator: $$$', nl: 'Een andere beheerder: $$$', fr: 'TODO: fr'}),
                    question: new T({
                        en: 'Who operates this bike station (name of university, shop, city...)?',
                        nl: 'Wie beheert dit fietsstation (naam universiteit, winkel, stad...)?',
                        fr: 'Qui opére cette station vélo (nom de l\'université, magasin, ville...)?'
                    }),
                    private: new T({
                        en: 'Operated by a private person',
                        nl: 'Wordt beheerd door een privépersoon',
                        fr: 'Operé par un tier privé'
                    }),
                },
                services: {
                    question: new T({
                        en: "Which services are available at this bike station?",
                        nl: "Welke functies biedt dit fietspunt?",
                        fr: "Quels services sont valables à cette station vélo?"
                    }),
                    pump: new T({
                        // Note: this previously read: a pump is available. It is not because the pump is present, that it is available (e.g. broken)
                        en: "There is only a pump present",
                        nl: "Er is enkel een pomp aanwezig",
                        fr: "Il y a seulement une pompe"
                    }),
                    tools: new T({
                        en: "There are only tools (screwdrivers, pliers...) present",
                        nl: "Er is enkel gereedschap aanwezig (schroevendraaier, tang...)",
                        fr: "Il y a seulement des outils (tournevis, pinces...)"
                    }),
                    both: new T({
                        en: "There are both tools and a pump present",
                        nl: "Er is zowel een pomp als gereedschap aanwezig",
                        fr: "IL y a des outils et une pompe"
                    }),
                },
                stand: {
                    question: new T({
                        en: "Does this bike station have a hook to suspend your bike with or a stand to elevate it?",
                        nl: "Heeft dit herstelpunt een haak of standaard om je fiets op te hangen/zetten?",
                        fr: "Est-ce que cette station vélo à un crochet pour suspendre son velo ou une accroche pour l'élevé?"
                    }),
                    yes: new T({
                        en: "There is a hook or stand",
                        nl: "Er is een haak of standaard",
                        fr: "Oui il y a un crochet ou une accroche"
                    }),
                    no: new T({
                        en: "There is no hook or stand",
                        nl: "Er is geen haak of standaard",
                        fr: "Non il n'y pas de crochet ou d'accroche"
                    }),
                },
            },
            shop: {
                name: new T({en: "bike repair/shop", nl: "fietszaak", fr: "magasin ou réparateur de vélo"}),
                
                title: new T({en: "Bike repair/shop", nl: "Fietszaak", fr: "Magasin et réparateur de vélo"}),
                titleRepair: new T({en: "Bike repair", nl: "Fietsenmaker", fr: "Réparateur de vélo"}),
                titleShop: new T({en: "Bike shop", nl: "Fietswinkel", fr: "Magasin de vélo"}),

                titleNamed: new T({
                    en: "Bike repair/shop {name}",
                    nl: "Fietszaak {name}",
                    fr: "Magasin et réparateur de vélo {name}"
                }),
                titleRepairNamed: new T({
                    en: "Bike repair {name}",
                    nl: "Fietsenmaker {name}",
                    fr: "Réparateur de vélo {name}"
                }),
                titleShopNamed: new T({
                    en: "Bike shop {name}",
                    nl: "Fietswinkel {name}",
                    fr: "Magasin de vélo {name}"
                }),


                retail: {
                    question: new T({
                        en: "Does this shop sell bikes?",
                        nl: "Verkoopt deze winkel fietsen?",
                        fr: "Est-ce que ce magasin vend des vélos?"
                    }),
                    yes: new T({
                        en: "This shop sells bikes",
                        nl: "Deze winkel verkoopt fietsen",
                        fr:  "Ce magasin vend des vélos"
                    }),
                    no: new T({
                        en: "This shop doesn't sell bikes",
                        nl: "Deze winkel verkoopt geen fietsen",
                        fr: "Ce magasin ne vend pas de vélo"
                    }),
                },
                repair: {
                    question: new T({
                        en: "Does this shop repair bikes?",
                        nl: "Herstelt deze winkel fietsen?",
                        fr: "Est-ce que ce magasin répare des vélos?"
                    }),
                    yes: new T({en: "This shop repairs bikes", nl: "Deze winkel herstelt fietsen", fr: "Ce magasin répare des vélos"}),
                    no: new T({
                        en: "This shop doesn;t repair bikes",
                        nl: "Deze winkel herstelt geen fietsen",
                        fr: "Ce magasin ne répare pas les vélos"
                    }),
                    sold: new T({en: "This shop only repairs bikes bought here", nl: "Deze winkel herstelt enkel fietsen die hier werden gekocht", fr: "Ce magasin ne répare seulement les vélos achetés là-bas"}),
                    brand: new T({en: "This shop only repairs bikes of a certain brand", nl: "Deze winkel herstelt enkel fietsen van een bepaald merk", fr: "Ce magasin ne répare seulement des marques spécifiques"}),
                },
                rental: {
                    question: new T({
                        en: "Does this shop rent out bikes?",
                        nl: "Verhuurt deze winkel fietsen?",
                        fr: "Est-ce ce magasin loue des vélos?"
                    }),
                    yes: new T({en: "This shop rents out bikes", nl: "Deze winkel verhuurt fietsen", fr: "Ce magasin loue des vélos"}),
                    no: new T({
                        en: "This shop doesn't rent out bikes",
                        nl: "Deze winkel verhuurt geen fietsen",
                        fr: "Ce magasin ne loue pas de vélos"
                    }),
                },
                pump: {
                    question: new T({
                        en: "Does this shop offer a bike pump for use by anyone?",
                        nl: "Biedt deze winkel een fietspomp aan voor iedereen?",
                        fr: "Est-ce que ce magasin offre une pompe en accès libre?"
                    }),
                    yes: new T({
                        en: "This shop offers a bike pump for anyone",
                        nl: "Deze winkel biedt geen fietspomp aan voor eender wie",
                        fr: "Ce magasin offre une pompe en acces libre"
                    }),
                    no: new T({
                        en: "This shop doesn't offer a bike pump for anyone",
                        nl: "Deze winkel biedt een fietspomp aan voor iedereen",
                        fr: "Ce magasin n'offre pas de pompe en libre accès"
                    })
                },
                qName: {
                    question: new T({en: "What is the name of this bicycle shop?", nl: "Wat is de naam van deze fietszaak?", fr: "Quel est le nom du magasin de vélo?"}),
                    render: new T({en: "This bicycle shop is called {name}", nl: "Deze fietszaak heet {name}", fr: "Ce magasin s'appelle {name}"}),
                    template: new T({en: "This bicycle shop is called: $$$", nl: "Deze fietszaak heet: <b>$$$</b>", fr: "Ce magasin s'appelle $$$"})
                },
                secondHand: {
                    question: new T({en: "Does this shop sell second-hand bikes?", nl: "Verkoopt deze winkel tweedehands fietsen?", fr: "Est-ce ce magasin vend des vélos d'occasion"}),
                    yes: new T({en: "This shop sells second-hand bikes", nl: "Deze winkel verkoopt tweedehands fietsen", fr: "Ce magasin vend des vélos d'occasion"}),
                    no: new T({en: "This shop doesn't sell second-hand bikes", nl: "Deze winkel verkoopt geen tweedehands fietsen", fr: "Ce magasin ne vend pas de vélos d'occasion"}),
                    only: new T({en: "This shop only sells second-hand bikes", nl: "Deze winkel verkoopt enkel tweedehands fietsen", fr: "Ce magasin vend seulement des vélos d'occasion"}),
                },
                diy: {
                    question: new T({
                        en: "Are there tools here to repair your own bike?",
                        nl: "Biedt deze winkel gereedschap aan om je fiets zelf te herstellen?",
                        fr: "Est-ce qu'il y a des outils pour réparer son vélo dans ce magasin?",
                    }),
                    yes: new T({
                        en: "This shop offers tools for DIY repair",
                        nl: "Deze winkel biedt gereedschap aan om je fiets zelf te herstellen",
                        fr: "Ce magasin offre des outils pour réparer son vélo soi-même"
                    }),
                    no: new T({
                        en: "This shop doesn't offer tools for DIY repair",
                        nl: "Deze winkel biedt geen gereedschap aan om je fiets zelf te herstellen",
                        fr: "Ce magasin n'offre pas des outils pour réparer son vélo soi-même"
                    }),
                }
            },
            cafe: {
                name: new T({en: "Bike cafe", nl: "Fietscafé", fr: "Café vélo"}),
                title: new T({en: "Bike cafe", nl: "Fietscafé", fr: "Café Vélo"}),
                qName: {
                    question: new T({en: "What is the name of this bike cafe?", nl: "Wat is de naam van dit fietscafé?", fr: "Quel est le nom de ce Café vélo"}),
                    render: new T({en: "This bike cafe is called {name}", nl: "Dit fietscafé heet {name}", fr: "Ce Café vélo s'appelle {name}"}),
                    template: new T({en: "This bike cafe is called: $$$", nl: "Dit fietscafé heet: <b>$$$</b>", fr: "Ce Café vélo s'appelle $$$"})
                },
                repair: {
                    question: new T({
                        en: "Does this bike cafe repair bikes?",
                        nl: "Verkoopt dit fietscafé fietsen?",
                        fr: "Est-ce que ce Café vélo répare les vélos?"
                    }),
                    yes: new T({en: "This bike cafe repairs bikes", nl: "Dit fietscafé herstelt fietsen", fr: "Ce Café vélo répare les vélos"}),
                    no: new T({
                        en: "This bike cafe doesn;t repair bikes",
                        nl: "Dit fietscafé herstelt geen fietsen",
                        fr: "Ce Café vélo ne répare pas les vélos"
                    })
                },
                pump: {
                    question: new T({
                        en: "Does this bike cafe offer a bike pump for use by anyone?",
                        nl: "Biedt dit fietscafé een fietspomp aan voor iedereen?",
                        fr: "Est-ce que ce Café vélo propose une pompe en libre accès"
                    }),
                    yes: new T({
                        en: "This bike cafe offers a bike pump for anyone",
                        nl: "Dit fietscafé biedt geen fietspomp aan voor eender wie",
                        fr: "Ce Café vélo offre une pompe en libre accès"
                    }),
                    no: new T({
                        en: "This bike cafe doesn't offer a bike pump for anyone",
                        nl: "Dit fietscafé biedt een fietspomp aan voor iedereen",
                        fr: "Ce Café vélo n'offre pas de pompe en libre accès"
                    })
                },
                diy: {
                    question: new T({
                        en: "Are there tools here to repair your own bike?",
                        nl: "Biedt dit fietscafé gereedschap aan om je fiets zelf te herstellen?",
                        fr: "Est-ce qu'il y a des outils pour réparer soi-même son vélo?",
                    }),
                    yes: new T({
                        en: "This bike cafe offers tools for DIY repair",
                        nl: "Dit fietscafé biedt gereedschap aan om je fiets zelf te herstellen",
                        fr: "Ce Café vélo propose des outils pour réparer son vélo soi-même"
                    }),
                    no: new T({
                        en: "This bike cafe doesn't offer tools for DIY repair",
                        nl: "Dit fietscafé biedt geen gereedschap aan om je fiets zelf te herstellen",
                        fr: "Ce Café vélo ne propose pas d'outils pour réparer son vélo soi-même"
                    })
                }
            },
            nonBikeShop: {             
                name: new T({
                    en: "shop that sells/repairs bikes",
                    nl: "winkel die fietsen verkoopt/herstelt",
                    fr: "magasin qui repare/vend des vélos"
                }),

                title: new T({
                    en: "Shop that sells/repairs bikes",
                    nl: "Winkel die fietsen verkoopt/herstelt",
                    fr: "Magasin qui répare/vend des vélos"
                }),
                titleRepair: new T({
                    en: "Shop that repairs bikes",
                    nl: "Winkel die fietsen herstelt",
                    fr: "Magasin qui répare les vélos"
                }),
                titleShop: new T({
                    en: "Shop that sells bikes",
                    nl: "Winkel die fietsen verkoopt",
                    fr: "Magasin qui vend des vélos"
                }),
                
                titleNamed: new T({
                    en: "{name} (sells/repairs bikes)",
                    nl: "{name} (verkoopt/herstelt fietsen)",
                    fr: "vend/repare les vélos"
                }),
                titleRepairNamed: new T({
                    en: "{name} (repairs bikes)",
                    nl: "{name} (herstelt fietsen)",
                    fr: "{name} (répare les vélos)"
                }),
                titleShopNamed: new T({
                    en: "{name} (sells bikes)",
                    nl: "{name} (verkoopt fietsen)",
                    fr: "{name} (vend des vélos)"
                }),
            },
            drinking_water: {
                title: new T({
                    en: 'Drinking water',
                    nl: "Drinkbaar water",
                    fr: "Eau potable"
                })
            }
        },
        bookcases: {
            title: new T({en: "Open Bookcase Map", nl: "Open Boekenkastjes kaart"}, ),
            description: new T({
                    en: "Search a bookcase near you and add information about them in the biggest shared map of the world.",
                    nl: "Help mee met het creëeren van een volledige kaart met alle boekenruilkastjes!" +
                        "Een boekenruilkastje is een vaste plaats in publieke ruimte waar iedereen een boek in kan zetten of uit kan meenemen." +
                        "Meestal een klein kastje of doosje dat op straat staat, maar ook een oude telefooncellen of een schap in een station valt hieronder."
                }
            ),
            bookcase: new T({
                nl: "Boekenruilkastje",
                en: "Public bookcase"
            }),
            questions: {
                hasName: new T(
                    {
                        nl: "Heeft dit boekenruilkastje een naam?",
                        en: "Does this bookcase have a name?"
                    }),
                noname: new T({
                        nl: "Neen, er is geen naam aangeduid op het boekenruilkastje",
                        en: "No, there is no clearly visible name on the public bookcase"
                    },
                ),
                capacity: new T({
                    nl: "Hoeveel boeken passen in dit boekenruilkastje?",
                    en: "How much books fit into this public bookcase?"
                }),
                capacityRender: new T({
                    nl: "Er passen {capacity} boeken in dit boekenruilkastje",
                    en: "{capacity} books fit in this bookcase"
                }),
                capacityInput: new T({
                    nl: "Er passen $nat$ boeken in dit boekenruilkastje",
                    en: "$nat$ books fit into this public bookcase"
                }),
                bookkinds: new T({
                    nl: "Wat voor soort boeken heeft dit boekenruilkastje?",
                    en: "What kind of books can be found in this public bookcase"
                })
            }


        },

        image: {
            addPicture: new T({en: 'Add picture', nl: 'Voeg foto toe', fr: 'TODO: fr'}),
            uploadingPicture: new T({
                en: 'Uploading your picture...',
                nl: 'Bezig met een foto te uploaden...',
                fr: 'Mettre votre photo en ligne'
            }),
            uploadingMultiple: new T({
                en: 'Uploading {count} of your picture...',
                nl: 'Bezig met {count} foto\'s te uploaden...',
                fr: 'Mettre votre {count} photos en ligne'
            }),
            pleaseLogin: new T({
                en: 'Please login to add a picure or to answer questions',
                nl: 'Gelieve je aan te melden om een foto toe te voegen of vragen te beantwoorden',
                fr: 'Merci de vous connecter pour mettre une photo en ligne ou répondre aux questions'
            }),
            willBePublished: new T({
                en: 'Your picture will be published: ',
                nl: 'Jouw foto wordt gepubliceerd: ',
                fr: 'Votre photo va être publié'
            }),
            cco: new T({en: 'in the public domain', nl: 'in het publiek domein', fr: 'sur le domaine publique'}),
            ccbs: new T({en: 'under the CC-BY-SA-license', nl: 'onder de CC-BY-SA-licentie', fr: 'sous la license CC-BY-SA'}),
            ccb: new T({en: 'under the CC-BY-license', nl: 'onder de CC-BY-licentie', fr: 'sous la license CC-BY'}),
            respectPrivacy: new T({
                en: "Please respect privacy. Do not photograph people nor license plates",
                nl: "Respecteer privacy. Fotografeer geen mensen of nummerplaten",
<<<<<<< HEAD
                fr: "TODO: fr"
            }),
            uploadFailed: new T({
                en: "Could not upload your picture. Do you have internet and are third party API's allowed? Brave browser or UMatrix might block them.",
                nl: "Afbeelding uploaden mislukt. Heb je internet? Gebruik je Brave of UMatrix? Dan moet je derde partijen toelaten."
            }),
            uploadDone: new T({
                en: "<span class='thanks'>Your picture has been added. Thanks for helping out!</span>",
                nl: "<span class='thanks'>Je afbeelding is toegevoegd. Bedankt om te helpen!</span>"
=======
                fr: "Merci de respecter la vie privée. Ne publiez pas les plaques d\'immatriculation"
>>>>>>> 3efe05b6
            })
        },
        centerMessage: {
            loadingData: new T({en: 'Loading data...', nl: 'Data wordt geladen...', fr: 'chargement des données'}),
            zoomIn: new T({
                en: 'Zoom in to view or edit the data',
                nl: 'Zoom in om de data te zien en te bewerken',
                fr: 'Rapprochez vous sur la carte pour voir ou éditer les données',
            }),
            ready: new T({en: 'Done!', nl: 'Klaar!', fr: 'Finis!'}),
        },
        general: {
            loginWithOpenStreetMap: new T({en: "Login with OpenStreetMap", nl: "Aanmelden met OpenStreetMap", fr:'Se connecter avec OpenStreeMap'}),
            getStarted: new T({
                en: "<span class='activate-osm-authentication'>Login with OpenStreetMap</span> or <a href='https://www.openstreetmap.org/user/new' target='_blank'>make a free account to get started</a>",
                nl: "<span class='activate-osm-authentication'>Meld je aan met je OpenStreetMap-account</span> of <a href='https://www.openstreetmap.org/user/new' target='_blank'>maak snel en gratis een account om te beginnen</a>",
                fr: "<span class='activate-osm-authentication'>Se connecter avec OpenStreetMap</span> ou <a href='https://www.openstreetmap.org/user/new' target='_blank'>créer un compte gratuitement pour commencer</a>",
            
            }),
            welcomeBack: new T({
                en: "You are logged in, welcome back!",
                nl: "Je bent aangemeld. Welkom terug!",
                fr: "Vous êtes connecté, bienvenue"
            }),
            search: {
                search: new Translation({
                    en: "Search a location",
                    nl: "Zoek naar een locatie",
                    fr: "Chercher une location"
                }),
                searching: new Translation({
                    en: "Searching...",
                    nl: "Aan het zoeken...",
                    fr: "Chargement"
                    
                }),
                nothing: new Translation({
                    en: "Nothing found...",
                    nl: "Niet gevonden...",
                    fr: "Rien n'a été trouvé "
                }),
                error: new Translation({
                    en: "Something went wrong...",
                    nl: "Niet gelukt...",
                    fr: "Quelque chose n\'a pas marché..."
             
                })

            },
            returnToTheMap: new T({
                en: "Return to the map",
                nl: "Naar de kaart",
                fr: "Retourner sur la carte"
             
            }),
            save: new T({
                en: "Save",
                nl: "Opslaan",
                fr: "Sauvegarder"
            }),
            cancel: new T({
                en: "Cancel",
                nl: "Annuleren",
                fr: "Annuler"
            }),
            skip: new T({
                en: "Skip this question",
                nl: "Vraag overslaan",
                fr: "Passer la question"
              
            }),
            oneSkippedQuestion: new T({
                en: "One question is skipped",
                nl: "Een vraag is overgeslaan",
                fr: "Une question a été passé"
            }),
            skippedQuestions: new T({
                en: "Some questions are skipped",
                nl: "Sommige vragen zijn overgeslaan",
                fr: "Questions passées"
            }),
            number: new T({
                en: "number",
                nl: "getal",
                fr: "Nombre"
            }),

            osmLinkTooltip: new T({
               en: "See this object on OpenStreetMap for history and more editing options",
                nl: "Bekijk dit object op OpenStreetMap waar geschiedenis en meer aanpasopties zijn",
                fr: "Voir l'historique de cet objet sur OpenStreetMap et plus d'options d'édition"
                
            }),
            
            add: {

                addNew: new T({
                    en: "Add a new {category} here",
                    nl: "Voeg hier een {category} toe",
                    fr: "Ajouter un\une {category} ici"
                    
                }),
                header: new T({
                    en: "<h2>No data</h2>You clicked somewhere where no data is known yet.<br/>",
                    nl: "<h2>Geen selectie</h2>Je klikte ergens waar er nog geen data is.<br/>",
                    fr: "<h2>Pas de données</h2> vous avez cliqué sur un endroit ou il n'y a pas encore de données. <br/>"
                    
                }),
                pleaseLogin: new T({
                    en: "<a class='activate-osm-authentication'>Please log in to add a new point</a>",
                    nl: "<a class='activate-osm-authentication'>Gelieve je aan te melden om een punt to te voegen</a>",
                    fr: "<a class='activate-osm-authentication'>Vous devez vous connecter pour ajouter un point</a>"
                }),
                zoomInFurther: new T({
                    en: "Zoom in further to add a point.",
                    nl: "Gelieve verder in te zoomen om een punt toe te voegen",
                    fr: "Rapprochez vous pour ajouter un point.".
                }),
                stillLoading: new T({
                    en: "The data is still loading. Please wait a bit before you add a new point",
                    nl: "De data wordt nog geladen. Nog even geduld en dan kan je een punt toevoegen.",
                    fr: "Chargement des donnés. Patientez un instant avant d'ajouter un nouveau point"
                }),
                confirmIntro: new T({
                    en: "<h3>Add a {title} here?</h3>The point you create here will be visible for everyone. Please, only add things on to the map if they truly exist. A lot of applications use this data.",
                    nl: "<h3>Voeg hier een {title} toe?</h3>Het punt dat je hier toevoegt, is zichtbaar voor iedereen. Veel applicaties gebruiken deze data, voeg dus enkel punten toe die echt bestaan.",
                    fr: "<h3>Ajouter un/une {title} ici?</h3>Le point que vous ajouter sera visible par tout le monde. Merci d'etre sûr que ce point existe réellement. Beaucoup d'autres applications reposent sur ces données.",

                })
            },
            pickLanguage: new T({
                en: "Choose a language",
                nl: "Kies je taal",
                fr: "Choisir la langue"
            }),
            about: new T({
                en: "Easily edit and add OpenStreetMap for a certain theme",
                nl: "Easily edit and add OpenStreetMap for a certain theme",
                fr: "Édition facile et ajouter OpenStreetMap pour un certain thème"
              

            }),
            nameInlineQuestion: new T({
              en: "The name of this {category} is $$$",
              nl:  "De naam van dit {category} is $$$",
                fr: "Le nom de cet/cette {category} est $$$",
            }),
            noNameCategory: new T({
                en: "{catehory} without a name",
                nl: "{category} zonder naam",
                fr: "{category} sans nom"
            }),
            questions: {
                phoneNumberOf: new T({
                    en: "What is the phone number of {category}?",
                    nl: "Wat is het telefoonnummer van {category}?",
                    en: "Quel est le nom de {category}?"

                }),
                phoneNumberIs: new T({
                    en: "The phone number of this {category} is <a href='tel:{phone}' target='_blank'>{phone}</a>",
                    nl: "Het telefoonnummer van {category} is <a href='tel:{phone}' target='_blank'>{phone}</a>",
                    fr: "Le numéro de téléphone de {category} est <a href='tel:{phone}' target='_blank'>{phone}</a>",
                }),
                websiteOf: new T({
                    en: "What is the website of {category}?",
                    nl: "Wat is de website van {category}?",
                    fr: "Quel est le site internet de {category}?"
                }),
                websiteIs: new T({
                    en: "Website: <a href='{website}' target='_blank'>{website}</a>",
                    nl: "Website: <a href='{website}' target='_blank'>{website}</a>",
                    fr: "Website: <a href='{website}' target='_blank'>{website}</a>"
                }),
                emailOf: new T({
                        en: "What is the email address of {category}?",
                        nl: "Wat is het email-adres van {category}?",
                    fr: "Quel est l'adresse email de {category}?"
                    }
                ),
                emailIs: new T({
                    en: "The email address of this {category} is <a href='mailto:{email}' target='_blank'>{email}</a>",
                    nl: "Het email-adres van {category} is <a href='mailto:{email}' target='_blank'>{email}</a>",
                    fr: "L'adresse email de {category} est <a href='mailto:{email}' target='_blank'>{email}</a>"
                }),

            },
            openStreetMapIntro: new T({
                en: "<h3>An Open Map</h3>" +
                    "<p></p>Wouldn't it be cool if there was a single map, which everyone could freely use and edit?" +
                    "A single place to store all geo-information? Then, all those websites with different, small and incompatible maps (which are always outdated) wouldn't be needed anymore.</p>" +
                    "<p><b><a href='https://OpenStreetMap.org' target='_blank'>OpenStreetMap</a></b> is this map. The map data can be used for free (with <a href='https://osm.org/copyright' target='_blank'>attribution and publication of changes to that data</a>)." +
                    " On top of that, everyone can freely add new data and fix errors. This website uses OpenStreetMap as well. All the data is from there, and your answers and corrections are added there as well.</p>" +
                    "<p>A ton of people and application already use OpenStreetMap:  <a href='https://maps.me/' traget='_blank'>Maps.me</a>, <a href='https://osmAnd.net' traget='_blank'>OsmAnd</a>, but also the maps at Facebook, Intsagram, Apple-maps and Bing-maps are (partly) powered by OpenStreetMap." +
                    "If you change something here, it'll be reflected in those applications too - after their next update!</p>",
                nl: "<h3>Een open kaart</h3>" +
                    "<p>Zou het niet fantastisch zijn als er een open kaart zou zijn, die door iedereen aangepast én gebruikt kon worden? Waar iedereen zijn interesses aan zou kunnen toevoegen?" +
                    "Dan zouden er geen duizend-en-één verschillende kleine kaartjes, websites, ... meer nodig zijn</p>" +
                    "<p><b><a href='https://OpenStreetMap.org' target='_blank'>OpenStreetMap</a></b> is deze open kaart. Je mag de kaartdata gratis gebruiken (mits <a href='https://osm.org/copyright' target='_blank'>bronvermelding en herpublicatie van aanpassingen</a>). Daarenboven mag je de kaart ook gratis aanpassen als je een account maakt." +
                    "Ook deze website is gebaseerd op OpenStreetMap. Als je hier een vraag beantwoord, gaat het antwoord daar ook naartoe</p>" +
                    "<p>Tenslotte zijn er reeds vele gebruikers van OpenStreetMap. Denk maar <a href='https://maps.me/' traget='_blank'>Maps.me</a>, <a href='https://osmAnd.net' traget='_blank'>OsmAnd</a>, verschillende gespecialiseerde routeplanners, de achtergrondkaarten op Facebook, Instagram,...<br/> Zelfs Apple Maps en Bing-Maps gebruiken OpenStreetMap in hun kaarten!</p>" +
                    "<p></p>Kortom, als je hier een antwoord geeft of een fout aanpast, zal dat na een tijdje ook in al dié applicaties te zien zijn.</p>",
                fr: "<h3>Une carte ouverte</h3>" +
                    "<p></p>How incroyable se serait d'avoir sur une carte que tout le monde pourrait éditer ouvertement?" +
                    "Une seule et unique plateforme regroupant toutes les informations geographiques? Ainsi nous n'aurons plus besoin de toutes ces petites et incompatibles cartes (souvent non mises à jour).</p>" +
                    "<p><b><a href='https://OpenStreetMap.org' target='_blank'>OpenStreetMap</a></b> est la carte qu'il vous faut!. Toutes les donnees de cette carte peuvent être utilisé gratuitement (avec <a href='https://osm.org/copyright' target='_blank'> d\'attribution et de publication des changements de données</a>)." +
                    " De plus tout le monde est libre d'ajouter de nouvelles données et corriger les erreurs. Ce site internet utilise également OpenStreetMap. Toutes les données y proviennent et tous les ajouts et modifications y seront également ajoutés.</p>" +
                    "<p>De nombreux individus et d'applications utilisent déjà OpenStreetMap:  <a href='https://maps.me/' traget='_blank'>Maps.me</a>, <a href='https://osmAnd.net' traget='_blank'>OsmAnd</a>, mais aussi les cartes de Facebook, Intsagram, Apple-maps et Bing-maps sont(en partie) supporté par OpenStreetMap." +
                    "Si vous modifié quelque chose ici, ces changement seront retranscris sur ces applications aussi - des lors de leur mise à jour! </p>"
            }),
            
            sharescreen: {
                intro: new T({
                    en: "<h3>Share this map</h3> Share this map by copying the link below and sending it to friends and family:",
                    fr: "<h3>Partager cette carte</h3> Partagez cette carte en copiant le lien suivant et envoyer le à vos amis:"
                }),
                addToHomeScreen: new T({
                    en: "<h3>Add to your home screen</h3>You can easily add this website to your home screen for a native feel. Click the 'add to home screen button' in the URL bar to do this.",
                    fr: "<h3>Ajouter à votre page d'accueil</h3> Vous pouvez facilement ajouter la carte à votre écran d'accueil de téléphone. Cliquer sur le boutton 'ajouter à l'evran d'accueil' dans la barre d'URL pour éffecteur cette tâche"
                }),
                embedIntro: new T({
                    en: "<h3>Embed on your website</h3>Please, embed this map into your website. <br/>We encourage you to do it - you don't even have to ask permission. <br/>  It is free, and always will be. The more people using this, the more valuable it becomes.",
                    en: "<h3>Incorporer à votre website</h3>AJouter la carte à votre website. <br/>On vous en encourage - pas besoin de permission. <br/>  C'est gratuit et pour toujours. Le plus de personnes l'utilisent, le mieux ce sera."
                })
            },
            morescreen: {
                intro: new T({
                    en: "<h3>More quests</h3>Do you enjoy collecting geodata? <br/>There are more layers available.",
                    fr: "<h3>Plus de thème </h3>Vous aimez collecter des données? <br/>Il y a plus de thèmes disponible.",
                }),
                streetcomplete: new T({
                    en: "Another, similar application is <a href='https://play.google.com/store/apps/details?id=de.westnordost.streetcomplete' target='_blank'>StreetComplete</a>",
                    fr: "Une autre application similaire est <a href='https://play.google.com/store/apps/details?id=de.westnordost.streetcomplete' target='_blank'>StreetComplete</a>"
                })
            },
            readYourMessages: new T({
                en: "Please, read all your OpenStreetMap-messages before adding a new point.",
                nl: "Gelieve eerst je berichten op OpenStreetMap te lezen alvorens nieuwe punten toe te voegen.",
                fr: "Merci de lire tout vos messages d'OpenStreetMap avant d'ajouter un nouveau point.",
            }),
            fewChangesBefore: new T({
                en: "Please, answer a few questions of existing points before adding a new point.",
                nl: "Gelieve eerst enkele vragen van bestaande punten te beantwoorden vooraleer zelf punten toe te voegen.",
                fr: "Merci de répondre à quelques questions à propos de point déjà existant avant d'ajouter de nouveaux points"
            
            }),
            goToInbox: new T({
                en: "Open inbox",
                nl: "Ga naar de berichten",
                fr: "Ouvrir les messages"
            })
        }
    }

    public static W(s: string | UIElement): UIElement {
        if (s instanceof UIElement) {
            return s;
        }
        return new FixedUiElement(s);
    }

    public static CountTranslations() {
        const queue: any = [Translations.t];
        const tr: Translation[] = [];
        while (queue.length > 0) {
            const item = queue.pop();
            if (item instanceof Translation || item.translations !== undefined) {
                tr.push(item);
            } else {
                for (const t in item) {
                    const x = item[t];
                    queue.push(x)
                }
            }
        }

        const langaugeCounts = {};
        for (const translation of tr) {
            for (const language in translation.translations) {
                if (langaugeCounts[language] === undefined) {
                    langaugeCounts[language] = 1
                } else {
                    langaugeCounts[language]++;
                }
            }
        }
        for (const language in langaugeCounts) {
            console.log("Total translations in ", language, langaugeCounts[language], "/", tr.length)
        }

    }

}<|MERGE_RESOLUTION|>--- conflicted
+++ resolved
@@ -12,6 +12,55 @@
 
 
     static t = {
+        climbingTrees: {
+            layer: {
+
+                title: new T({
+                    nl: "Klimbomen"
+                }),
+                description: new T({
+                    nl: "Een klimboom is een mooie boom waar men in kan klimmen, al dan niet officieel"
+                })
+            },
+            layout: {
+                title: new T({nl: "Open Klimbomenkaart"}),
+                welcome: new T({nl: "Markeer je favoriete klimboom"})
+            }
+
+        },
+
+        artwork: {
+            name: new T({ en: 'Artwork', nl: 'Kunstwerk', fr: "Oeuvre d'art" }),
+            title: new T({ en: 'Artwork', nl: 'Kunstwerk', fr: "Oeuvre d'art" }),
+            type: {
+                render: new T({
+                    en: 'This is artwork of the type: {artwork_type}',
+                    nl: 'Dit is een kunstwerk van het type: {artwork_type}',
+                    fr: "Ceci est un travail d'art de type: {artwork_type}"
+                }),
+                template: new T({ en: 'Some other type: $$$', nl: 'Een ander type: $$$', fr: 'Un autre type: $$$' }),
+                question: new T({
+                    en: 'What is the type of this artwork?',
+                    nl: 'Wat voor type kunstwerk is dit?',
+                    fr: "Quel est le type de cette oeuvre d'art?"
+                }),
+                architecture: new T({ en: "architecture", nl: "architectuur", fr: "architecture" }),
+                mural: new T({ en: "mural", nl: "muurschildering", fr: "mural" }),
+                painting: new T({ en: "painting", nl: "schilderij", fr: "peinture" }),
+                sculpture: new T({ en: "sculpture", nl: "beeldhouwwerk", fr: "sculpture" }),
+                statue: new T({ en: "statue", nl: "standbeeld", fr: "statue" }),
+                bust: new T({ en: "bust", nl: "buste", fr: "buste" }),
+                stone: new T({ en: "stone", nl: "steen", fr: "rocher" }),
+                installation: new T({ en: "installation", nl: "installatie", fr: "installation" }),
+                graffiti: new T({ en: "graffiti", nl: "graffiti", fr: "graffiti" }),
+                relief: new T({ en: "relief", nl: "verlichting", fr: "relief" }),
+                azulejo: new T({ en: "azulejo", nl: "azulejo", fr: "azulejo" }),
+                tilework: new T({ en: "tilework", nl: "tegelwerk", fr: "carrelage" })
+            }, artist: {
+                question: new T({en:"Which artist created this artwork?"})
+            }
+
+        },
         cyclofix: {
             title: new T({
                 en: 'Cyclofix - an open map for cyclists',
@@ -397,9 +446,21 @@
                     })
                 },
                 qName: {
-                    question: new T({en: "What is the name of this bicycle shop?", nl: "Wat is de naam van deze fietszaak?", fr: "Quel est le nom du magasin de vélo?"}),
-                    render: new T({en: "This bicycle shop is called {name}", nl: "Deze fietszaak heet {name}", fr: "Ce magasin s'appelle {name}"}),
-                    template: new T({en: "This bicycle shop is called: $$$", nl: "Deze fietszaak heet: <b>$$$</b>", fr: "Ce magasin s'appelle $$$"})
+                    question: new T({
+                        en: "What is the name of this bicycle shop?",
+                        nl: "Wat is de naam van deze fietszaak?",
+                        fr: "Quel est le nom du magasin de vélo?"
+                    }),
+                    render: new T({
+                        en: "This bicycle shop is called {name}",
+                        nl: "Deze fietszaak heet {name}",
+                        fr: "Ce magasin s'appelle {name}"
+                    }),
+                    template: new T({
+                        en: "This bicycle shop is called: $$$",
+                        nl: "Deze fietszaak heet: <b>$$$</b>",
+                        fr: "Ce magasin s'appelle $$$"
+                    })
                 },
                 secondHand: {
                     question: new T({en: "Does this shop sell second-hand bikes?", nl: "Verkoopt deze winkel tweedehands fietsen?", fr: "Est-ce ce magasin vend des vélos d'occasion"}),
@@ -429,9 +490,21 @@
                 name: new T({en: "Bike cafe", nl: "Fietscafé", fr: "Café vélo"}),
                 title: new T({en: "Bike cafe", nl: "Fietscafé", fr: "Café Vélo"}),
                 qName: {
-                    question: new T({en: "What is the name of this bike cafe?", nl: "Wat is de naam van dit fietscafé?", fr: "Quel est le nom de ce Café vélo"}),
-                    render: new T({en: "This bike cafe is called {name}", nl: "Dit fietscafé heet {name}", fr: "Ce Café vélo s'appelle {name}"}),
-                    template: new T({en: "This bike cafe is called: $$$", nl: "Dit fietscafé heet: <b>$$$</b>", fr: "Ce Café vélo s'appelle $$$"})
+                    question: new T({
+                        en: "What is the name of this bike cafe?",
+                        nl: "Wat is de naam van dit fietscafé?",
+                        fr: "Quel est le nom de ce Café vélo"
+                    }),
+                    render: new T({
+                        en: "This bike cafe is called {name}",
+                        nl: "Dit fietscafé heet {name}",
+                        fr: "Ce Café vélo s'appelle {name}"
+                    }),
+                    template: new T({
+                        en: "This bike cafe is called: $$$",
+                        nl: "Dit fietscafé heet: <b>$$$</b>",
+                        fr: "Ce Café vélo s'appelle $$$"
+                    })
                 },
                 repair: {
                     question: new T({
@@ -439,7 +512,11 @@
                         nl: "Verkoopt dit fietscafé fietsen?",
                         fr: "Est-ce que ce Café vélo répare les vélos?"
                     }),
-                    yes: new T({en: "This bike cafe repairs bikes", nl: "Dit fietscafé herstelt fietsen", fr: "Ce Café vélo répare les vélos"}),
+                    yes: new T({
+                        en: "This bike cafe repairs bikes",
+                        nl: "Dit fietscafé herstelt fietsen",
+                        fr: "Ce Café vélo répare les vélos"
+                    }),
                     no: new T({
                         en: "This bike cafe doesn;t repair bikes",
                         nl: "Dit fietscafé herstelt geen fietsen",
@@ -596,24 +673,24 @@
                 fr: 'Votre photo va être publié'
             }),
             cco: new T({en: 'in the public domain', nl: 'in het publiek domein', fr: 'sur le domaine publique'}),
-            ccbs: new T({en: 'under the CC-BY-SA-license', nl: 'onder de CC-BY-SA-licentie', fr: 'sous la license CC-BY-SA'}),
+            ccbs: new T({
+                en: 'under the CC-BY-SA-license',
+                nl: 'onder de CC-BY-SA-licentie',
+                fr: 'sous la license CC-BY-SA'
+            }),
             ccb: new T({en: 'under the CC-BY-license', nl: 'onder de CC-BY-licentie', fr: 'sous la license CC-BY'}),
+            uploadFailed: new T({
+                en: "Could not upload your picture. Do you have internet and are third party API's allowed? Brave browser or UMatrix might block them.",
+                nl: "Afbeelding uploaden mislukt. Heb je internet? Gebruik je Brave of UMatrix? Dan moet je derde partijen toelaten."
+            }),
             respectPrivacy: new T({
                 en: "Please respect privacy. Do not photograph people nor license plates",
                 nl: "Respecteer privacy. Fotografeer geen mensen of nummerplaten",
-<<<<<<< HEAD
-                fr: "TODO: fr"
-            }),
-            uploadFailed: new T({
-                en: "Could not upload your picture. Do you have internet and are third party API's allowed? Brave browser or UMatrix might block them.",
-                nl: "Afbeelding uploaden mislukt. Heb je internet? Gebruik je Brave of UMatrix? Dan moet je derde partijen toelaten."
+                fr: "Merci de respecter la vie privée. Ne publiez pas les plaques d\'immatriculation"
             }),
             uploadDone: new T({
                 en: "<span class='thanks'>Your picture has been added. Thanks for helping out!</span>",
                 nl: "<span class='thanks'>Je afbeelding is toegevoegd. Bedankt om te helpen!</span>"
-=======
-                fr: "Merci de respecter la vie privée. Ne publiez pas les plaques d\'immatriculation"
->>>>>>> 3efe05b6
             })
         },
         centerMessage: {
@@ -702,25 +779,24 @@
             }),
 
             osmLinkTooltip: new T({
-               en: "See this object on OpenStreetMap for history and more editing options",
+                en: "See this object on OpenStreetMap for history and more editing options",
                 nl: "Bekijk dit object op OpenStreetMap waar geschiedenis en meer aanpasopties zijn",
                 fr: "Voir l'historique de cet objet sur OpenStreetMap et plus d'options d'édition"
-                
+
             }),
             
             add: {
-
                 addNew: new T({
                     en: "Add a new {category} here",
                     nl: "Voeg hier een {category} toe",
-                    fr: "Ajouter un\une {category} ici"
-                    
+                    fr: "Ajouter un/une {category} ici"
+
                 }),
                 header: new T({
                     en: "<h2>No data</h2>You clicked somewhere where no data is known yet.<br/>",
                     nl: "<h2>Geen selectie</h2>Je klikte ergens waar er nog geen data is.<br/>",
                     fr: "<h2>Pas de données</h2> vous avez cliqué sur un endroit ou il n'y a pas encore de données. <br/>"
-                    
+
                 }),
                 pleaseLogin: new T({
                     en: "<a class='activate-osm-authentication'>Please log in to add a new point</a>",
@@ -730,7 +806,7 @@
                 zoomInFurther: new T({
                     en: "Zoom in further to add a point.",
                     nl: "Gelieve verder in te zoomen om een punt toe te voegen",
-                    fr: "Rapprochez vous pour ajouter un point.".
+                    fr: "Rapprochez vous pour ajouter un point."
                 }),
                 stillLoading: new T({
                     en: "The data is still loading. Please wait a bit before you add a new point",
@@ -753,12 +829,12 @@
                 en: "Easily edit and add OpenStreetMap for a certain theme",
                 nl: "Easily edit and add OpenStreetMap for a certain theme",
                 fr: "Édition facile et ajouter OpenStreetMap pour un certain thème"
-              
+
 
             }),
             nameInlineQuestion: new T({
-              en: "The name of this {category} is $$$",
-              nl:  "De naam van dit {category} is $$$",
+                en: "The name of this {category} is $$$",
+                nl: "De naam van dit {category} is $$$",
                 fr: "Le nom de cet/cette {category} est $$$",
             }),
             noNameCategory: new T({
@@ -770,8 +846,7 @@
                 phoneNumberOf: new T({
                     en: "What is the phone number of {category}?",
                     nl: "Wat is het telefoonnummer van {category}?",
-                    en: "Quel est le nom de {category}?"
-
+                    fr: "Quel est le nom de {category}?"
                 }),
                 phoneNumberIs: new T({
                     en: "The phone number of this {category} is <a href='tel:{phone}' target='_blank'>{phone}</a>",
@@ -791,7 +866,7 @@
                 emailOf: new T({
                         en: "What is the email address of {category}?",
                         nl: "Wat is het email-adres van {category}?",
-                    fr: "Quel est l'adresse email de {category}?"
+                        fr: "Quel est l'adresse email de {category}?"
                     }
                 ),
                 emailIs: new T({
@@ -828,25 +903,31 @@
             sharescreen: {
                 intro: new T({
                     en: "<h3>Share this map</h3> Share this map by copying the link below and sending it to friends and family:",
-                    fr: "<h3>Partager cette carte</h3> Partagez cette carte en copiant le lien suivant et envoyer le à vos amis:"
+                    fr: "<h3>Partager cette carte</h3> Partagez cette carte en copiant le lien suivant et envoyer le à vos amis:",
+                    nl: "<h3>Deel deze kaart</h3> Kopieer onderstaande link om deze kaart naar vrienden en familie door te sturen:",
+
                 }),
                 addToHomeScreen: new T({
-                    en: "<h3>Add to your home screen</h3>You can easily add this website to your home screen for a native feel. Click the 'add to home screen button' in the URL bar to do this.",
-                    fr: "<h3>Ajouter à votre page d'accueil</h3> Vous pouvez facilement ajouter la carte à votre écran d'accueil de téléphone. Cliquer sur le boutton 'ajouter à l'evran d'accueil' dans la barre d'URL pour éffecteur cette tâche"
+                    en: "<h3>Add to your home screen</h3>You can easily add this website to your smartphone home screen for a native feel. Click the 'add to home screen button' in the URL bar to do this.",
+                    fr: "<h3>Ajouter à votre page d'accueil</h3> Vous pouvez facilement ajouter la carte à votre écran d'accueil de téléphone. Cliquer sur le boutton 'ajouter à l'evran d'accueil' dans la barre d'URL pour éffecteur cette tâche",
+                    nl: "<h3>Voeg toe aan je thuis-scherm</h3>Je kan deze website aan je thuisscherm van je smartphone toevoegen voor een native feel"
                 }),
                 embedIntro: new T({
                     en: "<h3>Embed on your website</h3>Please, embed this map into your website. <br/>We encourage you to do it - you don't even have to ask permission. <br/>  It is free, and always will be. The more people using this, the more valuable it becomes.",
-                    en: "<h3>Incorporer à votre website</h3>AJouter la carte à votre website. <br/>On vous en encourage - pas besoin de permission. <br/>  C'est gratuit et pour toujours. Le plus de personnes l'utilisent, le mieux ce sera."
+                    fr: "<h3>Incorporer à votre website</h3>AJouter la carte à votre website. <br/>On vous en encourage - pas besoin de permission. <br/>  C'est gratuit et pour toujours. Le plus de personnes l'utilisent, le mieux ce sera.",
+                    nl: "<h3>Plaats dit op je website</h3>Voeg dit kaartje toe op je eigen website.<br/>We moedigen dit zelfs aan - je hoeft geen toestemming te vragen.<br/> Het is gratis en zal dat altijd blijven. Hoe meer het gebruikt wordt, hoe waardevoller"
                 })
             },
             morescreen: {
                 intro: new T({
                     en: "<h3>More quests</h3>Do you enjoy collecting geodata? <br/>There are more layers available.",
                     fr: "<h3>Plus de thème </h3>Vous aimez collecter des données? <br/>Il y a plus de thèmes disponible.",
+                    nl: "<h3>Meer thema's</h3>Vind je het leuk om geodata te verzamelen? <br/> Hier vind je meer opties."
                 }),
                 streetcomplete: new T({
                     en: "Another, similar application is <a href='https://play.google.com/store/apps/details?id=de.westnordost.streetcomplete' target='_blank'>StreetComplete</a>",
-                    fr: "Une autre application similaire est <a href='https://play.google.com/store/apps/details?id=de.westnordost.streetcomplete' target='_blank'>StreetComplete</a>"
+                    fr: "Une autre application similaire est <a href='https://play.google.com/store/apps/details?id=de.westnordost.streetcomplete' target='_blank'>StreetComplete</a>",
+                    nl: "Een andere, gelijkaardige Android-applicatie is <a href='https://play.google.com/store/apps/details?id=de.westnordost.streetcomplete' target='_blank'>StreetComplete</a>"
                 })
             },
             readYourMessages: new T({
@@ -858,7 +939,7 @@
                 en: "Please, answer a few questions of existing points before adding a new point.",
                 nl: "Gelieve eerst enkele vragen van bestaande punten te beantwoorden vooraleer zelf punten toe te voegen.",
                 fr: "Merci de répondre à quelques questions à propos de point déjà existant avant d'ajouter de nouveaux points"
-            
+
             }),
             goToInbox: new T({
                 en: "Open inbox",
