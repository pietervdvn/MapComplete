import Translation from "./Translation";
import T from "./Translation";
import {UIElement} from "../UIElement";
import {FixedUiElement} from "../Base/FixedUiElement";


export default class Translations {
    static t = {
        cyclofix: {
            title: new T({
                en: 'Cyclofix bicycle infrastructure',
                nl: 'Cyclofix fietsinfrastructuur',
                fr: 'TODO: FRENCH TRANSLATION'
            }),
            description: new T({
                en: "On this map we want to collect data about the whereabouts of bicycle pumps and public racks in Brussels." +
                    "As a result, cyclists will be able to quickly find the nearest infrastructure for their needs.",
                nl: "Op deze kaart willen we gegevens verzamelen over de locatie van fietspompen en openbare stelplaatsen in Brussel." +
                    "Hierdoor kunnen fietsers snel de dichtstbijzijnde infrastructuur vinden die voldoet aan hun behoeften.",
                fr: "Sur cette carte, nous voulons collecter des données sur la localisation des pompes à vélo et des supports publics à Bruxelles." +
                    "Les cyclistes pourront ainsi trouver rapidement l'infrastructure la plus proche de leurs besoins."
            }),
            freeFormPlaceholder: new T({en: 'specify', nl: 'specifieer', fr: 'TODO: fr'}),
            parking: {
                name: new T({en: 'bike parking', nl: 'fietsparking', fr: 'TODO: fr'}),
                title: new T({en: 'Bike parking', nl: 'Fietsparking', fr: 'TODO: fr'}),
                type: {
                    render: new T({
                        en: 'This is a bicycle parking of the type: {bicycle_parking}',
                        nl: 'Dit is een fietsenparking van het type: {bicycle_parking}',
                        fr: 'TODO: fr'
                    }),
                    template: new T({en: 'Some other type: $$$', nl: 'Een ander type: $$$', fr: 'TODO: fr'}),
                    question: new T({
                        en: 'What is the type of this bicycle parking?',
                        nl: 'Van welk type is deze fietsenparking?',
                        fr: 'TODO: fr'
                    }),
                    eg: new T({en: ", for example", nl: ", bijvoorbeeld"}),
                    stands: new T({en: 'Staple racks', nl: 'Nietjes', fr: 'TODO: fr'}),
                    wall_loops: new T({en: 'Wheel rack/loops', nl: 'Wielrek/lussen', fr: 'TODO: fr'}),
                    handlebar_holder: new T({en: 'Handlebar holder', nl: 'Stuurhouder', fr: 'TODO: fr'}),
                    shed: new T({en: 'Shed', nl: 'Schuur', fr: 'TODO: fr'}),
                    rack: new T({en: 'Rack', nl: 'Rek', fr: 'TODO: fr'}),
                    "two-tier": new T({en: 'Two-tiered', nl: 'Dubbel (twee verdiepingen)', fr: 'TODO: fr'}),
                },

                operator: {
                    render: new T({
                        en: 'This bike parking is operated by {operator}',
                        nl: 'Deze fietsenparking wordt beheerd door {operator}',
                        fr: 'TODO: fr'
                    }),
                    template: new T({en: 'A different operator: $$$', nl: 'Een andere beheerder: $$$', fr: 'TODO: fr'}),
                    question: new T({
                        en: 'Who operates this bike station (name of university, shop, city...)?',
                        nl: 'Wie beheert deze fietsenparking (naam universiteit, winkel, stad...)?',
                        fr: 'TODO: fr'
                    }),
                    private: new T({
                        en: 'Operated by a private person',
                        nl: 'Wordt beheerd door een privépersoon',
                        fr: 'TODO: fr'
                    }),
                }
            },
            station: {
                name: new T({
                    en: 'bike station (repair, pump or both)',
                    nl: 'fietsstation (herstel, pomp of allebei)',
                    fr: 'TODO: fr'
                }),
                title: new T({en: 'Bike station', nl: 'Fietsstation', fr: 'TODO: fr'}),
                manometer: {
                    question: new T({
                        en: 'Does the pump have a pressure indicator or manometer?',
                        nl: 'Heeft deze pomp een luchtdrukmeter?',
                        fr: 'TODO: fr'
                    }),
                    yes: new T({en: 'There is a manometer', nl: 'Er is een luchtdrukmeter', fr: 'TODO: fr'}),
                    no: new T({en: 'There is no manometer', nl: 'Er is geen luchtdrukmeter', fr: 'TODO: fr'}),
                    broken: new T({
                        en: 'There is manometer but it is broken',
                        nl: 'Er is een luchtdrukmeter maar die is momenteel defect',
                        fr: 'TODO: fr'
                    })
                },
                electric: {
                    question: new T({
                        en: 'Is this an electric bike pump?',
                        nl: 'Is dit een electrische fietspomp?',
                        fr: 'TODO: fr'
                    }),
                    manual: new T({en: 'Manual pump', nl: 'Manuele pomp', fr: 'TODO: fr'}),
                    electric: new T({en: 'Electrical pump', nl: 'Electrische pomp', fr: 'TODO: fr'})
                },
                operational: {
                    question: new T({
                        en: 'Is the bike pump still operational?',
                        nl: 'Werkt de fietspomp nog?',
                        fr: 'TODO: fr'
                    }),
                    operational: new T({
                        en: 'The bike pump is operational',
                        nl: 'De fietspomp werkt nog',
                        fr: 'TODO: fr'
                    }),
                    broken: new T({en: 'The bike pump is broken', nl: 'De fietspomp is kapot', fr: 'TODO: fr'})
                },
                valves: {
                    question: new T({
                        en: 'What valves are supported?',
                        nl: 'Welke ventielen werken er met de pomp?',
                        fr: 'TODO: fr'
                    }),
                    default: new T({
                        en: 'There is a default head, so Dunlop, Sclaverand and auto',
                        nl: 'Er is een standaard aansluiting, die dus voor Dunlop, Sclaverand en auto\'s werkt',
                        fr: 'TODO: fr'
                    }),
                    dunlop: new T({en: 'Only Dunlop', nl: 'Enkel Dunlop', fr: 'TODO: fr'}),
                    sclaverand: new T({
                        en: 'Only Sclaverand (also known as Presta)',
                        nl: 'Enkel Sclaverand (ook gekend als Presta)',
                        fr: 'TODO: fr'
                    }),
                    auto: new T({en: 'Only for cars', nl: 'Enkel voor auto\'s', fr: 'TODO: fr'}),
                    render: new T({
                        en: 'This pump supports the following valves: {valves}',
                        nl: 'Deze pomp werkt met de volgende ventielen: {valves}',
                        fr: 'TODO: fr'
                    }),
                    template: new T({
                        en: 'Some other valve(s): $$$',
                        nl: 'Een ander type ventiel(en): $$$',
                        fr: 'TODO: fr'
                    })
                },
                chain: {
                    question: new T({
                        en: 'Does this bike station have a special tool to repair your bike chain?',
                        nl: 'Heeft dit fietsstation een speciale reparatieset voor je ketting?',
                        fr: 'TODO: fr'
                    }),
                    yes: new T({
                        en: 'There is a chain tool',
                        nl: 'Er is een reparatieset voor je ketting',
                        fr: 'TODO: fr'
                    }),
                    no: new T({
                        en: 'There is no chain tool',
                        nl: 'Er is geen reparatieset voor je ketting',
                        fr: 'TODO: fr'
                    }),
                },
                operator: {
                    render: new T({
                        en: 'This bike station is operated by {operator}',
                        nl: 'Dit fietsstation wordt beheerd door {operator}',
                        fr: 'TODO: fr'
                    }),
                    template: new T({en: 'A different operator: $$$', nl: 'Een andere beheerder: $$$', fr: 'TODO: fr'}),
                    question: new T({
                        en: 'Who operates this bike station (name of university, shop, city...)?',
                        nl: 'Wie beheert dit fietsstation (naam universiteit, winkel, stad...)?',
                        fr: 'TODO: fr'
                    }),
                    private: new T({
                        en: 'Operated by a private person',
                        nl: 'Wordt beheerd door een privépersoon',
                        fr: 'TODO: fr'
                    }),
                },
                services: {
                    question: new T({
                        en: 'Which services are available at this bike station?',
                        nl: 'Welke functies biedt dit fietsstation?',
                        fr: 'TODO: fr'
                    }),
                    pump: new T({
                        en: 'There is only a pump available',
                        nl: 'Er is enkel een pomp beschikbaar',
                        fr: 'TODO: fr'
                    }),
                    tools: new T({
                        en: 'There are only tools (screwdrivers, pliers...) available',
                        nl: 'Er is enkel gereedschap beschikbaar (schroevendraaier, tang...)',
                        fr: 'TODO: fr'
                    }),
                    both: new T({
                        en: 'There are both tools and a pump available',
                        nl: 'Er is zowel een pomp als gereedschap beschikbaar',
                        fr: 'TODO: fr'
                    }),
                },
                stand: {
                    question: new T({
                        en: 'Does this bike station have a hook to suspend your bike with or a stand to elevate it?',
                        nl: 'Heeft dit fietsstation een haak of standaard om je fiets op te hangen/zetten?',
                        fr: 'TODO: fr'
                    }),
                    yes: new T({en: 'There is a hook or stand', nl: 'Er is een haak of standaard', fr: 'TODO: fr'}),
                    no: new T({en: 'There is no hook or stand', nl: 'Er is geen haak of standaard', fr: 'TODO: fr'}),
                }
            },
            shop: {
                name: new T({en: 'bike shop', nl: 'fietswinkel', fr: 'TODO: fr'}),
                title: new T({en: 'Bike repair/shop', nl: 'Fietswinkel/herstelling', fr: 'TODO: fr'}),
                titleRepair: new T({en: 'Bike shop', nl: 'Fietswinkel', fr: 'TODO: fr'}),
                retail: {
                    question: new T({
                        en: 'Does this shop sell bikes?',
                        nl: 'Verkoopt deze winkel fietsen?',
                        fr: 'TODO: fr'
                    }),
                    yes: new T({en: 'This shop sells bikes', nl: 'Deze winkel verkoopt fietsen', fr: 'TODO: fr'}),
                    no: new T({
                        en: 'This shop doesn\'t sell bikes',
                        nl: 'Deze winkel verkoopt geen fietsen',
                        fr: 'TODO: fr'
                    }),
                },
                repair: {
                    question: new T({
                        en: 'Does this shop repair bikes?',
                        nl: 'Verkoopt deze winkel fietsen?',
                        fr: 'TODO: fr'
                    }),
                    yes: new T({en: 'This shop repairs bikes', nl: 'Deze winkel herstelt fietsen', fr: 'TODO: fr'}),
<<<<<<< HEAD
                    no: new T({
                        en: 'This shop doesn\'t repair bikes',
                        nl: 'Deze winkel herstelt geen fietsen',
                        fr: 'TODO: fr'
                    }),
=======
                    sold: new T({en: 'This shop only repairs bikes bought here', nl: 'Deze winkel herstelt enkel fietsen die hier werden gekocht', fr: 'TODO: fr'}),
                    brand: new T({en: 'This shop only repairs bikes of a certain brand', nl: 'Deze winkel herstelt enkel fietsen van een bepaald merk', fr: 'TODO: fr'}),
                    no: new T({en: 'This shop doesn\'t repair bikes', nl: 'Deze winkel herstelt geen fietsen', fr: 'TODO: fr'}),
>>>>>>> 6424c75c
                },
                rental: {
                    question: new T({
                        en: 'Does this shop rent out bikes?',
                        nl: 'Verhuurt deze winkel fietsen?',
                        fr: 'TODO: fr'
                    }),
                    yes: new T({en: 'This shop rents out bikes', nl: 'Deze winkel verhuurt fietsen', fr: 'TODO: fr'}),
                    no: new T({
                        en: 'This shop doesn\'t rent out bikes',
                        nl: 'Deze winkel verhuurt geen fietsen',
                        fr: 'TODO: fr'
                    }),
                },
                pump: {
<<<<<<< HEAD
                    question: new T({
                        en: 'Does this shop offer a bike pump for use by anyone?',
                        nl: 'Biedt deze winkel een fietspomp aan voor iedereen?',
                        fr: 'TODO: fr'
                    }),
                    yes: new T({
                        en: 'This shop offers a bike pump for anyone',
                        nl: 'Deze winkel biedt geen fietspomp aan voor eender wie',
                        fr: 'TODO: fr'
                    }),
                    no: new T({
                        en: 'This shop doesn\'t offer a bike pump for anyone',
                        nl: 'Deze winkel biedt een fietspomp aan voor iedereen',
                        fr: 'TODO: fr'
                    }),
=======
                    question: new T({en: 'Does this shop offer a bike pump for use by anyone?', nl: 'Biedt deze winkel een fietspomp aan voor iedereen?', fr: 'TODO: fr'}),
                    yes: new T({en: 'This shop offers a bike pump for anyone', nl: 'Deze winkel biedt geen fietspomp aan voor eender wie', fr: 'TODO: fr'}),
                    no: new T({en: 'This shop doesn\'t offer a bike pump for anyone', nl: 'Deze winkel biedt een fietspomp aan voor iedereen', fr: 'TODO: fr'}),
                },
                qName: {
                    question: new T({en: 'What is the name of this bicycle shop?', nl: 'Wat is de naam van deze fietswinkel?', fr: 'TODO: fr'}),
                    render: new T({en: 'This bicycle shop is called {name}', nl: 'Deze fietswinkel heet {name}', fr: 'TODO: fr'}),
                    template: new T({en: 'This bicycle shop is called: $$$', nl: 'Deze fietswinkel heet: $$$', fr: 'TODO: fr'})
                },
                secondHand: {
                    question: new T({en: 'Does this shop sell second-hand bikes?', nl: 'Verkoopt deze winkel tweedehands fietsen?', fr: 'TODO: fr'}),
                    yes: new T({en: 'This shop sells second-hand bikes', nl: 'Deze winkel verkoopt tweedehands fietsen', fr: 'TODO: fr'}),
                    no: new T({en: 'This shop doesn\'t sell second-hand bikes', nl: 'Deze winkel verkoopt geen tweedehands fietsen', fr: 'TODO: fr'}),
                    only: new T({en: 'This shop only sells second-hand bikes', nl: 'Deze winkel verkoopt enkel tweedehands fietsen', fr: 'TODO: fr'}),
                },
                diy: {
                    question: new T({en: 'Are there tools here to repair your own bike?', nl: 'Biedt deze winkel gereedschap aan om je fiets zelf te herstellen?', fr: 'TODO: fr'}),
                    yes: new T({en: 'This shop offers tools for DIY repair', nl: 'Deze winkel biedt gereedschap aan om je fiets zelf te herstellen', fr: 'TODO: fr'}),
                    no: new T({en: 'This shop doesn\'t offer tools for DIY repair', nl: 'Deze winkel biedt geen gereedschap aan om je fiets zelf te herstellen', fr: 'TODO: fr'}),
>>>>>>> 6424c75c
                }
            }
        },
        image: {
            addPicture: new T({en: 'Add picture', nl: 'Voeg foto toe', fr: 'TODO: fr'}),
            uploadingPicture: new T({
                en: 'Uploading your picture...',
                nl: 'Bezig met een foto te uploaden...',
                fr: 'TODO: fr'
            }),
            pleaseLogin: new T({
                en: 'Please login to add a picure or to answer questions',
                nl: 'Gelieve je aan te melden om een foto toe te voegen of vragen te beantwoorden',
                fr: 'TODO: fr'
            }),
            willBePublished: new T({
                en: 'Your picture will be published: ',
                nl: 'Jouw foto wordt gepubliceerd: ',
                fr: 'TODO: fr'
            }),
            cco: new T({en: 'in the public domain', nl: 'in het publiek domein', fr: 'TODO: fr'}),
            ccbs: new T({en: 'under the CC-BY-SA-license', nl: 'onder de CC-BY-SA-licentie', fr: 'TODO: fr'}),
            ccb: new T({en: 'under the CC-BY-license', nl: 'onder de CC-BY-licentie', fr: 'TODO: fr'})
        },
        centerMessage: {
            loadingData: new T({en: 'Loading data...', nl: 'Data wordt geladen...', fr: 'TODO: fr'}),
            zoomIn: new T({
                en: 'Zoom in to view or edit the data',
                nl: 'Zoom in om de data te zien en te bewerken',
                fr: 'TODO: fr'
            }),
            ready: new T({en: 'Done!', nl: 'Klaar!', fr: 'TODO: fr'}),
        },
        general: {
            loginWithOpenStreetMap: new T({en: "Login with OpenStreetMap", nl: "Aanmelden met OpenStreetMap"}),
            getStarted: new T({
                en: "<span class='activate-osm-authentication'>Login with OpenStreetMap</span> or <a href='https://www.openstreetmap.org/user/new' target='_blank'>make a free account to get started</a>",
                nl: "<span class='activate-osm-authentication'>Meld je aan met je OpenStreetMap-account</span> of <a href='https://www.openstreetmap.org/user/new' target='_blank'>maak snel en gratis een account om te beginnen/a>",
            }),
            welcomeBack: new T({
                en: "You are logged in, welcome back!",
                nl: "Je bent aangemeld. Welkom terug!"
            }),
            search: {
                search: new Translation({
                    en: "Search a location",
                    nl: "Zoek naar een locatie"
                }),
                searching: new Translation({
                    en: "Searching...",
                    nl: "Aan het zoeken..."
                }),
                nothing: new Translation({
                    en: "Nothing found...",
                    nl: "Niet gevonden..."
                }),
                error: new Translation({
                    en: "Something went wrong...",
                    nl: "Niet gelukt..."
                })

            },
            returnToTheMap: new T({
                en: "Return to the map",
                nl: "Naar de kaart"
            }),
            save: new T({
                en: "Save",
                nl: "Opslaan"
            }),
            cancel: new T({
                en: "Cancel",
                nl: "Annuleren"
            }),
            skip: new T({
                en: "Skip this question",
                nl: "Vraag overslaan"
            })
        }   
    }

    public static W(s: string | UIElement): UIElement {
        if (s instanceof UIElement) {
            return s;
        }
        return new FixedUiElement(s);
    }

}<|MERGE_RESOLUTION|>--- conflicted
+++ resolved
@@ -227,17 +227,13 @@
                         fr: 'TODO: fr'
                     }),
                     yes: new T({en: 'This shop repairs bikes', nl: 'Deze winkel herstelt fietsen', fr: 'TODO: fr'}),
-<<<<<<< HEAD
                     no: new T({
                         en: 'This shop doesn\'t repair bikes',
                         nl: 'Deze winkel herstelt geen fietsen',
                         fr: 'TODO: fr'
                     }),
-=======
                     sold: new T({en: 'This shop only repairs bikes bought here', nl: 'Deze winkel herstelt enkel fietsen die hier werden gekocht', fr: 'TODO: fr'}),
                     brand: new T({en: 'This shop only repairs bikes of a certain brand', nl: 'Deze winkel herstelt enkel fietsen van een bepaald merk', fr: 'TODO: fr'}),
-                    no: new T({en: 'This shop doesn\'t repair bikes', nl: 'Deze winkel herstelt geen fietsen', fr: 'TODO: fr'}),
->>>>>>> 6424c75c
                 },
                 rental: {
                     question: new T({
@@ -253,7 +249,6 @@
                     }),
                 },
                 pump: {
-<<<<<<< HEAD
                     question: new T({
                         en: 'Does this shop offer a bike pump for use by anyone?',
                         nl: 'Biedt deze winkel een fietspomp aan voor iedereen?',
@@ -268,11 +263,7 @@
                         en: 'This shop doesn\'t offer a bike pump for anyone',
                         nl: 'Deze winkel biedt een fietspomp aan voor iedereen',
                         fr: 'TODO: fr'
-                    }),
-=======
-                    question: new T({en: 'Does this shop offer a bike pump for use by anyone?', nl: 'Biedt deze winkel een fietspomp aan voor iedereen?', fr: 'TODO: fr'}),
-                    yes: new T({en: 'This shop offers a bike pump for anyone', nl: 'Deze winkel biedt geen fietspomp aan voor eender wie', fr: 'TODO: fr'}),
-                    no: new T({en: 'This shop doesn\'t offer a bike pump for anyone', nl: 'Deze winkel biedt een fietspomp aan voor iedereen', fr: 'TODO: fr'}),
+                    })
                 },
                 qName: {
                     question: new T({en: 'What is the name of this bicycle shop?', nl: 'Wat is de naam van deze fietswinkel?', fr: 'TODO: fr'}),
@@ -289,7 +280,6 @@
                     question: new T({en: 'Are there tools here to repair your own bike?', nl: 'Biedt deze winkel gereedschap aan om je fiets zelf te herstellen?', fr: 'TODO: fr'}),
                     yes: new T({en: 'This shop offers tools for DIY repair', nl: 'Deze winkel biedt gereedschap aan om je fiets zelf te herstellen', fr: 'TODO: fr'}),
                     no: new T({en: 'This shop doesn\'t offer tools for DIY repair', nl: 'Deze winkel biedt geen gereedschap aan om je fiets zelf te herstellen', fr: 'TODO: fr'}),
->>>>>>> 6424c75c
                 }
             }
         },
