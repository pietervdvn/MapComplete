--- conflicted
+++ resolved
@@ -1,15 +1,9 @@
-<<<<<<< HEAD
 import {UIEventSource} from "../UIEventSource";
 import {OsmConnection} from "../../Logic/OsmConnection";
-=======
-import { UIEventSource } from "../UIEventSource";
-import ParkingType from "../../Customizations/Questions/bike/ParkingType";
->>>>>>> 8978ecda
 
 
 export default class Locale {
-<<<<<<< HEAD
-    public static language: UIEventSource<string> = Locale.getInitialLanguage()
+    public static language: UIEventSource<string> = Locale.getInitialLanguage();
 
     private static getInitialLanguage() {
         // The key to save in local storage
@@ -18,29 +12,13 @@
         const lng = new UIEventSource("en");
         const saved = localStorage.getItem(LANGUAGE_KEY);
         lng.setData(saved);
-        
+
 
         lng.addCallback(data => {
             console.log("Selected language", data);
             localStorage.setItem(LANGUAGE_KEY, data)
         });
-        
+
         return lng;
-=======
-    const 
-    public static language: UIEventSource<string> = new UIEventSource(Locale.getInitialLanguage())
-
-    public static init() {
-        Locale.language.addCallback(data => {
-            localStorage.setItem(LANGUAGE_KEY, data)
-            if (window.confirm('In order to change the displayed language, the page needs to be reloaded. Reload now?')) {
-                location.reload()
-            }
-        })
-    }
-
-    private static getInitialLanguage() {
-        return localStorage.getItem(LANGUAGE_KEY) || 'en'
->>>>>>> 8978ecda
     }
 }