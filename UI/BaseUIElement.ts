--- conflicted
+++ resolved
@@ -7,15 +7,9 @@
 
     protected _constructedHtmlElement: HTMLElement;
     protected isDestroyed = false;
-<<<<<<< HEAD
     protected readonly clss: Set<string> = new Set<string>();
     protected style: string;
-    private _onClick: () => void;
-=======
-    private readonly clss: Set<string> = new Set<string>();
-    private style: string;
     private _onClick: () => void | Promise<void>;
->>>>>>> e56423b0
 
     public onClick(f: (() => void)) {
         this._onClick = f;
