import {Utils} from "../Utils";
import {UIEventSource} from "../Logic/UIEventSource";

/**
 * A thin wrapper around a html element, which allows to generate a HTML-element.
 *
 * Assumes a read-only configuration, so it has no 'ListenTo'
 */
export default abstract class BaseUIElement {

    protected _constructedHtmlElement: HTMLElement;
    private clss: Set<string> = new Set<string>();
    private style: string;
    private _onClick: () => void;
    private _onHover: UIEventSource<boolean>;

    public onClick(f: (() => void)) {
        this._onClick = f;
        this.SetClass("clickable")
        if (this._constructedHtmlElement !== undefined) {
            this._constructedHtmlElement.onclick = f;
        }
        return this;
    }

    AttachTo(divId: string) {
        let element = document.getElementById(divId);
        if (element === null) {
            throw "SEVERE: could not attach UIElement to " + divId;
        }

        while (element.firstChild) {
            //The list is LIVE so it will re-index each call
            element.removeChild(element.firstChild);
        }
        const el = this.ConstructElement();
        if (el !== undefined) {
            element.appendChild(el)
        }

        return this;
    }

    /**
     * Adds all the relevant classes, space separated
     */
    public SetClass(clss: string) {
        const all = clss.split(" ").map(clsName => clsName.trim());
        let recordedChange = false;
        for (let c of all) {
            c = c.trim();
            if (this.clss.has(clss)) {
                continue;
            }
            if (c === undefined || c === "") {
                continue;
            }
            this.clss.add(c);
            recordedChange = true;
        }
        if (recordedChange) {
            this._constructedHtmlElement?.classList.add(...Array.from(this.clss));
        }
        return this;
    }

    public RemoveClass(clss: string): BaseUIElement {
        if (this.clss.has(clss)) {
            this.clss.delete(clss);
            this._constructedHtmlElement?.classList.remove(clss)
        }
        return this;
    }

    public HasClass(clss: string): boolean {
        return this.clss.has(clss)
    }

    public SetStyle(style: string): BaseUIElement {
        this.style = style;
        if (this._constructedHtmlElement !== undefined) {
            this._constructedHtmlElement.style.cssText = style;
        }
        return this;
    }

    /**
     * The same as 'Render', but creates a HTML element instead of the HTML representation
     */
    public ConstructElement(): HTMLElement {
        if (Utils.runningFromConsole) {
            return undefined;
        }

        if (this._constructedHtmlElement !== undefined) {
            return this._constructedHtmlElement
        }

        if (this.InnerConstructElement === undefined) {
            throw "ERROR! This is not a correct baseUIElement: " + this.constructor.name
        }
<<<<<<< HEAD

=======
>>>>>>> 04a2f91b
        try {
            const el = this.InnerConstructElement();

            if (el === undefined) {
                return undefined;
            }

            this._constructedHtmlElement = el;
            const style = this.style
            if (style !== undefined && style !== "") {
                el.style.cssText = style
            }
            if (this.clss.size > 0) {
                try {
                    el.classList.add(...Array.from(this.clss))
                } catch (e) {
                    console.error("Invalid class name detected in:", Array.from(this.clss).join(" "), "\nErr msg is ", e)
                }
            }

            if (this._onClick !== undefined) {
                const self = this;
                el.onclick = (e) => {
                    // @ts-ignore
                    if (e.consumed) {
                        return;
                    }
                    self._onClick();
                    // @ts-ignore
                    e.consumed = true;
                }
                el.classList.add("pointer-events-none", "cursor-pointer");
            }

            if (this._onHover !== undefined) {
                const self = this;
                el.addEventListener('mouseover', () => self._onHover.setData(true));
                el.addEventListener('mouseout', () => self._onHover.setData(false));
            }

            if (this._onHover !== undefined) {
                const self = this;
                el.addEventListener('mouseover', () => self._onHover.setData(true));
                el.addEventListener('mouseout', () => self._onHover.setData(false));
            }

            return el
        } catch (e) {
            const domExc = e as DOMException;
            if (domExc) {
                console.log("An exception occured", domExc.code, domExc.message, domExc.name)
            }
            console.error(e)
        }
    }

    public AsMarkdown(): string {
        throw "AsMarkdown is not implemented by " + this.constructor.name
    }

    protected abstract InnerConstructElement(): HTMLElement;
}<|MERGE_RESOLUTION|>--- conflicted
+++ resolved
@@ -99,10 +99,8 @@
         if (this.InnerConstructElement === undefined) {
             throw "ERROR! This is not a correct baseUIElement: " + this.constructor.name
         }
-<<<<<<< HEAD
 
-=======
->>>>>>> 04a2f91b
+
         try {
             const el = this.InnerConstructElement();
 
