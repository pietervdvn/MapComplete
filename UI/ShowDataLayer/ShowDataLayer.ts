--- conflicted
+++ resolved
@@ -4,7 +4,6 @@
 import FeatureInfoBox from "../Popup/FeatureInfoBox";
 import {ShowDataLayerOptions} from "./ShowDataLayerOptions";
 import {ElementStorage} from "../../Logic/ElementStorage";
-<<<<<<< HEAD
 import RenderingMultiPlexerFeatureSource from "../../Logic/FeatureSource/Sources/RenderingMultiPlexerFeatureSource";
 /*
 // import 'leaflet-polylineoffset'; 
@@ -15,9 +14,6 @@
  - Importing this will execute some code which needs the window object
 
  */
-=======
-import Hash from "../../Logic/Web/Hash";
->>>>>>> d4c7729f
 
 /**
  * The data layer shows all the given geojson elements with the appropriate icon etc
