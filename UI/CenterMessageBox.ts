import {UIElement} from "./UIElement";
import {UIEventSource} from "./UIEventSource";
import {OsmConnection} from "../Logic/OsmConnection";
import Translations from "./i18n/Translations";

export class CenterMessageBox extends UIElement {

    private readonly _location: UIEventSource<{ zoom: number }>;
    private readonly _zoomInMore = new UIEventSource<boolean>(true);
    private readonly _centermessage: UIEventSource<string>;
    private readonly _osmConnection: OsmConnection;
    private readonly _queryRunning: UIEventSource<boolean>;

    constructor(
        startZoom: number,
        centermessage: UIEventSource<string>,
        osmConnection: OsmConnection,
        location: UIEventSource<{ zoom: number }>,
        queryRunning: UIEventSource<boolean>
    ) {
        super(centermessage);

        this._centermessage = centermessage;
        this._location = location;
        this._osmConnection = osmConnection;
        this._queryRunning = queryRunning;
        this.ListenTo(queryRunning);


        const self = this;
        location.addCallback(function () {
            self._zoomInMore.setData(location.data.zoom < startZoom);
        });
        this.ListenTo(this._zoomInMore);

    }

    protected InnerRender(): string {

        if (this._centermessage.data != "") {
            return this._centermessage.data;
        }
<<<<<<< HEAD

        if (this._zoomInMore.data) {
            return Translations.t.centerMessage.zoomIn.txt;
        } else if (this._queryRunning.data) {
            return Translations.t.centerMessage.loadingData.txt;
        }
        return Translations.t.centerMessage.ready.txt;
=======
        if (this._queryRunning.data) {
            return "Data is loading...";
        } else if (this._zoomInMore.data) {
            return "Zoom in more to see the data";
        }
        return "Done!";
>>>>>>> a730345b
    }


    private ShouldShowSomething() : boolean{
        if (this._queryRunning.data) {
            return true;
        }
        return this._zoomInMore.data;
    }

    InnerUpdate(htmlElement: HTMLElement) {
        const pstyle = htmlElement.parentElement.style;
        if (this._centermessage.data != "") {
            pstyle.opacity = "1";
            pstyle.pointerEvents = "all";
            this._osmConnection.registerActivateOsmAUthenticationClass();
            return;
        }
        pstyle.pointerEvents = "none";


        if (this.ShouldShowSomething()) {
            pstyle.opacity = "0.5";
        } else {
            pstyle.opacity = "0";
        }
    }

}

<|MERGE_RESOLUTION|>--- conflicted
+++ resolved
@@ -40,22 +40,12 @@
         if (this._centermessage.data != "") {
             return this._centermessage.data;
         }
-<<<<<<< HEAD
-
-        if (this._zoomInMore.data) {
+        if (this._queryRunning.data) {
+            return Translations.t.centerMessage.loadingData.txt;
+        } else if (this._zoomInMore.data) {
             return Translations.t.centerMessage.zoomIn.txt;
-        } else if (this._queryRunning.data) {
-            return Translations.t.centerMessage.loadingData.txt;
         }
         return Translations.t.centerMessage.ready.txt;
-=======
-        if (this._queryRunning.data) {
-            return "Data is loading...";
-        } else if (this._zoomInMore.data) {
-            return "Zoom in more to see the data";
-        }
-        return "Done!";
->>>>>>> a730345b
     }
 
 
