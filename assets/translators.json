--- conflicted
+++ resolved
@@ -1,19 +1,11 @@
 {
   "contributors": [
     {
-<<<<<<< HEAD
-      "commits": 149,
+      "commits": 161,
       "contributor": "Pieter Vander Vennet"
     },
     {
-      "commits": 112,
-=======
-      "commits": 159,
-      "contributor": "Pieter Vander Vennet"
-    },
-    {
-      "commits": 120,
->>>>>>> da8cbd8c
+      "commits": 121,
       "contributor": "kjon"
     },
     {
@@ -33,7 +25,7 @@
       "contributor": "Artem"
     },
     {
-      "commits": 24,
+      "commits": 25,
       "contributor": "Iago"
     },
     {
