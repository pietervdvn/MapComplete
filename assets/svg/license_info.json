[
  {
    "authors": [
      "Pieter Vander Vennet"
    ],
    "path": "direction_masked.svg",
    "license": "CC0",
    "sources": []
  },
  {
    "authors": [
      "Pieter Vander Vennet"
    ],
    "path": "direction_outline.svg",
    "license": "CC0",
    "sources": []
  },
  {
    "authors": [
      "Pieter Vander Vennet"
    ],
    "path": "direction_stroke.svg",
    "license": "CC0",
    "sources": []
  },
  {
    "authors": [
      "Pieter Vander Vennet"
    ],
    "path": "SocialImageForeground.svg",
    "license": "CC-BY-SA",
    "sources": [
      "https://mapcomplete.osm.be"
    ]
  },
  {
    "authors": [
      "Pieter Vander Vennet"
    ],
    "path": "add.svg",
    "license": "CC0",
    "sources": []
  },
  {
    "authors": [
      "Pieter Vander Vennet"
    ],
    "path": "addSmall.svg",
    "license": "CC0",
    "sources": []
  },
  {
    "authors": [
      "Hannah"
    ],
    "path": "download.svg",
    "license": "CC0",
    "sources": []
  },
  {
    "authors": [],
    "path": "ampersand.svg",
    "license": "CC0; trivial",
    "sources": []
  },
  {
    "authors": [
      "Pieter Vander Vennet"
    ],
    "path": "arrow-left-smooth.svg",
    "license": "CC0",
    "sources": []
  },
  {
    "authors": [
      "Pieter Vander Vennet"
    ],
    "path": "arrow-right-smooth.svg",
    "license": "CC0",
    "sources": []
  },
  {
    "authors": [
      "Pieter Vander Vennet"
    ],
    "path": "back.svg",
    "license": "CC0",
    "sources": []
  },
  {
    "authors": [
      "Github"
    ],
    "path": "bug.svg",
    "license": "MIT",
    "sources": [
      "https://commons.wikimedia.org/wiki/File:Octicons-bug.svg",
      " https://github.com/primer/octicons"
    ]
  },
  {
    "path": "camera-plus.svg",
    "license": "CC-BY-SA 3.0",
    "authors": [
      "Dave Gandy",
      "Pieter Vander Vennet"
    ],
    "sources": [
      "https://fontawesome.com/",
      "https://commons.wikimedia.org/wiki/File:Camera_font_awesome.svg"
    ]
  },
  {
    "authors": [
      "Pieter Vander Vennet"
    ],
    "path": "checkmark.svg",
    "license": "CC0",
    "sources": []
  },
  {
    "authors": [
      "Pieter Vander Vennet"
    ],
    "path": "circle.svg",
    "license": "CC0",
    "sources": []
  },
  {
    "authors": [
      "Pieter Vander Vennet"
    ],
    "path": "clock.svg",
    "license": "CC0",
    "sources": []
  },
  {
    "authors": [],
    "path": "close.svg",
    "license": "CC0; trivial",
    "sources": []
  },
  {
    "authors": [],
    "path": "compass.svg",
    "license": "CC0; trivial",
    "sources": []
  },
  {
    "authors": [],
    "path": "cross_bottom_right.svg",
    "license": "CC0; trivial",
    "sources": []
  },
  {
    "authors": [],
    "path": "crosshair-blue-center.svg",
    "license": "CC0; trivial",
    "sources": []
  },
  {
    "authors": [],
    "path": "crosshair-blue.svg",
    "license": "CC0; trivial",
    "sources": []
  },
  {
    "authors": [],
    "path": "crosshair.svg",
    "license": "CC0; trivial",
    "sources": []
  },
  {
    "authors": [],
    "path": "crosshair-empty.svg",
    "license": "CC0; trivial",
    "sources": []
  },
  {
    "authors": [],
    "path": "crosshair-locked.svg",
    "license": "CC0; trivial",
    "sources": []
  },
  {
    "authors": [
      "Dave Gandy"
    ],
    "path": "delete_icon.svg",
    "license": "CC-BY-SA",
    "sources": [
      "https://commons.wikimedia.org/wiki/File:Trash_font_awesome.svg\rT"
    ]
  },
  {
    "authors": [],
    "path": "direction.svg",
    "license": "CC0; trivial",
    "sources": []
  },
  {
    "authors": [],
    "path": "direction_gradient.svg",
    "license": "CC0; trivial",
    "sources": []
  },
  {
    "authors": [],
    "path": "down.svg",
    "license": "CC0; trivial",
    "sources": []
  },
  {
    "authors": [],
    "path": "envelope.svg",
    "license": "CC0; trivial",
    "sources": []
  },
  {
    "authors": [
      "The Tango Desktop Project"
    ],
    "path": "floppy.svg",
    "license": "CC0",
    "sources": [
      "https://commons.wikimedia.org/wiki/File:Media-floppy.svg",
      "http://tango.freedesktop.org/Tango_Desktop_Project"
    ]
  },
  {
    "authors": [],
    "path": "gear.svg",
    "license": "CC0; trivial",
    "sources": []
  },
  {
    "authors": [],
    "path": "help.svg",
    "license": "CC0; trivial",
    "sources": []
  },
  {
    "authors": [
      "Timothy Miller"
    ],
    "path": "home.svg",
    "license": "CC-BY-SA 3.0",
    "sources": [
      "https://commons.wikimedia.org/wiki/File:Home-icon.svg"
    ]
  },
  {
    "authors": [
      "Timothy Miller"
    ],
    "path": "home_white_bg.svg",
    "license": "CC-BY-SA 3.0",
    "sources": [
      "https://commons.wikimedia.org/wiki/File:Home-icon.svg"
    ]
  },
  {
    "authors": [
      "JOSM Team"
    ],
    "path": "josm_logo.svg",
    "license": "CC0",
    "sources": [
      "https://wiki.openstreetmap.org/wiki/File:JOSM_Logotype_2019.svg",
      " https://josm.openstreetmap.de/"
    ]
  },
  {
    "authors": [],
    "path": "layers.svg",
    "license": "CC0; trivial",
    "sources": []
  },
  {
    "authors": [],
    "path": "layersAdd.svg",
    "license": "CC0; trivial",
    "sources": []
  },
  {
    "path": "Ornament-Horiz-0.svg",
    "license": "CC-BY",
    "authors": [
      "Nightwolfdezines"
    ],
    "sources": [
      "https://www.vecteezy.com/vector-art/226361-ornaments-and-flourishes"
    ]
  },
  {
    "path": "Ornament-Horiz-1.svg",
    "license": "CC-BY",
    "authors": [
      "Nightwolfdezines"
    ],
    "sources": [
      "https://www.vecteezy.com/vector-art/226361-ornaments-and-flourishes"
    ]
  },
  {
    "path": "Ornament-Horiz-2.svg",
    "license": "CC-BY",
    "authors": [
      "Nightwolfdezines"
    ],
    "sources": [
      "https://www.vecteezy.com/vector-art/226361-ornaments-and-flourishes"
    ]
  },
  {
    "path": "Ornament-Horiz-3.svg",
    "license": "CC-BY",
    "authors": [
      "Nightwolfdezines"
    ],
    "sources": [
      "https://www.vecteezy.com/vector-art/226361-ornaments-and-flourishes"
    ]
  },
  {
    "path": "Ornament-Horiz-4.svg",
    "license": "CC-BY",
    "authors": [
      "Nightwolfdezines"
    ],
    "sources": [
      "https://www.vecteezy.com/vector-art/226361-ornaments-and-flourishes"
    ]
  },
  {
    "path": "Ornament-Horiz-5.svg",
    "license": "CC-BY",
    "authors": [
      "Nightwolfdezines"
    ],
    "sources": [
      "https://www.vecteezy.com/vector-art/226361-ornaments-and-flourishes"
    ]
  },
  {
    "path": "Ornament-Horiz-6.svg",
    "license": "CC-BY",
    "authors": [
      "Nightwolfdezines"
    ],
    "sources": [
      "https://www.vecteezy.com/vector-art/226361-ornaments-and-flourishes"
    ]
  },
  {
    "authors": [],
    "path": "star.svg",
    "license": "CC0; trivial",
    "sources": []
  },
  {
    "authors": [],
    "path": "star_outline.svg",
    "license": "CC0; trivial",
    "sources": []
  },
  {
    "authors": [],
    "path": "star_half.svg",
    "license": "CC0; trivial",
    "sources": []
  },
  {
    "authors": [],
    "path": "star_outline_half.svg",
    "license": "CC0; trivial",
    "sources": []
  },
  {
    "authors": [],
    "path": "logo.svg",
    "license": "CC0; trivial",
    "sources": []
  },
  {
    "authors": [],
    "path": "logout.svg",
    "license": "CC0; trivial",
    "sources": []
  },
  {
    "authors": [
      "Pieter Vander Vennet",
      " OSM"
    ],
    "path": "mapcomplete_logo.svg",
    "license": "Logo; CC-BY-SA",
    "sources": [
      "https://mapcomplete.osm.be"
    ]
  },
  {
    "authors": [
      "Mapillary"
    ],
    "path": "mapillary.svg",
    "license": "Logo; All rights reserved",
    "sources": [
      "https://mapillary.com/"
    ]
  },
  {
    "authors": [],
    "path": "min.svg",
    "license": "CC0; trivial",
    "sources": []
  },
  {
    "authors": [],
    "path": "no_checkmark.svg",
    "license": "CC0; trivial",
    "sources": []
  },
  {
    "authors": [],
    "path": "or.svg",
    "license": "CC0; trivial",
    "sources": []
  },
  {
    "authors": [],
    "path": "osm-copyright.svg",
    "license": "logo; all rights reserved",
    "sources": [
      "https://www.OpenStreetMap.org"
    ]
  },
  {
    "authors": [
      "OpenStreetMap U.S. Chapter"
    ],
    "path": "osm-logo-us.svg",
    "license": "Logo",
    "sources": [
      "https://www.openstreetmap.us/"
    ]
  },
  {
    "authors": [],
    "path": "osm-logo.svg",
    "license": "logo; all rights reserved",
    "sources": [
      "https://www.OpenStreetMap.org"
    ]
  },
  {
    "authors": [
      "GitHub Octicons"
    ],
    "path": "pencil.svg",
    "license": "MIT",
    "sources": [
      "https://github.com/primer/octicons",
      " https://commons.wikimedia.org/wiki/File:Octicons-pencil.svg"
    ]
  },
  {
    "authors": [
      "@ tyskrat"
    ],
    "path": "phone.svg",
    "license": "CC-BY 3.0",
    "sources": [
      "https://www.onlinewebfonts.com/icon/1059"
    ]
  },
  {
    "authors": [],
    "path": "pin.svg",
    "license": "CC0; trivial",
    "sources": []
  },
  {
    "authors": [],
    "path": "plus.svg",
    "license": "CC0; trivial",
    "sources": []
  },
  {
    "authors": [
      "@fatih"
    ],
    "path": "pop-out.svg",
    "license": "CC-BY 3.0",
    "sources": [
      "https://www.onlinewebfonts.com/icon/2151"
    ]
  },
  {
    "authors": [],
    "path": "reload.svg",
    "license": "CC0; trivial",
    "sources": []
  },
  {
    "authors": [],
    "path": "ring.svg",
    "license": "CC0; trivial",
    "sources": []
  },
  {
    "authors": [
      "OOjs UI Team and other contributors"
    ],
    "path": "search.svg",
    "license": "MIT",
    "sources": [
      "https://commons.wikimedia.org/wiki/File:OOjs_UI_indicator_search-rtl.svg",
      "https://phabricator.wikimedia.org/diffusion/GOJU/browse/master/AUTHORS.txt"
    ]
  },
  {
    "authors": [],
    "path": "send_email.svg",
    "license": "CC0; trivial",
    "sources": []
  },
  {
    "authors": [],
    "path": "share.svg",
    "license": "CC0; trivial",
    "sources": []
  },
  {
    "authors": [],
    "path": "square.svg",
    "license": "CC0; trivial",
    "sources": []
  },
  {
    "authors": [
      "@felpgrc"
    ],
    "path": "statistics.svg",
    "license": "CC-BY 3.0",
    "sources": [
      "https://www.onlinewebfonts.com/icon/197818"
    ]
  },
  {
    "authors": [
      "MGalloway (WMF)"
    ],
    "path": "translate.svg",
    "license": "CC-BY-SA 3.0",
    "sources": [
      "https://commons.wikimedia.org/wiki/File:OOjs_UI_icon_language-ltr.svg"
    ]
  },
  {
    "authors": [],
    "path": "up.svg",
    "license": "CC0; trivial",
    "sources": []
  },
  {
    "authors": [
      "Wikidata"
    ],
    "path": "wikidata.svg",
    "license": "Logo; All rights reserved",
    "sources": [
      "https://www.wikidata.org"
    ]
  },
  {
    "authors": [
      "Wikimedia"
    ],
    "path": "wikimedia-commons-white.svg",
    "license": "Logo; All rights reserved",
    "sources": [
      "https://commons.wikimedia.org"
    ]
  },
  {
    "authors": [
      "Wikipedia"
    ],
    "path": "wikipedia.svg",
    "license": "Logo; All rights reserved",
    "sources": [
      "https://www.wikipedia.org/"
    ]
  },
  {
    "authors": [
      "Mapillary"
    ],
    "path": "mapillary_black.svg",
    "license": "Logo; All rights reserved",
    "sources": [
      "https://www.mapillary.com/"
    ]
  },
  {
    "authors": [
<<<<<<< HEAD
      "Hannah Declerck"
    ],
    "path": "location.svg",
    "license": "CC0",
    "sources": []
  },
  {
    "authors": [
      "Hannah Declerck"
    ],
    "path": "min-zoom.svg",
    "license": "CC0",
    "sources": []
  },
  {
    "authors": [
      "Hannah Declerck"
    ],
    "path": "plus-zoom.svg",
    "license": "CC0",
    "sources": []
  },
  {
    "authors": [
      "Hannah Declerck"
    ],
    "path": "filter.svg",
    "license": "CC0",
    "sources": []
  },
  {
    "authors": [
      "Hannah Declerck"
    ],
    "path": "checkbox-empty.svg",
    "license": "CC0",
    "sources": []
  },
  {
    "authors": [
      "Hannah Declerck"
    ],
    "path": "checkbox-filled.svg",
    "license": "CC0",
    "sources": []
  },
  {
    "authors": [
      "Hannah Declerck"
    ],
    "path": "arrow-left-thin.svg",
    "license": "CC0",
    "sources": []
=======
      "The Tango! Desktop Project"
    ],
    "path": "floppy.svg",
    "license": "CC0",
    "sources": [
      "https://commons.wikimedia.org/wiki/File:Media-floppy.svg"
    ]
>>>>>>> 1216af34
  }
]<|MERGE_RESOLUTION|>--- conflicted
+++ resolved
@@ -171,18 +171,6 @@
     "sources": []
   },
   {
-    "authors": [],
-    "path": "crosshair-empty.svg",
-    "license": "CC0; trivial",
-    "sources": []
-  },
-  {
-    "authors": [],
-    "path": "crosshair-locked.svg",
-    "license": "CC0; trivial",
-    "sources": []
-  },
-  {
     "authors": [
       "Dave Gandy"
     ],
@@ -224,7 +212,7 @@
     "license": "CC0",
     "sources": [
       "https://commons.wikimedia.org/wiki/File:Media-floppy.svg",
-      "http://tango.freedesktop.org/Tango_Desktop_Project"
+      " http://tango.freedesktop.org/Tango_Desktop_Project"
     ]
   },
   {
@@ -605,7 +593,6 @@
   },
   {
     "authors": [
-<<<<<<< HEAD
       "Hannah Declerck"
     ],
     "path": "location.svg",
@@ -659,7 +646,605 @@
     "path": "arrow-left-thin.svg",
     "license": "CC0",
     "sources": []
-=======
+  },
+  {
+    "authors": [
+      "Pieter Vander Vennet"
+    ],
+    "path": "direction_masked.svg",
+    "license": "CC0",
+    "sources": []
+  },
+  {
+    "authors": [
+      "Pieter Vander Vennet"
+    ],
+    "path": "direction_outline.svg",
+    "license": "CC0",
+    "sources": []
+  },
+  {
+    "authors": [
+      "Pieter Vander Vennet"
+    ],
+    "path": "direction_stroke.svg",
+    "license": "CC0",
+    "sources": []
+  },
+  {
+    "authors": [
+      "Pieter Vander Vennet"
+    ],
+    "path": "SocialImageForeground.svg",
+    "license": "CC-BY-SA",
+    "sources": [
+      "https://mapcomplete.osm.be"
+    ]
+  },
+  {
+    "authors": [
+      "Pieter Vander Vennet"
+    ],
+    "path": "add.svg",
+    "license": "CC0",
+    "sources": []
+  },
+  {
+    "authors": [
+      "Pieter Vander Vennet"
+    ],
+    "path": "addSmall.svg",
+    "license": "CC0",
+    "sources": []
+  },
+  {
+    "authors": [],
+    "path": "ampersand.svg",
+    "license": "CC0; trivial",
+    "sources": []
+  },
+  {
+    "authors": [
+      "Pieter Vander Vennet"
+    ],
+    "path": "arrow-left-smooth.svg",
+    "license": "CC0",
+    "sources": []
+  },
+  {
+    "authors": [
+      "Pieter Vander Vennet"
+    ],
+    "path": "arrow-right-smooth.svg",
+    "license": "CC0",
+    "sources": []
+  },
+  {
+    "authors": [
+      "Pieter Vander Vennet"
+    ],
+    "path": "back.svg",
+    "license": "CC0",
+    "sources": []
+  },
+  {
+    "authors": [
+      "Github"
+    ],
+    "path": "bug.svg",
+    "license": "MIT",
+    "sources": [
+      "https://commons.wikimedia.org/wiki/File:Octicons-bug.svg",
+      " https://github.com/primer/octicons"
+    ]
+  },
+  {
+    "path": "camera-plus.svg",
+    "license": "CC-BY-SA 3.0",
+    "authors": [
+      "Dave Gandy",
+      "Pieter Vander Vennet"
+    ],
+    "sources": [
+      "https://fontawesome.com/",
+      "https://commons.wikimedia.org/wiki/File:Camera_font_awesome.svg"
+    ]
+  },
+  {
+    "authors": [
+      "Pieter Vander Vennet"
+    ],
+    "path": "checkmark.svg",
+    "license": "CC0",
+    "sources": []
+  },
+  {
+    "authors": [
+      "Pieter Vander Vennet"
+    ],
+    "path": "circle.svg",
+    "license": "CC0",
+    "sources": []
+  },
+  {
+    "authors": [
+      "Pieter Vander Vennet"
+    ],
+    "path": "clock.svg",
+    "license": "CC0",
+    "sources": []
+  },
+  {
+    "authors": [],
+    "path": "close.svg",
+    "license": "CC0; trivial",
+    "sources": []
+  },
+  {
+    "authors": [],
+    "path": "compass.svg",
+    "license": "CC0; trivial",
+    "sources": []
+  },
+  {
+    "authors": [],
+    "path": "cross_bottom_right.svg",
+    "license": "CC0; trivial",
+    "sources": []
+  },
+  {
+    "authors": [],
+    "path": "crosshair-blue-center.svg",
+    "license": "CC0; trivial",
+    "sources": []
+  },
+  {
+    "authors": [],
+    "path": "crosshair-blue.svg",
+    "license": "CC0; trivial",
+    "sources": []
+  },
+  {
+    "authors": [],
+    "path": "crosshair.svg",
+    "license": "CC0; trivial",
+    "sources": []
+  },
+  {
+    "authors": [],
+    "path": "crosshair-empty.svg",
+    "license": "CC0; trivial",
+    "sources": []
+  },
+  {
+    "authors": [],
+    "path": "crosshair-locked.svg",
+    "license": "CC0; trivial",
+    "sources": []
+  },
+  {
+    "authors": [
+      "Dave Gandy"
+    ],
+    "path": "delete_icon.svg",
+    "license": "CC-BY-SA",
+    "sources": [
+      "https://commons.wikimedia.org/wiki/File:Trash_font_awesome.svg\rT"
+    ]
+  },
+  {
+    "authors": [],
+    "path": "direction.svg",
+    "license": "CC0; trivial",
+    "sources": []
+  },
+  {
+    "authors": [],
+    "path": "direction_gradient.svg",
+    "license": "CC0; trivial",
+    "sources": []
+  },
+  {
+    "authors": [],
+    "path": "down.svg",
+    "license": "CC0; trivial",
+    "sources": []
+  },
+  {
+    "authors": [],
+    "path": "envelope.svg",
+    "license": "CC0; trivial",
+    "sources": []
+  },
+  {
+    "authors": [
+      "The Tango Desktop Project"
+    ],
+    "path": "floppy.svg",
+    "license": "CC0",
+    "sources": [
+      "https://commons.wikimedia.org/wiki/File:Media-floppy.svg",
+      "http://tango.freedesktop.org/Tango_Desktop_Project"
+    ]
+  },
+  {
+    "authors": [],
+    "path": "gear.svg",
+    "license": "CC0; trivial",
+    "sources": []
+  },
+  {
+    "authors": [],
+    "path": "help.svg",
+    "license": "CC0; trivial",
+    "sources": []
+  },
+  {
+    "authors": [
+      "Timothy Miller"
+    ],
+    "path": "home.svg",
+    "license": "CC-BY-SA 3.0",
+    "sources": [
+      "https://commons.wikimedia.org/wiki/File:Home-icon.svg"
+    ]
+  },
+  {
+    "authors": [
+      "Timothy Miller"
+    ],
+    "path": "home_white_bg.svg",
+    "license": "CC-BY-SA 3.0",
+    "sources": [
+      "https://commons.wikimedia.org/wiki/File:Home-icon.svg"
+    ]
+  },
+  {
+    "authors": [
+      "JOSM Team"
+    ],
+    "path": "josm_logo.svg",
+    "license": "CC0",
+    "sources": [
+      "https://wiki.openstreetmap.org/wiki/File:JOSM_Logotype_2019.svg",
+      " https://josm.openstreetmap.de/"
+    ]
+  },
+  {
+    "authors": [],
+    "path": "layers.svg",
+    "license": "CC0; trivial",
+    "sources": []
+  },
+  {
+    "authors": [],
+    "path": "layersAdd.svg",
+    "license": "CC0; trivial",
+    "sources": []
+  },
+  {
+    "path": "Ornament-Horiz-0.svg",
+    "license": "CC-BY",
+    "authors": [
+      "Nightwolfdezines"
+    ],
+    "sources": [
+      "https://www.vecteezy.com/vector-art/226361-ornaments-and-flourishes"
+    ]
+  },
+  {
+    "path": "Ornament-Horiz-1.svg",
+    "license": "CC-BY",
+    "authors": [
+      "Nightwolfdezines"
+    ],
+    "sources": [
+      "https://www.vecteezy.com/vector-art/226361-ornaments-and-flourishes"
+    ]
+  },
+  {
+    "path": "Ornament-Horiz-2.svg",
+    "license": "CC-BY",
+    "authors": [
+      "Nightwolfdezines"
+    ],
+    "sources": [
+      "https://www.vecteezy.com/vector-art/226361-ornaments-and-flourishes"
+    ]
+  },
+  {
+    "path": "Ornament-Horiz-3.svg",
+    "license": "CC-BY",
+    "authors": [
+      "Nightwolfdezines"
+    ],
+    "sources": [
+      "https://www.vecteezy.com/vector-art/226361-ornaments-and-flourishes"
+    ]
+  },
+  {
+    "path": "Ornament-Horiz-4.svg",
+    "license": "CC-BY",
+    "authors": [
+      "Nightwolfdezines"
+    ],
+    "sources": [
+      "https://www.vecteezy.com/vector-art/226361-ornaments-and-flourishes"
+    ]
+  },
+  {
+    "path": "Ornament-Horiz-5.svg",
+    "license": "CC-BY",
+    "authors": [
+      "Nightwolfdezines"
+    ],
+    "sources": [
+      "https://www.vecteezy.com/vector-art/226361-ornaments-and-flourishes"
+    ]
+  },
+  {
+    "path": "Ornament-Horiz-6.svg",
+    "license": "CC-BY",
+    "authors": [
+      "Nightwolfdezines"
+    ],
+    "sources": [
+      "https://www.vecteezy.com/vector-art/226361-ornaments-and-flourishes"
+    ]
+  },
+  {
+    "authors": [],
+    "path": "star.svg",
+    "license": "CC0; trivial",
+    "sources": []
+  },
+  {
+    "authors": [],
+    "path": "star_outline.svg",
+    "license": "CC0; trivial",
+    "sources": []
+  },
+  {
+    "authors": [],
+    "path": "star_half.svg",
+    "license": "CC0; trivial",
+    "sources": []
+  },
+  {
+    "authors": [],
+    "path": "star_outline_half.svg",
+    "license": "CC0; trivial",
+    "sources": []
+  },
+  {
+    "authors": [],
+    "path": "logo.svg",
+    "license": "CC0; trivial",
+    "sources": []
+  },
+  {
+    "authors": [],
+    "path": "logout.svg",
+    "license": "CC0; trivial",
+    "sources": []
+  },
+  {
+    "authors": [
+      "Pieter Vander Vennet",
+      " OSM"
+    ],
+    "path": "mapcomplete_logo.svg",
+    "license": "Logo; CC-BY-SA",
+    "sources": [
+      "https://mapcomplete.osm.be"
+    ]
+  },
+  {
+    "authors": [
+      "Mapillary"
+    ],
+    "path": "mapillary.svg",
+    "license": "Logo; All rights reserved",
+    "sources": [
+      "https://mapillary.com/"
+    ]
+  },
+  {
+    "authors": [],
+    "path": "min.svg",
+    "license": "CC0; trivial",
+    "sources": []
+  },
+  {
+    "authors": [],
+    "path": "no_checkmark.svg",
+    "license": "CC0; trivial",
+    "sources": []
+  },
+  {
+    "authors": [],
+    "path": "or.svg",
+    "license": "CC0; trivial",
+    "sources": []
+  },
+  {
+    "authors": [],
+    "path": "osm-copyright.svg",
+    "license": "logo; all rights reserved",
+    "sources": [
+      "https://www.OpenStreetMap.org"
+    ]
+  },
+  {
+    "authors": [
+      "OpenStreetMap U.S. Chapter"
+    ],
+    "path": "osm-logo-us.svg",
+    "license": "Logo",
+    "sources": [
+      "https://www.openstreetmap.us/"
+    ]
+  },
+  {
+    "authors": [],
+    "path": "osm-logo.svg",
+    "license": "logo; all rights reserved",
+    "sources": [
+      "https://www.OpenStreetMap.org"
+    ]
+  },
+  {
+    "authors": [
+      "GitHub Octicons"
+    ],
+    "path": "pencil.svg",
+    "license": "MIT",
+    "sources": [
+      "https://github.com/primer/octicons",
+      " https://commons.wikimedia.org/wiki/File:Octicons-pencil.svg"
+    ]
+  },
+  {
+    "authors": [
+      "@ tyskrat"
+    ],
+    "path": "phone.svg",
+    "license": "CC-BY 3.0",
+    "sources": [
+      "https://www.onlinewebfonts.com/icon/1059"
+    ]
+  },
+  {
+    "authors": [],
+    "path": "pin.svg",
+    "license": "CC0; trivial",
+    "sources": []
+  },
+  {
+    "authors": [],
+    "path": "plus.svg",
+    "license": "CC0; trivial",
+    "sources": []
+  },
+  {
+    "authors": [
+      "@fatih"
+    ],
+    "path": "pop-out.svg",
+    "license": "CC-BY 3.0",
+    "sources": [
+      "https://www.onlinewebfonts.com/icon/2151"
+    ]
+  },
+  {
+    "authors": [],
+    "path": "reload.svg",
+    "license": "CC0; trivial",
+    "sources": []
+  },
+  {
+    "authors": [],
+    "path": "ring.svg",
+    "license": "CC0; trivial",
+    "sources": []
+  },
+  {
+    "authors": [
+      "OOjs UI Team and other contributors"
+    ],
+    "path": "search.svg",
+    "license": "MIT",
+    "sources": [
+      "https://commons.wikimedia.org/wiki/File:OOjs_UI_indicator_search-rtl.svg",
+      "https://phabricator.wikimedia.org/diffusion/GOJU/browse/master/AUTHORS.txt"
+    ]
+  },
+  {
+    "authors": [],
+    "path": "send_email.svg",
+    "license": "CC0; trivial",
+    "sources": []
+  },
+  {
+    "authors": [],
+    "path": "share.svg",
+    "license": "CC0; trivial",
+    "sources": []
+  },
+  {
+    "authors": [],
+    "path": "square.svg",
+    "license": "CC0; trivial",
+    "sources": []
+  },
+  {
+    "authors": [
+      "@felpgrc"
+    ],
+    "path": "statistics.svg",
+    "license": "CC-BY 3.0",
+    "sources": [
+      "https://www.onlinewebfonts.com/icon/197818"
+    ]
+  },
+  {
+    "authors": [
+      "MGalloway (WMF)"
+    ],
+    "path": "translate.svg",
+    "license": "CC-BY-SA 3.0",
+    "sources": [
+      "https://commons.wikimedia.org/wiki/File:OOjs_UI_icon_language-ltr.svg"
+    ]
+  },
+  {
+    "authors": [],
+    "path": "up.svg",
+    "license": "CC0; trivial",
+    "sources": []
+  },
+  {
+    "authors": [
+      "Wikidata"
+    ],
+    "path": "wikidata.svg",
+    "license": "Logo; All rights reserved",
+    "sources": [
+      "https://www.wikidata.org"
+    ]
+  },
+  {
+    "authors": [
+      "Wikimedia"
+    ],
+    "path": "wikimedia-commons-white.svg",
+    "license": "Logo; All rights reserved",
+    "sources": [
+      "https://commons.wikimedia.org"
+    ]
+  },
+  {
+    "authors": [
+      "Wikipedia"
+    ],
+    "path": "wikipedia.svg",
+    "license": "Logo; All rights reserved",
+    "sources": [
+      "https://www.wikipedia.org/"
+    ]
+  },
+  {
+    "authors": [
+      "Mapillary"
+    ],
+    "path": "mapillary_black.svg",
+    "license": "Logo; All rights reserved",
+    "sources": [
+      "https://www.mapillary.com/"
+    ]
+  },
+  {
+    "authors": [
       "The Tango! Desktop Project"
     ],
     "path": "floppy.svg",
@@ -667,6 +1252,5 @@
     "sources": [
       "https://commons.wikimedia.org/wiki/File:Media-floppy.svg"
     ]
->>>>>>> 1216af34
   }
 ]