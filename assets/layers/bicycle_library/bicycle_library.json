--- conflicted
+++ resolved
@@ -273,41 +273,6 @@
       "then": "isOpen",
       "badge": true
     },
-<<<<<<< HEAD
-    "wayHandling": 2,
-    "mapRendering": [
-        {
-            "icon": {
-                "render": "pin:#22ff55;./assets/layers/bicycle_library/bicycle_library.svg"
-            },
-            "iconBadges": [
-                {
-                    "if": "opening_hours~*",
-                    "then": "isOpen"
-                },
-                {
-                    "if": "service:bicycle:pump=yes",
-                    "then": "circle:#e2783d;./assets/layers/bike_repair_station/pump.svg"
-                }
-            ],
-            "iconSize": {
-                "render": "50,50,bottom"
-            },
-            "location": [
-                "point",
-                "centroid"
-            ]
-        },
-        {
-            "color": {
-                "render": "#c00"
-            },
-            "width": {
-                "render": "1"
-            }
-        }
-    ]
-=======
     {
       "if": "service:bicycle:pump=yes",
       "then": "circle:#e2783d;./assets/layers/bike_repair_station/pump.svg",
@@ -323,6 +288,37 @@
   "color": {
     "render": "#c00"
   },
-  "wayHandling": 2
->>>>>>> 76fa858b
+  "wayHandling": 2,
+  "mapRendering": [
+    {
+      "icon": {
+        "render": "pin:#22ff55;./assets/layers/bicycle_library/bicycle_library.svg"
+      },
+      "iconBadges": [
+        {
+          "if": "opening_hours~*",
+          "then": "isOpen"
+        },
+        {
+          "if": "service:bicycle:pump=yes",
+          "then": "circle:#e2783d;./assets/layers/bike_repair_station/pump.svg"
+        }
+      ],
+      "iconSize": {
+        "render": "50,50,bottom"
+      },
+      "location": [
+        "point",
+        "centroid"
+      ]
+    },
+    {
+      "color": {
+        "render": "#c00"
+      },
+      "width": {
+        "render": "1"
+      }
+    }
+  ]
 }