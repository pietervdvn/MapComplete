{
  "id": "artwork",
  "name": {
    "en": "Artworks",
    "nl": "Kunstwerken",
    "fr": "Œuvres d'art",
    "de": "Kunstwerke",
    "id": "Karya seni",
    "it": "Opere d’arte",
    "ru": "Произведения искусства",
    "es": "Obras de arte",
    "ja": "美術品",
    "zh_Hant": "藝術品",
    "nb_NO": "Kunstverk",
    "pt": "Obras de arte",
    "hu": "Műalkotások",
    "pl": "Dzieła sztuki",
    "ca": "Obres d'art",
    "da": "Kunstværker",
    "cs": "Umělecká díla",
    "pa_PK": "کلاکاری",
    "he": "יצירות אמנות",
    "eu": "Artelanak",
    "pt_BR": "Obras de arte"
  },
  "source": {
    "osmTags": "tourism=artwork"
  },
  "title": {
    "render": {
      "en": "Artwork",
      "nl": "Kunstwerk",
      "fr": "Œuvre d'art",
      "de": "Kunstwerk",
      "id": "Karya Seni",
      "it": "Opera d’arte",
      "ru": "Художественная работа",
      "es": "Obra de arte",
      "ja": "アートワーク",
      "zh_Hant": "藝術品",
      "nb_NO": "Kunstverk",
      "fi": "Taideteos",
      "gl": "Obra de arte",
      "hu": "Műalkotás",
      "pl": "Dzieło sztuki",
      "pt": "Obra de arte",
      "pt_BR": "Obra de arte",
      "sv": "Konstverk",
      "ca": "Obra d'art",
      "da": "Kunstværk",
      "cs": "Umělecké dílo",
      "pa_PK": "کلاکاری",
      "he": "יצירת אומנות",
      "eu": "Artelana"
    },
    "mappings": [
      {
        "if": "name~*",
        "then": {
          "en": "Artwork <i>{name}</i>",
          "nl": "Kunstwerk <i>{name}</i>",
          "fr": "Œuvre d'art <i>{name}</i>",
          "de": "Kunstwerk <i>{name}</i>",
          "id": "Karya Seni <i>{name}</i>",
          "it": "Opera <i>{name}</i>",
          "ru": "Художественная работа <i>{name}</i>",
          "es": "Obra de arte <i>{name}</i>",
          "ja": "アートワーク <i>{name}</i>",
          "zh_Hant": "藝術品<i>{name}</i>",
          "fi": "Taideteos <i>{name}</i>",
          "gl": "Obra de arte <i>{name}</i>",
          "hu": "Műalkotás <i>{name}</i>",
          "nb_NO": "Kunstverk <i>{name}</i>",
          "pl": "Dzieło sztuki <i>{name}</i>",
          "pt": "Obra de arte <i>{name}</i>",
          "pt_BR": "Obra de arte <i>{name}</i>",
          "sv": "Konstverk <i>{name}</i>",
          "da": "Kunstværk <i>{name}</i>",
          "cs": "Umělecké dílo <i>{name}</i>",
          "ca": "Obra d'art <i>{name}</i>",
          "he": "יצירת אומנות <i>{name}</i>"
        }
      }
    ]
  },
  "description": {
    "en": "An open map of statues, busts, graffitis and other artwork all over the world",
    "nl": "Een vrije kaart met standbeelden, bustes, graffiti en andere kunstwerken van over de hele wereld",
    "fr": "Une carte ouverte de statues, bustes, graffitis et autres œuvres d'art de par le monde",
    "de": "Eine freie Karte mit Statuen, Büsten, Graffitis und anderen Kunstwerken auf der ganzen Welt",
    "it": "Diverse opere d’arte",
    "ru": "Разнообразные произведения искусства",
    "es": "Un mapa abierto de Estatuas, bustos, Graffitis y otras Obras de Arte en todo el mundo",
    "ja": "多様な作品",
    "zh_Hant": "顯示全世界的雕像、半身像、塗鴉以及其他類型的藝術品的地圖",
    "id": "Peta terbuka patung, grafiti, dan karya seni lainnya di seluruh dunia",
    "pt": "Diversas obras de arte",
    "hu": "Szobrok, mellszobrok, graffitik és egyéb műalkotások nyílt világtérképe",
    "da": "Et åbent kort over statuer, buster, graffitis og andre kunstværker over hele verden",
    "ca": "Un mapa obert d'estàtues, busts, grafitis i altres obres d'art del tot el món",
    "cs": "Otevřená mapa soch, bust, graffiti a dalších uměleckých děl po celém světě",
    "zh_Hans": "一个雕塑、半身像、涂鸦和其他全球艺术品的地图",
    "nb_NO": "Statuer, byster, graffiti, og andre kunstverk verden over",
    "zgh": "ⵢⴰⵜ ⵜⴽⴰⵕⴹⴰ ⵉⵕⵥⵎⵏ ⵅⴼ ⵉⵙⴼⵔⵉⵙⵏ, ⵉⵖⵔⴰⵙⵏ ⴷ ⵜⵡⵓⵔⵉⵡⵉⵏ ⵜⵉⵏⴰⵥⵓⵕⵉⵏ ⵢⴰⴹⵏⵉⵏ ⴳ ⵓⵎⴰⴹⴰⵍ",
    "eu": "Estatuen, bustoen, graffitien eta mundu osoko beste artelan batzuen mapa irekia",
    "pl": "Otwarta mapa posągów, popiersi, graffiti i innych dzieł sztuki z całego świata",
    "pt_BR": "Um mapa aberto de estátuas, bustos, grafites e outras obras de arte em todo o mundo"
  },
  "minzoom": 12,
  "presets": [
    {
      "tags": [
        "tourism=artwork"
      ],
      "title": {
        "en": "an artwork",
        "nl": "een kunstwerk",
        "fr": "une œuvre d'art",
        "de": "ein Kunstwerk",
        "it": "una opera d’arte",
        "ru": "Художественная работа",
        "es": "una obra de arte",
        "ja": "アートワーク",
        "zh_Hant": "藝術品",
        "nb_NO": "en kunstverk",
        "fi": "Taideteos",
        "gl": "Obra de arte",
        "hu": "Műalkotás",
        "id": "Karya Seni",
        "pl": "dzieło sztuki",
        "pt": "uma obra de arte",
        "pt_BR": "uma obra de arte",
        "sv": "Konstverk",
        "da": "et kunstværk",
        "cs": "umělecké dílo",
        "ca": "una obra d'art"
      }
    },
    {
      "tags": [
        "tourism=artwork"
      ],
      "title": {
        "en": "an artwork on a wall",
        "nl": "een kunstwerk op een muur",
        "ca": "una obra d'art en una paret",
        "de": "ein Kunstwerk an einer Wand",
        "cs": "umělecké dílo na zdi",
        "es": "Una obra de arte en la pared",
        "fr": "une œuvre sur un mur",
        "pl": "Dzieło sztuki na ścianie",
        "pt_BR": "uma obra de arte em uma parede"
      },
      "snapToLayer": [
        "walls_and_buildings"
      ]
    }
  ],
  "calculatedTags": [
    "website:=feat.properties.website ?? feat.properties.url"
  ],
  "tagRenderings": [
    "images",
    {
      "labels": [
        "artwork-question"
      ],
      "render": {
        "en": "This is a {artwork_type}",
        "nl": "Dit is een {artwork_type}",
        "fr": "Type d'œuvre : {artwork_type}",
        "de": "Dies ist ein {artwork_type}",
        "it": "Si tratta di un {artwork_type}",
        "ru": "Это {artwork_type}",
        "es": "Esta es un {artwork_type}",
        "ja": "これは{artwork_type}です",
        "zh_Hant": "這是 {artwork_type}",
        "nb_NO": "Dette er et kunstverk av typen {artwork_type}",
        "id": "Ini adalah {artwork_type}",
        "pt": "Isto é um(a) {artwork_type}",
        "hu": "Ez egy {artwork_type}",
        "pl": "Jest to {artwork_type}",
        "da": "Dette er en {artwork_type}",
        "cs": "Toto je {artwork_type}",
        "ca": "Aquesta és un {artwork_type}",
        "he": "זהו {artwork_type}",
        "pt_BR": "Isso é um(a) {artwork_type}"
      },
      "question": {
        "en": "What is the type of this artwork?",
        "nl": "Wat voor soort kunstwerk is dit?",
        "fr": "Quel est le type de cette œuvre d'art ?",
        "de": "Um welche Art Kunstwerk handelt es sich?",
        "it": "Che tipo di opera d’arte è questo?",
        "ru": "К какому типу относится эта работа?",
        "es": "¿Qué tipo de obra es esta pieza?",
        "ja": "この作品の種類は何ですか?",
        "zh_Hant": "這是什麼類型的藝術品？",
        "nb_NO": "Hvilken type kunstverk er dette?",
        "id": "Apa jenis karya seni ini?",
        "pt": "Qual é o tipo desta obra de arte?",
        "hu": "Milyen fajta műalkotás ez?",
        "pl": "Jakiego rodzaju jest to dzieło sztuki?",
        "da": "Hvilken slags kunstværk er det?",
        "cs": "Jaký je typ tohoto uměleckého díla?",
        "ca": "Quin tipus d'obra és aquesta peça?",
        "he": "מהו סוג היצירה הזו?",
        "pt_BR": "Qual é o tipo dessa obra de arte?"
      },
      "freeform": {
        "key": "artwork_type",
        "addExtraTags": [
          "fixme=Freeform field used for artwork type - doublecheck the value"
        ]
      },
      "mappings": [
        {
          "if": "artwork_type=architecture",
          "then": {
            "en": "Architecture",
            "nl": "Architectuur",
            "fr": "Architecture",
            "de": "Architektur",
            "it": "Architettura",
            "ru": "Архитектура",
            "ja": "建物",
            "zh_Hant": "建築物",
            "nb_NO": "Arkitektur",
            "id": "Arsitektur",
            "pt": "Arquitetura",
            "hu": "Építészet",
            "pl": "Architektura",
            "es": "Arquitectura",
            "ca": "Arquitectura",
            "da": "Arkitektur",
            "cs": "Architektura",
            "pt_BR": "Arquitetura",
            "he": "אדריכלות",
            "eu": "Arkitektura"
          }
        },
        {
          "if": "artwork_type=mural",
          "then": {
            "en": "Mural",
            "nl": "Muurschildering",
            "fr": "Peinture murale",
            "de": "Wandbild",
            "it": "Murale",
            "ru": "Фреска",
            "ja": "壁画",
            "zh_Hant": "壁畫",
            "nb_NO": "Veggmaleri",
            "id": "Mural",
            "pt": "Mural",
            "hu": "Falfestmény",
            "pl": "Mural",
            "es": "Mural",
            "ca": "Mural",
            "da": "Vægmaleri",
            "cs": "Nástěnná malba",
            "pa_PK": "کندھ چتر",
            "pt_BR": "Mural",
            "he": "ציור קיר",
            "eu": "Murala"
          }
        },
        {
          "if": "artwork_type=painting",
          "then": {
            "en": "Painting",
            "nl": "Schilderij",
            "fr": "Peinture",
            "de": "Malerei",
            "it": "Dipinto",
            "ru": "Живопись",
            "ja": "絵画",
            "zh_Hant": "繪畫",
            "nb_NO": "Maleri",
            "id": "Lukisan",
            "pt": "Pintura",
            "hu": "Festmény",
            "pl": "Obraz",
            "es": "Pintura",
            "ca": "Pintura",
            "da": "Maleri",
            "cs": "Malba",
            "he": "ציור",
            "eu": "Margolana",
            "pt_BR": "Pintura"
          }
        },
        {
          "if": "artwork_type=sculpture",
          "then": {
            "en": "Sculpture",
            "nl": "Beeldhouwwerk",
            "fr": "Sculpture",
            "de": "Skulptur",
            "it": "Scultura",
            "ru": "Скульптура",
            "ja": "彫刻",
            "zh_Hant": "雕塑",
            "nb_NO": "Skulptur",
            "id": "Patung",
            "pt": "Escultura",
            "hu": "Absztrakt szobor",
            "pl": "Rzeźba",
            "es": "Escultura",
            "ca": "Escultura",
            "da": "Skulptur",
            "cs": "Plastika",
            "pa_PK": "مورتی",
            "pt_BR": "Escultura",
            "he": "פיסול",
            "eu": "Eskultura"
          }
        },
        {
          "if": "artwork_type=statue",
          "then": {
            "en": "Statue",
            "nl": "Standbeeld",
            "fr": "Statue",
            "de": "Statue",
            "it": "Statua",
            "ru": "Статуя",
            "ja": "彫像",
            "zh_Hant": "雕像",
            "nb_NO": "Statue",
            "pt": "Estátua",
            "hu": "Szobor",
            "pl": "Posąg",
            "es": "Estatua",
            "ca": "Estàtua",
            "da": "Statue",
            "cs": "Socha",
            "pt_BR": "Estátua",
            "he": "פסל",
            "eu": "Estatua"
          }
        },
        {
          "if": "artwork_type=bust",
          "then": {
            "en": "Bust",
            "nl": "Buste",
            "fr": "Buste",
            "de": "Büste",
            "it": "Busto",
            "ru": "Бюст",
            "ja": "胸像",
            "zh_Hant": "半身像",
            "nb_NO": "Byste",
            "pt": "Busto",
            "hu": "Mellszobor",
            "pl": "Popiersie",
            "es": "Busto",
            "ca": "Bust",
            "da": "Buste",
            "cs": "Busta",
            "pt_BR": "Busto",
            "eu": "Bustoa"
          }
        },
        {
          "if": "artwork_type=stone",
          "then": {
            "en": "Stone",
            "nl": "Steen",
            "fr": "Rocher",
            "de": "Stein",
            "it": "Masso",
            "ru": "Камень",
            "ja": "石",
            "zh_Hant": "石頭",
            "nb_NO": "Stein",
            "id": "Batu",
            "pt": "Pedra",
            "hu": "Kő",
            "pl": "Skała",
            "ca": "Pedra",
            "es": "Piedra",
            "da": "Sten",
            "pa_PK": "پتھر",
            "cs": "Kámen",
            "pt_BR": "Pedra",
            "he": "אבן",
            "eu": "Harria"
          }
        },
        {
          "if": "artwork_type=installation",
          "then": {
            "en": "Installation",
            "nl": "Installatie",
            "fr": "Installation",
            "de": "Installation",
            "it": "Istallazione",
            "ru": "Инсталляция",
            "ja": "インスタレーション",
            "zh_Hant": "安裝",
            "nb_NO": "Installasjon",
            "id": "Instalasi",
            "pt": "Instalação",
            "hu": "Installáció",
            "pl": "Instalacja artystyczna",
            "es": "Instalación",
            "ca": "Instal·lació",
            "da": "Installation",
            "cs": "Instalace",
            "pt_BR": "Instalação",
            "eu": "Instalazioa"
          }
        },
        {
          "if": "artwork_type=graffiti",
          "then": {
            "en": "Graffiti",
            "nl": "Graffiti",
            "fr": "Graffiti",
            "de": "Graffiti",
            "it": "Graffiti",
            "ru": "Граффити",
            "ja": "落書き",
            "zh_Hant": "塗鴨",
            "nb_NO": "Graffiti",
            "id": "Graffiti",
            "pt": "Grafite",
            "hu": "Graffiti",
            "pl": "Graffiti",
            "es": "Grafiti",
            "ca": "Grafiti",
            "da": "Graffiti",
            "cs": "Grafiti",
            "eu": "Graffitia",
            "pt_BR": "Grafite"
          }
        },
        {
          "if": "artwork_type=relief",
          "then": {
            "en": "Relief",
            "nl": "Reliëf",
            "fr": "Relief",
            "de": "Relief",
            "it": "Rilievo",
            "ru": "Рельеф",
            "ja": "レリーフ",
            "zh_Hant": "寬慰",
            "nb_NO": "Relieff",
            "id": "Relief",
            "pt": "Relevo",
            "hu": "Dombormű",
            "pl": "Płaskorzeźba",
            "ca": "Relleu",
            "es": "Relieve",
            "da": "Relief",
            "cs": "Reliéf",
            "eu": "Erliebea",
            "pt_BR": "Relevo"
          }
        },
        {
          "if": "artwork_type=azulejo",
          "then": {
            "en": "Azulejo (Spanish decorative tilework)",
            "nl": "Azulejo (Spaanse siertegels)",
            "fr": "Azulejo (faïence latine)",
            "de": "Azulejo (spanische dekorative Fliesenarbeit)",
            "it": "Azulejo (ornamento decorativo piastrellato spagnolo)",
            "ru": "Азуле́жу (испанская роспись глазурованной керамической плитки)",
            "ja": "Azulejo (スペインの装飾タイル)",
            "zh_Hant": "Azulejo (西班牙雕塑作品名稱)",
            "nb_NO": "Azulejo (Spansk dekorativt flisverk)",
            "id": "Azulejo (ubin dekoratif Spanyol)",
            "pt": "Azulejo (azulejo decorativo espanhol e português)",
            "hu": "Azulejo (portugál vagy spanyol dekoratív csempe)",
            "pl": "Azulejo (hiszpańskie płytka dekoracyjna)",
            "es": "Azulejo (Baldosas decorativas Españolas y Portuguesas)",
            "da": "Azulejo (spansk dekorativt flisebeklædning)",
            "cs": "Azulejo (španělské dekorativní dlaždice)",
            "ca": "Azulejo (Rajoles decoratives espanyoles i portugueses)",
            "pt_BR": "Azulejo (Revestimento de azulejos decorativos espanhóis)"
          }
        },
        {
          "if": "artwork_type=tilework",
          "then": {
            "en": "Tilework",
            "nl": "Tegelwerk",
            "fr": "Carrelage",
            "de": "Fliesenarbeit",
            "it": "Mosaico di piastrelle",
            "ru": "Плитка (мозаика)",
            "ja": "タイルワーク",
            "zh_Hant": "瓷磚",
            "nb_NO": "Flisarbeid",
            "pt": "Ladrilhos",
            "hu": "Csempe",
            "pl": "Płyta ceramiczna (fliza)",
            "ca": "Enrajolat",
            "es": "Cerámica",
            "da": "flisebeklædning",
            "cs": "Obklady a dlažba",
            "he": "יצירת פסיפס",
            "eu": "Keramika",
            "pt_BR": "Azulejaria"
          }
        },
        {
          "if": "artwork_type=woodcarving",
          "then": {
            "nl": "Houtsculptuur",
            "en": "Woodcarving",
            "de": "Holzschnitzerei",
            "cs": "Dřevořezba",
            "pt": "Entalhe em madeira",
            "fr": "Sculpture sur bois",
            "nb_NO": "Treskjæring",
            "ca": "Tallat a la fusta",
            "es": "Tallado en madera",
            "he": "גילוף בעץ",
            "eu": "Egur taila",
            "pl": "Rzeźbienie w drewnie",
            "pt_BR": "Entalhe"
          }
        }
      ],
      "id": "artwork-artwork_type"
    },
    {
      "id": "artwork-artist-wikidata",
      "labels": [
        "artwork-question"
      ],
      "render": {
        "en": "This artwork was made by {wikidata_label(artist:wikidata):font-weight:bold}<br/>{wikipedia(artist:wikidata)}",
        "de": "Dieses Kunstwerk wurde geschaffen von {wikidata_label(artist:wikidata):font-weight:bold}<br/>{wikipedia(artist:wikidata)}",
        "nl": "Dit kunstwerk is gemaakt door {wikidata_label(artist:wikidata):font-weight:bold}<br/>{wikipedia(artist:wikidata)}",
        "cs": "Toto dílo vytvořil {wikidata_label(artist:wikidata):font-weight:bold}<br/>{wikipedia(artist:wikidata)}",
        "pt": "Esta obra de arte foi feita por {wikidata_label(artist:wikidata):font-weight:bold}<br/>{wikipedia(artist:wikidata)}",
        "es": "Esta obra de arte la creó {wikidata_label(artist:wikidata):font-weight:bold}<br/>{wikipedia(artist:wikidata)}",
        "ca": "Aquesta obra d'art la va crear {wikidata_label(artist:wikidata):font-weight:bold}<br/>{wikipedia(artist:wikidata)}",
        "fr": "Cette oeuvre a été crée par {wikidata_label(artist:wikidata):font-weight:bold}<br/>{wikipedia(artist:wikidata)}",
        "pl": "To dzieło sztuki zostało zrobione przez {wikidata_label(artist:wikidata):font-weight:bold}<br/>{wikipedia(artist:wikidata)}",
        "pt_BR": "Essa obra de arte foi feita por {wikidata_label(artist:wikidata):font-weight:bold}<br/>{wikipedia(artist:wikidata)}"
      },
      "question": {
        "en": "Who made this artwork?",
        "de": "Wer hat dieses Kunstwerk geschaffen?",
        "nl": "Wie heeft dit kunstwerk gemaakt?",
        "cs": "Kdo je autorem tohoto díla?",
        "pt": "Quem fez essa obra de arte?",
        "es": "¿Quién creó esta obra de arte?",
        "fr": "Qui a fait cette oeuvre d'art ?",
        "ca": "Qui va crear aquesta obra d'art?",
        "nb_NO": "Hvem laget dette kunstverket?",
        "he": "מי יצר את היצירה הזו?",
        "pl": "Kto stworzył to dzieło sztuki?",
        "pt_BR": "Quem fez essa obra de arte?"
      },
      "freeform": {
        "key": "artist:wikidata",
        "type": "wikidata",
        "helperArgs": [
          {
            "key": "artist_name",
            "instanceOf": [
              "Q5"
            ]
          }
        ]
      }
    },
    {
      "question": {
        "en": "Which artist created this?",
        "nl": "Welke kunstenaar creëerde dit kunstwerk?",
        "fr": "Quel artiste a créé cette œuvre ?",
        "de": "Wer hat das Kunstwerk erschaffen?",
        "it": "Quale artista ha creato quest’opera?",
        "ru": "Какой художник создал это?",
        "ja": "どのアーティストが作ったんですか?",
        "zh_Hant": "創造這個的藝術家是誰？",
        "nb_NO": "Hvilken artist lagde dette?",
        "id": "Seniman mana yang menciptakan ini?",
        "pt": "Que artista criou isto?",
        "hu": "Melyik művész alkotása ezt?",
        "pl": "Który artysta to stworzył?",
        "es": "¿Que artista creó esto?",
        "da": "Hvilken kunstner har lavet dette?",
        "cs": "Který umělec to vytvořil?",
        "ca": "Quin artista va crear açò?",
        "pt_BR": "Que artista criou isto?",
        "he": "איזה אמן יצר את זה?"
      },
      "render": {
        "en": "Created by {artist_name}",
        "nl": "Gecreëerd door {artist_name}",
        "fr": "Créé par {artist_name}",
        "de": "Erstellt von {artist_name}",
        "it": "Creato da {artist_name}",
        "ru": "Создано {artist_name}",
        "ja": "作成者:{artist_name}",
        "zh_Hant": "{artist_name} 創作",
        "nb_NO": "Laget av {artist_name}",
        "id": "Dibuat oleh {artist_name}",
        "pt": "Criado por {artist_name}",
        "hu": "Alkotó: {artist_name}",
        "pl": "Stworzone przez {artist_name}",
        "es": "Creado por {artist_name}",
        "da": "Lavet af {artist_name}",
        "cs": "Vytvořil {artist_name}",
        "ca": "Creat per {artist_name}",
        "he": "נוצר על ידי {artist_name}",
        "pt_BR": "Criado por {artist_name}"
      },
      "freeform": {
        "key": "artist_name"
      },
      "condition": "artist:wikidata=",
      "id": "artwork-artist_name",
      "labels": [
        "artwork-question"
      ]
    },
    {
      "question": {
        "en": "Is there a website with more information about this artwork?",
        "nl": "Is er een website met meer informatie over dit kunstwerk?",
        "fr": "Existe-t-il un site web où trouver plus d'informations sur cette œuvre d'art ?",
        "de": "Auf welcher Webseite gibt es weitere Informationen zum Kunstwerk?",
        "it": "Esiste un sito web con maggiori informazioni su quest’opera?",
        "ru": "Есть ли сайт с более подробной информацией об этой работе?",
        "ja": "この作品についての詳しい情報はどのウェブサイトにありますか?",
        "zh_Hant": "在那個網站能夠找到更多藝術品的資訊？",
        "nb_NO": "Finnes det en nettside med mer info om dette kunstverket?",
        "id": "Adakah situs web mengenai informasi lebih lanjut tentang karya seni ini?",
        "pt": "Existe um site com mais informações sobre esta obra de arte?",
        "hu": "Van-e olyan honlap, amely további információkat tartalmaz erről a műalkotásról?",
        "pl": "Gdzie znajdę więcej informacji na temat tego dzieła sztuki?",
        "es": "¿Hay un sitio web con más información sobre esta obra de arte?",
        "da": "Er der et websted med mere information om dette kunstværk?",
        "cs": "Existuje webová stránka s dalšími informacemi o tomto uměleckém díle?",
        "ca": "Hi ha un lloc web amb més informació sobre aquesta obra d'art?",
        "he": "האם יש אתר אינטרנט עם מידע נוסף על היצירה הזו?",
        "pt_BR": "Há um website com mais informações sobre essa arte?"
      },
      "render": {
        "special": {
          "type": "link",
          "href": "{website}",
          "text": {
            "en": "More information on this website",
            "nl": "Meer informatie op deze website",
            "fr": "Plus d'info sûr ce site web",
            "de": "Weitere Informationen auf dieser Webseite",
            "id": "Info lanjut tersedia di laman web ini",
            "it": "Ulteriori informazioni su questo sito web",
            "ru": "Больше информации на этом сайте",
            "ja": "Webサイトに詳細情報がある",
            "zh_Hant": "這個網站有更多資訊",
            "nb_NO": "Mer info er å finne på denne nettsiden",
            "pt": "Mais informações neste site",
            "hu": "További információ ezen a weboldalon",
            "pl": "Więcej informacji na tej stronie",
            "es": "Más información en este sitio web",
            "da": "Yderligere oplysninger på  dette websted",
            "cs": "Více informací na této webové stránce",
            "ca": "Més informació a aquesta pàgina web",
            "pt_BR": "Mais informações nesse website"
          }
        }
      },
      "freeform": {
        "key": "website",
        "type": "url",
        "addExtraTags": [
          "url="
        ]
      },
      "id": "artwork-website",
      "labels": [
        "artwork-question"
      ],
      "pl": {
        "mappings": {
          "0": {
            "then": "To dzieło sztuki pełni również funkcję ławki"
          },
          "1": {
            "then": "To dzieło sztuki nie pełni funkcji ławki"
          },
          "2": {
            "then": "To dzieło sztuki nie pełni funkcji ławki"
          }
        },
        "question": "Czy to dzieło sztuki pełni funkcję ławki?"
      }
    },
    "wikipedia",
    {
      "id": "artwork_subject",
      "condition": "subject:wikidata~*",
      "question": {
        "en": "What does this artwork depict?",
        "de": "Was zeigt dieses Kunstwerk?",
        "nl": "Wat beeldt dit kunstwerk af?",
        "cs": "Co zobrazuje toto umělecké dílo?",
        "pt": "O que esta obra de arte representa?",
        "es": "¿Qué representa esta obra de arte?",
        "fr": "Que représente cette oeuvre d'art ?",
        "ca": "Què representa aquesta obra d'art?",
        "he": "מה מתארת היצירה הזו?",
        "pl": "Co przedstawia to dzieło sztuki?",
        "pt_BR": "O que esta obra de arte representa?"
      },
      "freeform": {
        "key": "subject:wikidata",
        "type": "wikidata"
      },
      "render": {
        "en": "This artwork depicts {wikidata_label(subject:wikidata)}{wikipedia(subject:wikidata)}",
        "de": "Das Kunstwerk zeigt {wikidata_label(subject:wikidata)}{wikipedia(subject:wikidata)}",
        "nl": "Dit kunstwerk beeldt {wikidata_label(subject:wikidata)}{wikipedia(subject:wikidata)} af",
        "cs": "Toto dílo zobrazuje {wikidata_label(subject:wikidata)}{wikipedia(subject:wikidata)}",
        "pt": "A obra de arte representa {wikidata_label(subject:wikidata)}{wikipedia(subject:wikidata)}",
        "es": "Esta obra de arte representa {wikidata_label(subject:wikidata)}{wikipedia(subject:wikidata)}",
        "nb_NO": "Dette kunstverket viser {wikidata_label(subject:wikidata)}{wikipedia(subject:wikidata)}",
        "ca": "Aquesta obra d'art representa {wikidata_label(subject:wikidata)}{wikipedia(subject:wikidata)}",
        "fr": "Cette œuvre dépeint {wikidata_label(subject:wikidata)}{wikipedia(subject:wikidata)}",
        "pl": "To dzieło sztuki przedstawia {wikidata_label(subject:wikidata)}{wikipedia(subject:wikidata)}",
        "pt_BR": "Essa arte representa {wikidata_label(subject:wikidata)}{wikipedia(subject:wikidata)}"
      },
      "labels": [
        "artwork-question"
      ]
    },
    {
      "id": "doubles_as_bench",
      "question": {
        "en": "Does this artwork serve as a bench?",
        "de": "Dient dieses Kunstwerk auch als Sitzbank?",
        "fr": "Cette oeuvre d'art sert-elle de banc ?",
        "nl": "Is dit kunstwerk ook een zitbank?",
        "nb_NO": "Tjener dette kunstverket funksjonen som benk?",
        "ca": "Aquesta obra d'art serveix com a un banc?",
        "cs": "Slouží toto umělecké dílo jako lavička?",
        "he": "האם היצירה הזו משמשת כספסל?",
        "pl": "Czy to dzieło sztuki pełni funkcję ławki?",
        "pt_BR": "Essa obra de arte serve como banco?"
      },
      "mappings": [
        {
          "if": "amenity=bench",
          "then": {
            "en": "This artwork also serves as a bench",
            "de": "Dieses Kunstwerk dient auch als Sitzbank",
            "fr": "Cette oeuvre d'art sert aussi de banc",
            "nl": "Dit kunstwerk doet ook dienst als zitbank",
            "ca": "Aquesta obra d'art també serveix com a banc",
            "cs": "Toto umělecké dílo slouží také jako lavička",
            "he": "יצירה זו משמשת גם כספסל",
            "pl": "To dzieło sztuki pełni również funkcję ławki",
            "pt_BR": "Essa obra de arte também serve como banco"
          }
        },
        {
          "if": "amenity=",
          "then": {
            "en": "This artwork does not serve as a bench",
            "de": "Dieses Kunstwerk dient nicht als Sitzbank",
            "fr": "Cette oeuvre d'art ne sert pas de banc",
            "nl": "Dit kunstwerk doet geen dienst als zitbank",
            "nb_NO": "Dette kunstverket tjener ikke funksjonen som benk",
            "ca": "Aquesta obra d'art no serveix com a banc",
            "cs": "Toto umělecké dílo neslouží jako lavička",
            "he": "יצירה זו אינה משמשת כספסל",
            "pl": "To dzieło sztuki nie pełni funkcji ławki",
            "pt_BR": "Essa obra de arte não serve como banco"
          }
        },
        {
          "if": "amenity!=bench",
          "then": {
            "en": "This artwork does not serve as a bench",
            "de": "Dieses Kunstwerk dient nicht als Sitzbank",
            "fr": "Cette oeuvre d'art ne sert pas de banc",
            "nl": "Dit kunstwerk doet geen dienst als zitbank",
            "nb_NO": "Dette kunstverket tjener ikke den hensikten å være en benk",
            "ca": "Aquesta obra d'art no serveix com a un banc",
            "cs": "Toto umělecké dílo neslouží jako lavička",
            "he": "יצירה זו אינה משמשת כספסל",
            "pl": "To dzieło sztuki nie pełni funkcji ławki",
            "pt_BR": "Essa obra de arte não serve como banco"
          },
          "hideInAnswer": true
        }
      ]
    },
    {
      "builtin": "bench.*bench-questions",
      "override": {
        "condition": "amenity=bench"
      }
    }
  ],
  "deletion": {
    "softDeletionTags": {
      "and": [
        "razed:tourism=artwork",
        "tourism="
      ]
    },
    "neededChangesets": 5
  },
  "allowMove": {
    "enableRelocation": false,
    "enableImproveAccuraccy": true
  },
  "filter": [
    "has_image"
  ],
  "pointRendering": [
    {
      "marker": [
        {
          "icon": "circle",
          "color": "white"
        },
        {
          "icon": "./assets/themes/artwork/artwork.svg"
        }
      ],
      "location": [
        "point",
        "centroid"
      ]
    }
  ],
  "lineRendering": [
    {
      "color": "#0000ff",
      "width": "10"
    }
<<<<<<< HEAD
=======
  ],
  "filter": [
    "has_image"
>>>>>>> 7c6ebc95
  ]
}<|MERGE_RESOLUTION|>--- conflicted
+++ resolved
@@ -844,11 +844,5 @@
       "color": "#0000ff",
       "width": "10"
     }
-<<<<<<< HEAD
-=======
-  ],
-  "filter": [
-    "has_image"
->>>>>>> 7c6ebc95
   ]
 }