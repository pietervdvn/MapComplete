--- conflicted
+++ resolved
@@ -1837,18 +1837,5 @@
         ]
       }
     }
-<<<<<<< HEAD
   ]
-=======
-  ],
-  "description": {
-    "en": "All infrastructure that someone can cycle over, accompanied with questions about this infrastructure",
-    "nl": "Alle infrastructuur waar je over kunt fietsen, met vragen over die infrastructuur",
-    "de": "Infrastruktur, die man mit dem Fahrrad befahren kann, begleitet von diesbezüglichen Fragen",
-    "es": "Toda la infraestructura sobre la que alguien puede ir en bici, acompañado de preguntas sobre esta infraestructura\"",
-    "fr": "Toutes les infrastructures sur lesquelles quelqu'un peut rouler, accompagnées de questions sur cette infrastructure",
-    "ca": "Totes les infraestructures per les quals algú pot ciclar, acompanyades de preguntes sobre aquesta infraestructura",
-    "cs": "Veškerá infrastruktura, kterou může někdo projet na kole, doplněná o otázky týkající se této infrastruktury"
-  }
->>>>>>> 059ef2c1
 }