{
  "id": "cycleways_and_roads",
  "name": {
    "en": "Cycleways and roads",
    "nl": "Fietspaden, straten en wegen",
    "de": "Radwege und Straßen",
    "fr": "Pistes cyclables et routes",
    "es": "Carriles bici y carreteras"
  },
  "minzoom": 16,
  "source": {
    "osmTags": {
      "or": [
        "highway=cycleway",
        "cycleway=lane",
        "cycleway=shared_lane",
        "cycleway=track",
        "cyclestreet=yes",
        "highway=residential",
        "highway=tertiary",
        "highway=unclassified",
        "highway=primary",
        "highway=secondary",
        "highway=tertiary_link",
        "highway=primary_link",
        "highway=secondary_link",
        "highway=service",
        "highway=footway",
        "highway=pedestrian",
        {
          "and": [
            "highway=path",
            "bicycle=designated"
          ]
        }
      ]
    }
  },
  "title": {
    "render": {
<<<<<<< HEAD
      "en": "Way",
      "nl": "Weg"
=======
      "en": "Cycleways",
      "nl": "Fietspaden",
      "de": "Radwege",
      "ru": "Велосипедные дорожки",
      "fr": "Pistes cyclables",
      "ca": "Vies ciclistes",
      "es": "Ciclovías"
>>>>>>> 94475e4d
    },
    "mappings": [
      {
        "if": {
          "and": [
            "highway=cycleway",
            "name~*"
          ]
        },
        "then": {
          "nl": "Fietsweg {name}",
          "en": "Cycleway {name}",
          "de": "Radweg {name}"
        }
      },
      {
        "if": {
          "or": [
            "highway=cycleway",
            "highway=path"
          ]
        },
        "then": {
          "nl": "Fietsweg",
          "en": "Cycleway",
          "de": "Radweg",
          "ru": "Велосипедная дорожка",
          "fr": "Piste cyclable",
          "ca": "Via ciclista",
          "da": "Cykelsti",
          "es": "Carril bici"
        }
      },
      {
        "if": {
          "and": [
            "cycleway=shared_lane",
            "name~*"
          ]
        },
        "then": {
          "nl": "Weg met fietssugestiestrook {name}",
          "en": "Road with shared lane {name}"
        }
      },
      {
        "if": "cycleway=shared_lane",
        "then": {
          "nl": "Fietssuggestiestrook",
          "en": "Shared lane",
          "de": "Gemeinsame Fahrspur",
          "fr": "Voie partagée",
          "ca": "Carril compartit",
          "es": "Carril compartido"
        }
      },
      {
        "if": {
          "and": [
            "cycleway=lane",
            "name~*"
          ]
        },
        "then": {
          "nl": "Weg met fietsstrook {name}",
          "en": "Road with bike lane {name}"
        }
      },
      {
        "if": "cycleway=lane",
        "then": {
          "nl": "Fietsstrook",
          "en": "Bike lane",
          "de": "Fahrradspur",
          "fr": "Bande cyclable",
          "ca": "Carril bici",
          "es": "Carril bici"
        }
      },
      {
        "if": {
          "and": [
            "cycleway=track",
            "name~*"
          ]
        },
        "then": {
          "nl": "Weg met fietspad naast de weg {name}",
          "en": "Road with cycleway next to the road {name}"
        }
      },
      {
        "if": "cycleway=track",
        "then": {
          "en": "Cycleway next to the road",
          "nl": "Fietsweg naast de weg",
          "de": "Radweg neben der Straße",
          "fr": "Piste cyclable séparée de la route",
          "da": "Cykelsti ved siden af vejen",
          "es": "Vía ciclista al lado de la carretera"
        }
      },
      {
        "if": {
          "and": [
            "cyclestreet=yes",
            "name~*"
          ]
        },
        "then": {
          "nl": "Fietsstraat {name}",
          "en": "Cyclestreet {name}",
          "de": "Fahrradstraße {name}"
        }
      },
      {
        "if": "cyclestreet=yes",
        "then": {
          "nl": "Fietsstraat",
          "en": "Cyclestreet",
          "de": "Fahrradstraße",
          "fr": "Vélorue",
          "ca": "Carrer ciclista",
          "da": "Cykelgade",
          "es": "Ciclocalle"
        }
      },
      {
        "if": "name~*",
        "then": "{name}"
      }
    ]
  },
  "tagRenderings": [
    {
      "question": {
        "en": "What kind of cycleway is here?",
        "nl": "Wat voor fietspad is hier?",
        "de": "Was für ein Radweg ist hier?",
        "es": "¿Qué tipo de carril bici hay aquí?"
      },
      "condition": {
        "and": [
          "highway!=cycleway",
          "highway!=path",
          "highway!=footway"
        ]
      },
      "mappings": [
        {
          "if": "cycleway=shared_lane",
          "then": {
            "en": "There is a shared lane",
            "nl": "Er is een fietssuggestiestrook",
            "de": "Es gibt eine geteilte Fahrspur",
            "es": "Hay un carril compartido"
          }
        },
        {
          "if": "cycleway=lane",
          "then": {
            "en": "There is a lane next to the road (separated with paint)",
            "nl": "Er is een fietspad aangrenzend aan de weg (gescheiden met verf)",
            "de": "Es gibt eine Spur neben der Straße (getrennt durch eine Straßenmarkierung)",
            "es": "Hay un carril a lado de la carretera (separado con pintura)"
          }
        },
        {
          "if": "cycleway=track",
          "then": {
            "en": "There is a track, but no cycleway drawn separately from this road on the map.",
            "nl": "Er is een fietspad (los van de weg), maar geen fietspad afzonderlijk getekend naast deze weg.",
            "de": "Es gibt einen Weg, aber keinen Radweg, der auf der Karte getrennt von dieser Straße eingezeichnet ist.",
            "es": "Hay una pista, pero no hay un carril bici dibujado separado de esta carretera en el mapa."
          }
        },
        {
          "if": "cycleway=separate",
          "then": {
            "en": "There is a separately drawn cycleway",
            "nl": "Er is een apart getekend fietspad.",
            "de": "Hier ist ein getrennter Radweg vorhanden",
            "es": "Hay un carril bici dibujado por separado"
          }
        },
        {
          "if": "cycleway=no",
          "then": {
            "en": "There is no cycleway",
            "nl": "Er is geen fietspad aanwezig",
            "de": "Es gibt keinen Radweg",
            "es": "No hay carril bici"
          },
          "hideInAnswer": "cycleway=opposite"
        },
        {
          "if": "cycleway=no",
          "then": {
            "en": "There is no cycleway",
            "nl": "Er is geen fietspad aanwezig",
            "de": "Es gibt keinen Radweg",
            "es": "No hay carril bici"
          },
          "hideInAnswer": "cycleway!=opposite",
          "addExtraTags": [
            "oneway:bicycle=no",
            "fixme=Changed from cycleway=opposite"
          ]
        }
      ],
      "id": "Cycleway type for a road"
    },
    {
      "question": {
        "en": "Is this street lit?",
        "nl": "Is deze weg verlicht?",
        "de": "Ist diese Straße beleuchtet?",
        "da": "Er denne gade belyst?",
        "es": "¿Esta calle está iluminada?"
      },
      "mappings": [
        {
          "if": "lit=yes",
          "then": {
            "en": "This street is lit",
            "nl": "Deze weg is verlicht",
            "de": "Diese Straße ist beleuchtet",
            "es": "La calle está iluminada"
          }
        },
        {
          "if": "lit=no",
          "then": {
            "en": "This road is not lit",
            "nl": "Deze weg is niet verlicht",
            "de": "Diese Straße ist nicht beleuchtet",
            "da": "Denne vej er ikke belyst",
            "es": "Esta carretera no está iluminada"
          }
        },
        {
          "if": "lit=sunset-sunrise",
          "then": {
            "en": "This road is lit at night",
            "nl": "Deze weg is 's nachts verlicht",
            "de": "Diese Straße ist nachts beleuchtet",
            "da": "Denne vej er belyst om natten",
            "es": "Esta carretera está iluminada por la noche"
          },
          "hideInAnswer": true
        },
        {
          "if": "lit=24/7",
          "then": {
            "en": "This road is lit 24/7",
            "nl": "Deze weg is 24/7 verlicht",
            "de": "Diese Straße ist durchgehend beleuchtet",
            "da": "Denne vej er belyst døgnet rundt",
            "es": "Esta carretera está iluminada 24/7"
          }
        }
      ],
      "id": "is lit?"
    },
    {
      "question": {
        "en": "Is this a cyclestreet?",
        "nl": "Is dit een fietsstraat?",
        "de": "Ist das eine Fahrradstraße?",
        "es": "¿Esta es una ciclocalle?"
      },
      "condition": {
        "and": [
          "highway!=cycleway",
          "highway!=path",
          "highway!=footway"
        ]
      },
      "mappings": [
        {
          "if": "cyclestreet=yes",
          "then": {
            "en": "This is a cyclestreet, and a 30km/h zone.",
            "nl": "Dit is een fietsstraat, en dus een 30km/h zone",
            "de": "Dies ist eine Fahrradstraße in einer 30km/h Zone.",
            "es": "Esta es una ciclocalle, y una zona 30km/h."
          },
          "addExtraTags": [
            "overtaking:motor_vehicle=no",
            "maxspeed=30"
          ],
          "hideInAnswer": "_country!=be"
        },
        {
          "if": "cyclestreet=yes",
          "then": {
            "en": "This is a cyclestreet",
            "nl": "Dit is een fietsstraat",
            "de": "Dies ist eine Fahrradstraße",
            "es": "Esta es una ciclocalle"
          },
          "hideInAnswer": "_country=be"
        },
        {
          "if": "cyclestreet=",
          "then": {
            "en": "This is not a cyclestreet.",
            "nl": "Dit is geen fietsstraat",
            "de": "Dies ist keine Fahrradstraße.",
            "es": "Esta no es una ciclocalle."
          },
          "addExtraTags": [
            "overtaking:motor_vehicle="
          ]
        }
      ],
      "id": "Is this a cyclestreet? (For a road)"
    },
    {
      "render": {
        "en": "The maximum speed on this road is {maxspeed} km/h",
        "nl": "De maximumsnelheid op deze weg is {maxspeed} km/u",
        "de": "Die Höchstgeschwindigkeit auf dieser Straße beträgt {maxspeed} km/h",
        "id": "Kecepatan maksimum di jalan ini adalah {maxspeed} km/jam",
        "es": "La velocidad máxima en esta carretera es de {maxspeed} km/h"
      },
      "freeform": {
        "key": "maxspeed",
        "type": "nat"
      },
      "condition": {
        "and": [
          "highway!=cycleway",
          "highway!=path",
          "highway!=footway"
        ]
      },
      "mappings": [
        {
          "if": "maxspeed=20",
          "then": {
            "en": "The maximum speed is 20 km/h",
            "nl": "De maximumsnelheid is 20 km/u",
            "de": "Die Höchstgeschwindigkeit ist 20 km/h",
            "es": "La velocidad máxima es de 20km/h"
          }
        },
        {
          "if": "maxspeed=30",
          "then": {
            "en": "The maximum speed is 30 km/h",
            "nl": "De maximumsnelheid is 30 km/u",
            "de": "Die Höchstgeschwindigkeit ist 30 km/h",
            "es": "La velocidad máxima es de 30km/h"
          }
        },
        {
          "if": "maxspeed=50",
          "then": {
            "en": "The maximum speed is 50 km/h",
            "nl": "De maximumsnelheid is 50 km/u",
            "de": "Die Höchstgeschwindigkeit ist 50 km/h",
            "es": "La velocidad máxima es de 50km/h"
          }
        },
        {
          "if": "maxspeed=70",
          "then": {
            "en": "The maximum speed is 70 km/h",
            "nl": "De maximumsnelheid is 70 km/u",
            "de": "Die Höchstgeschwindigkeit ist 70 km/h",
            "id": "Kecepatan maksimum 70 km/jam",
            "es": "La velocidad máxima es de 70km/h"
          }
        },
        {
          "if": "maxspeed=90",
          "then": {
            "en": "The maximum speed is 90 km/h",
            "nl": "De maximumsnelheid is 90 km/u",
            "de": "Die Höchstgeschwindigkeit ist 90 km/h",
            "id": "Kecepatan maksimum 90 km/jam",
            "es": "La velocidad máxima es de 90km/h"
          }
        }
      ],
      "question": {
        "en": "What is the maximum speed in this street?",
        "nl": "Wat is de maximumsnelheid in deze straat?",
        "de": "Was ist die Höchstgeschwindigkeit auf dieser Straße?",
        "id": "Berapa kecepatan maksimum di jalan ini?",
        "es": "¿Cual es la velocidad máxima en esta calle?"
      },
      "id": "Maxspeed (for road)"
    },
    {
      "render": {
        "en": "This cyleway is made of {cycleway:surface}",
        "nl": "Dit fietspad is gemaakt van {cycleway:surface}",
        "de": "Der Radweg ist aus {cycleway:surface}",
        "es": "Este carril bici está hecho de {cycleway:surface}"
      },
      "freeform": {
        "key": "cycleway:surface"
      },
      "condition": {
        "or": [
          "cycleway=shared_lane",
          "cycleway=lane",
          "cycleway=track"
        ]
      },
      "mappings": [
        {
          "if": "cycleway:surface=unpaved",
          "then": {
            "en": "This cycleway is unpaved",
            "nl": "Dit fietspad is onverhard",
            "de": "Dieser Radweg hat keinen festen Belag",
            "es": "Este carril bici no está pavimentado"
          },
          "hideInAnswer": true
        },
        {
          "if": "cycleway:surface=paved",
          "then": {
            "en": "This cycleway is paved",
            "nl": "Dit fietspad is geplaveid",
            "de": "Dieser Radweg hat einen festen Belag",
            "es": "Este carril bici está pavimentado"
          },
          "hideInAnswer": true
        },
        {
          "if": "cycleway:surface=asphalt",
          "then": {
            "en": "This cycleway is made of asphalt",
            "nl": "Dit fietspad is gemaakt van asfalt",
            "de": "Der Radweg ist aus Asphalt",
            "es": "Este carril bici está hecho de asfalto"
          }
        },
        {
          "if": "cycleway:surface=paving_stones",
          "then": {
            "en": "This cycleway is made of smooth paving stones",
            "nl": "Dit fietspad is gemaakt van straatstenen",
            "de": "Dieser Fahrradweg besteht aus ebenen Pflastersteinen",
            "es": "Este carril bici está hecho de piedras de pavimento suaves"
          }
        },
        {
          "if": "cycleway:surface=concrete",
          "then": {
            "en": "This cycleway is made of concrete",
            "nl": "Dit fietspad is gemaakt van beton",
            "de": "Der Radweg ist aus Beton",
            "es": "Este carril bici está hecho de hormigón"
          }
        },
        {
          "if": "cycleway:surface=cobblestone",
          "then": {
            "en": "This cycleway is made of cobblestone (unhewn or sett)",
            "nl": "Dit fietspad is gemaakt van kasseien (natuurlijk of verwerkt)",
            "de": "Dieser Radweg besteht aus Kopfsteinpflaster"
          },
          "hideInAnswer": true
        },
        {
          "if": "cycleway:surface=unhewn_cobblestone",
          "then": {
            "en": "This cycleway is made of raw, natural cobblestone",
            "nl": "Dit fietspad is gemaakt van ruwe, natuurlijke kasseien",
            "de": "Dieser Fahrradweg besteht aus unregelmäßigem, unbehauenem Kopfsteinpflaster"
          }
        },
        {
          "if": "cycleway:surface=sett",
          "then": {
            "en": "This cycleway is made of flat, square cobblestone",
            "nl": "Dit fietspad is gemaakt van vlakke, rechthoekige kasseien",
            "de": "Dieser Fahrradweg besteht aus regelmäßigem, behauenem Kopfsteinpflaster"
          }
        },
        {
          "if": "cycleway:surface=wood",
          "then": {
            "en": "This cycleway is made of wood",
            "nl": "Dit fietspad is gemaakt van hout",
            "de": "Der Radweg ist aus Holz",
            "es": "Este carril bici está hecho de madera"
          }
        },
        {
          "if": "cycleway:surface=gravel",
          "then": {
            "en": "This cycleway is made of gravel",
            "nl": "Dit fietspad is gemaakt van grind",
            "de": "Der Radweg ist aus Schotter",
            "es": "Este carril bici está hecho de grava"
          }
        },
        {
          "if": "cycleway:surface=fine_gravel",
          "then": {
            "en": "This cycleway is made of fine gravel",
            "nl": "Dit fietspad is gemaakt van fijn grind",
            "de": "Dieser Radweg besteht aus feinem Schotter",
            "es": "Este carril bici está hecho de gravilla"
          }
        },
        {
          "if": "cycleway:surface=pebblestone",
          "then": {
            "en": "This cycleway is made of pebblestone",
            "nl": "Dit fietspad is gemaakt van kiezelsteentjes",
            "de": "Der Radweg ist aus Kies"
          }
        },
        {
          "if": "cycleway:surface=ground",
          "then": {
            "en": "This cycleway is made from raw ground",
            "nl": "Dit fietspad is gemaakt van aarde",
            "de": "Dieser Radweg besteht aus Rohboden",
            "es": "Este carril bici está hecho de tierra natural"
          }
        }
      ],
      "question": {
        "en": "What is the surface of the cycleway made from?",
        "nl": "Waaruit is het oppervlak van het fietspad van gemaakt?",
        "de": "Was ist der Belag dieses Radwegs?",
        "es": "¿De qué superficie está hecho este carril bici?"
      },
      "id": "Cycleway:surface"
    },
    {
      "question": {
        "en": "What is the smoothness of this cycleway?",
        "nl": "Wat is de kwaliteit van dit fietspad?",
        "de": "Wie eben ist dieser Radweg?",
        "es": "¿Cual es la suavidad de este carril bici?"
      },
      "condition": {
        "or": [
          "cycleway=shared_lane",
          "cycleway=lane",
          "cycleway=track"
        ]
      },
      "mappings": [
        {
          "if": "cycleway:smoothness=excellent",
          "then": {
            "en": "Usable for thin rollers: rollerblade, skateboard",
            "nl": "Geschikt voor fijne rollers: rollerblade, skateboard",
            "de": "Geeignet für dünne Rollen: Rollerblades, Skateboard"
          }
        },
        {
          "if": "cycleway:smoothness=good",
          "then": {
            "en": "Usable for thin wheels: racing bike",
            "nl": "Geschikt voor fijne wielen: racefiets",
            "de": "Geeignet für dünne Reifen: Rennrad"
          }
        },
        {
          "if": "cycleway:smoothness=intermediate",
          "then": {
            "en": "Usable for normal wheels: city bike, wheelchair, scooter",
            "nl": "Geschikt voor normale wielen: stadsfiets, rolstoel, scooter",
            "de": "Geeignet für normale Reifen: Fahrrad, Rollstuhl, Scooter",
            "es": "Utilizable para ruedas normales: bici de ciudad, sillas de ruedas, scooter"
          }
        },
        {
          "if": "cycleway:smoothness=bad",
          "then": {
            "en": "Usable for robust wheels: trekking bike, car, rickshaw",
            "nl": "Geschikt voor brede wielen: trekfiets, auto, rickshaw",
            "de": "Geeignet für breite Reifen: Trekkingfahrrad, Auto, Rikscha"
          }
        },
        {
          "if": "cycleway:smoothness=very_bad",
          "then": {
            "en": "Usable for vehicles with high clearance: light duty off-road vehicle",
            "nl": "Geschikt voor voertuigen met hoge banden: lichte terreinwagen",
            "de": "Geeignet für Fahrzeuge mit großer Bodenfreiheit: leichte Geländewagen"
          }
        },
        {
          "if": "cycleway:smoothness=horrible",
          "then": {
            "en": "Usable for off-road vehicles: heavy duty off-road vehicle",
            "nl": "Geschikt voor terreinwagens: zware terreinwagen",
            "de": "Geeignet für Geländefahrzeuge: schwerer Geländewagen"
          }
        },
        {
          "if": "cycleway:smoothness=very_horrible",
          "then": {
            "en": "Usable for specialized off-road vehicles: tractor, ATV",
            "nl": "Geschikt voor gespecialiseerde terreinwagens: tractor, alleterreinwagen",
            "de": "Geeignet für Geländefahrzeuge: Traktor, ATV"
          }
        },
        {
          "if": "cycleway:smoothness=impassable",
          "then": {
            "en": "Impassable / No wheeled vehicle",
            "nl": "Niet geschikt voor voertuigen met wielen",
            "de": "Unpassierbar / Keine bereiften Fahrzeuge"
          }
        }
      ],
      "id": "Cycleway:smoothness"
    },
    {
      "render": {
        "en": "This road is made of {surface}",
        "nl": "Deze weg is gemaakt van {surface}",
        "de": "Der Radweg ist aus {surface}",
        "id": "Jalan ini terbuat dari {surface}",
        "es": "Esta carretera está hecha de {surface}"
      },
      "freeform": {
        "key": "surface"
      },
      "mappings": [
        {
          "if": "surface=unpaved",
          "then": {
            "en": "This cycleway is unhardened",
            "nl": "Dit fietspad is onverhard",
            "de": "Dieser Radweg ist nicht befestigt"
          },
          "hideInAnswer": true
        },
        {
          "if": "surface=paved",
          "then": {
            "en": "This cycleway is paved",
            "nl": "Dit fietspad is geplaveid",
            "de": "Dieser Radweg hat einen festen Belag",
            "id": "Jalur sepeda ini diaspal",
            "es": "Este carril bici está pavimentado"
          },
          "hideInAnswer": true
        },
        {
          "if": "surface=asphalt",
          "then": {
            "en": "This cycleway is made of asphalt",
            "nl": "Dit fietspad is gemaakt van asfalt",
            "de": "Der Radweg ist aus Asphalt",
            "id": "Jalur sepeda ini terbuat dari aspal",
            "es": "Este carril bici está hecho de asfalto"
          }
        },
        {
          "if": "surface=paving_stones",
          "then": {
            "en": "This cycleway is made of smooth paving stones",
            "nl": "Dit fietspad is gemaakt van straatstenen",
            "de": "Dieser Fahrradweg besteht aus ebenen Pflastersteinen",
            "id": "Jalur sepeda ini terbuat dari batu paving halus"
          }
        },
        {
          "if": "surface=concrete",
          "then": {
            "en": "This cycleway is made of concrete",
            "nl": "Dit fietspad is gemaakt van beton",
            "de": "Der Radweg ist aus Beton",
            "id": "Jalur sepeda ini terbuat dari beton",
            "es": "Este carril bici está hecho de hormigón"
          }
        },
        {
          "if": "surface=cobblestone",
          "then": {
            "en": "This cycleway is made of cobblestone (unhewn or sett)",
            "nl": "Dit fietspad is gemaakt van kasseien (natuurlijk of verwerkt)",
            "de": "Dieser Radweg besteht aus Kopfsteinpflaster",
            "id": "Jalur sepeda ini terbuat dari cobblestone (unhewn atau sett)"
          },
          "hideInAnswer": true
        },
        {
          "if": "surface=unhewn_cobblestone",
          "then": {
            "en": "This cycleway is made of raw, natural cobblestone",
            "nl": "Dit fietspad is gemaakt van ruwe, natuurlijke kasseien",
            "de": "Dieser Fahrradweg besteht aus unregelmäßigem, unbehauenem Kopfsteinpflaster",
            "id": "Jalur sepeda ini terbuat dari batu bulat alami"
          }
        },
        {
          "if": "surface=sett",
          "then": {
            "en": "This cycleway is made of flat, square cobblestone",
            "nl": "Dit fietspad is gemaakt van vlakke, rechthoekige kasseien",
            "de": "Dieser Fahrradweg besteht aus regelmäßigem, behauenem Kopfsteinpflaster"
          }
        },
        {
          "if": "surface=wood",
          "then": {
            "en": "This cycleway is made of wood",
            "nl": "Dit fietspad is gemaakt van hout",
            "de": "Der Radweg ist aus Holz",
            "id": "Jalur sepeda ini terbuat dari kayu",
            "es": "Este carril bici está hecho de madera"
          }
        },
        {
          "if": "surface=gravel",
          "then": {
            "en": "This cycleway is made of gravel",
            "nl": "Dit fietspad is gemaakt van grind",
            "de": "Der Radweg ist aus Schotter",
            "id": "Jalur sepeda ini terbuat dari kerikil",
            "es": "Este carril bici está hecho de grava"
          }
        },
        {
          "if": "surface=fine_gravel",
          "then": {
            "en": "This cycleway is made of fine gravel",
            "nl": "Dit fietspad is gemaakt van fijn grind",
            "de": "Dieser Radweg besteht aus feinem Schotter",
            "id": "Jalur sepeda ini terbuat dari kerikil halus",
            "es": "Este carril bici está hecho de gravilla"
          }
        },
        {
          "if": "surface=pebblestone",
          "then": {
            "en": "This cycleway is made of pebblestone",
            "nl": "Dit fietspad is gemaakt van kiezelsteentjes",
            "de": "Der Radweg ist aus Kies",
            "id": "Jalur sepeda ini terbuat dari batu kerikil"
          }
        },
        {
          "if": "surface=ground",
          "then": {
            "en": "This cycleway is made from raw ground",
            "nl": "Dit fietspad is gemaakt van aarde",
            "de": "Dieser Radweg besteht aus Rohboden",
            "id": "Jalur sepeda ini terbuat dari tanah alami"
          }
        }
      ],
      "question": {
        "en": "What is the surface of the street made from?",
        "nl": "Waaruit is het oppervlak van de straat gemaakt?",
        "de": "Was ist der Belag dieser Straße?",
        "id": "Permukaan jalannya terbuat dari apa?",
        "es": "¿De qué esta hecha la superficie de esta calle?"
      },
      "id": "Surface of the road"
    },
    {
      "question": {
        "en": "What is the smoothness of this street?",
        "nl": "Wat is de kwaliteit van deze straat?",
        "de": "Wie eben ist diese Straße?",
        "es": "¿Cual es la suavidad de esta calle?"
      },
      "condition": {
        "or": [
          "cycleway=no",
          "highway=cycleway"
        ]
      },
      "mappings": [
        {
          "if": "smoothness=excellent",
          "then": {
            "en": "Usable for thin rollers: rollerblade, skateboard",
            "de": "Geeignet für dünne Rollen: Rollerblades, Skateboard",
            "id": "Dapat digunakan untuk roller tipis: rollerblade, skateboard",
            "nl": "Bruikbaar voor kleine, harde wielen: rollerblade, skateboard"
          }
        },
        {
          "if": "smoothness=good",
          "then": {
            "en": "Usable for thin wheels: racing bike",
            "de": "Geeignet für dünne Reifen: Rennrad",
            "id": "Dapat digunakan untuk roda tipis: sepeda balap",
            "nl": "Bruikbaar voor smalle wielen: racefiets"
          }
        },
        {
          "if": "smoothness=intermediate",
          "then": {
            "en": "Usable for normal wheels: city bike, wheelchair, scooter",
            "de": "Geeignet für normale Reifen: Fahrrad, Rollstuhl, Scooter",
            "id": "Dapat digunakan untuk roda normal: sepeda kota, kursi roda, skuter",
            "nl": "Bruikbaar voor normale wielen: stadsfiets, rolwagen, step"
          }
        },
        {
          "if": "smoothness=bad",
          "then": {
            "en": "Usable for robust wheels: trekking bike, car, rickshaw",
            "de": "Geeignet für breite Reifen: Trekkingfahrrad, Auto, Rikscha",
            "id": "Dapat digunakan untuk roda yang kuat: sepeda trekking, mobil, becak",
            "nl": "Bruikbaar voor robuuste wielen: trekking fiets, auto, rickshaw"
          }
        },
        {
          "if": "smoothness=very_bad",
          "then": {
            "en": "Usable for vehicles with high clearance: light duty off-road vehicle",
            "de": "Geeignet für Fahrzeuge mit großer Bodenfreiheit: leichte Geländewagen",
            "nl": "Bruikbaar voor terreinvoertuigen: 4x4 personenwagens"
          }
        },
        {
          "if": "smoothness=horrible",
          "then": {
            "en": "Usable for off-road vehicles: heavy duty off-road vehicle",
            "de": "Geeignet für Geländefahrzeuge: schwerer Geländewagen",
            "id": "Dapat digunakan untuk kendaraan off-road: kendaraan off-road berat",
            "nl": "Bruikbaar voor terreinvoertuigen: zware 4x4 voertuigen"
          }
        },
        {
          "if": "smoothness=very_horrible",
          "then": {
            "en": "Usable for specialized off-road vehicles: tractor, ATV",
            "de": "Geeignet für spezielle Geländewagen: Traktor, ATV",
            "id": "Dapat digunakan untuk kendaraan off-road khusus: traktor, ATV",
            "nl": "Bruikbaar voor uitzonderlijke terreinvoertuigen: tractor, ATV"
          }
        },
        {
          "if": "smoothness=impassable",
          "then": {
            "en": "Impassable / No wheeled vehicle",
            "de": "Unpassierbar / Keine bereiften Fahrzeuge",
            "nl": "Onmogelijk om met een voertuig met wielen te passeren"
          }
        }
      ],
      "id": "Surface of the street"
    },
    {
      "condition": {
        "and": [
          "highway!=cycleway",
          "highway!=path",
          "highway!=footway"
        ]
      },
      "render": {
        "en": "The carriage width of this road is <strong>{width:carriageway}m</strong>",
        "nl": "De breedte van deze rijbaan in deze straat is <strong>{width:carriageway}m</strong>",
        "de": "Die Fahrbahnbreite dieser Straße beträgt <strong>{width:carriageway}m</strong>"
      },
      "freeform": {
        "key": "width:carriageway",
        "type": "distance",
        "helperArgs": [
          "20",
          "map"
        ]
      },
      "question": {
        "en": "What is the carriage width of this road (in meters)?<br/><span class='subtle'>This is measured curb to curb and thus includes the width of parallell parking lanes</span>",
        "nl": "Hoe breed is de rijbaan in deze straat (in meters)?<br/><span class='subtle'>Dit is </span><br/><span class='subtle'>Meet dit van stoepsteen tot stoepsteen, dus inclusief een parallelle parkeerstrook</span>",
        "de": "Wie groß ist die Fahrbahnbreite dieser Straße (in Metern)?<br/><span class='subtle'>Diese wird von Bordstein zu Bordstein gemessen und schließt daher die Breite von parallelen Parkspuren ein</span>"
      },
      "id": "width:carriageway"
    },
    {
      "id": "cycleway-lane-track-traffic-signs",
      "question": {
        "en": "What traffic sign does this cycleway have?",
        "nl": "Welk verkeersbord heeft dit fietspad?",
        "de": "Welches Verkehrszeichen hat dieser Radweg?",
        "id": "Rambu lalu lintas apa yang dimiliki jalur sepeda ini?",
        "es": "¿Qué señal de tráfico tiene este carril bici?"
      },
      "condition": {
        "and": [
          {
            "or": [
              "cycleway=lane",
              "cycleway=track"
            ]
          },
          {
            "or": [
              "_country=be"
            ]
          }
        ]
      },
      "mappings": [
        {
          "if": "cycleway:traffic_sign=BE:D7",
          "then": {
            "en": "Compulsory cycleway",
            "nl": "Verplicht fietspad",
            "de": "Vorgeschriebener Radweg",
            "id": "Jalur sepeda wajib",
            "ca": "Via ciclista obligatòria"
          },
          "hideInAnswer": "_country!=be",
          "icon": {
            "path": "./assets/layers/cycleways_and_roads/traffic_sign/be/Belgian_road_sign_D07.svg",
            "class": "medium"
          }
        },
        {
          "if": "cycleway:traffic_sign~BE:D7;.*",
          "then": {
            "en": "Compulsory cycleway (with supplementary sign)<br>",
            "nl": "Verplicht fietspad (met onderbord)<br>",
            "de": "Vorgeschriebener Radweg (mit Zusatzschild)<br>",
            "id": "Jalur sepeda wajib (dengan tanda tambahan)<br>"
          },
          "hideInAnswer": true,
          "icon": {
            "path": "./assets/layers/cycleways_and_roads/traffic_sign/be/Belgian_road_sign_D07.svg",
            "class": "medium"
          }
        },
        {
          "if": "cycleway:traffic_sign=BE:D9",
          "then": {
            "en": "Segregated foot/cycleway",
            "nl": "Afgescheiden voet-/fietspad",
            "de": "Getrennter Fuß-/Radweg",
            "id": "Jalur pejalan kaki/sepeda terpisah",
            "ca": "Via segregada a peu/ciclista"
          },
          "hideInAnswer": "_country!=be",
          "addExtraTags": [
            "cycleway:foot=designated",
            "cycleway:segregated=yes"
          ],
          "icon": {
            "path": "./assets/layers/cycleways_and_roads/traffic_sign/be/Belgian_road_sign_D09.svg",
            "class": "medium"
          }
        },
        {
          "if": "cycleway:traffic_sign=BE:D10",
          "then": {
            "en": "Unsegregated foot/cycleway",
            "nl": "Gedeeld voet-/fietspad",
            "de": "Gemeinsamer Fuß-/Radweg",
            "id": "Jalur pejalan kaki/sepeda tidak terpisah",
            "ca": "Via no segregada a peu/ciclista"
          },
          "hideInAnswer": "_country!=be",
          "addExtraTags": [
            "cycleway:foot=designated",
            "cycleway:segregated=no"
          ],
          "icon": {
            "path": "./assets/layers/cycleways_and_roads/traffic_sign/be/Belgian_road_sign_D10.svg",
            "class": "medium"
          }
        },
        {
          "if": "cycleway:traffic_sign=none",
          "then": {
            "en": "No traffic sign present",
            "nl": "Geen verkeersbord aanwezig",
            "de": "Kein Verkehrsschild vorhanden",
            "id": "Tidak ada rambu lalu lintas",
            "es": "Sin señal de tráfico"
          }
        }
      ]
    },
    {
      "id": "cycleway-traffic-signs",
      "question": {
        "en": "What traffic sign does this cycleway have?",
        "nl": "Welk verkeersbord heeft dit fietspad?",
        "de": "Welches Verkehrszeichen hat dieser Radweg?",
        "es": "¿Qué seña de tráfico tiene este carril bici?"
      },
      "condition": {
        "and": [
          {
            "or": [
              "highway=cycleway",
              "highway=path"
            ]
          },
          {
            "or": [
              "_country=be",
              "_country=nl"
            ]
          }
        ]
      },
      "mappings": [
        {
          "if": "traffic_sign=BE:D7",
          "then": {
            "en": "Compulsory cycleway",
            "nl": "Verplicht fietspad",
            "de": "Vorgeschriebener Radweg",
            "id": "Jalur sepeda wajib",
            "ca": "Via ciclista obligatòria"
          },
          "hideInAnswer": "_country!=be",
          "addExtraTags": [
            "bicycle=designated",
            "mofa=designated",
            "moped=yes",
            "speed_pedelec=yes"
          ],
          "icon": {
            "path": "./assets/layers/cycleways_and_roads/traffic_sign/be/Belgian_road_sign_D07.svg",
            "class": "medium"
          }
        },
        {
          "if": "traffic_sign~BE:D7;.*",
          "then": {
            "en": "Compulsory cycleway (with supplementary sign)<br>",
            "nl": "Verplicht fietspad (met onderbord)<br>",
            "de": "Vorgeschriebener Radweg (mit Zusatzschild)<br>"
          },
          "hideInAnswer": true,
          "icon": {
            "path": "./assets/layers/cycleways_and_roads/traffic_sign/be/Belgian_road_sign_D07.svg",
            "class": "medium"
          }
        },
        {
          "if": "traffic_sign=BE:D9",
          "then": {
            "en": "Segregated foot/cycleway",
            "nl": "Afgescheiden voet-/fietspad",
            "de": "Getrennter Fuß-/Radweg",
            "ca": "Via segregada a peu/ciclista"
          },
          "hideInAnswer": "_country!=be",
          "addExtraTags": [
            "foot=designated",
            "bicycle=designated",
            "mofa=designated",
            "moped=no",
            "speed_pedelec=no",
            "segregated=yes"
          ],
          "icon": {
            "path": "./assets/layers/cycleways_and_roads/traffic_sign/be/Belgian_road_sign_D09.svg",
            "class": "medium"
          }
        },
        {
          "if": "traffic_sign=BE:D10",
          "then": {
            "en": "Unsegregated foot/cycleway",
            "nl": "Gedeeld voet-/fietspad",
            "de": "Gemeinsamer Fuß-/Radweg",
            "ca": "Via no segregada a peu/ciclista"
          },
          "hideInAnswer": "_country!=be",
          "addExtraTags": [
            "foot=designated",
            "bicycle=designated",
            "mofa=designated",
            "moped=no",
            "speed_pedelec=no",
            "segregated=no"
          ],
          "icon": {
            "path": "./assets/layers/cycleways_and_roads/traffic_sign/be/Belgian_road_sign_D10.svg",
            "class": "medium"
          }
        },
        {
          "if": "traffic_sign=NL:G11",
          "then": {
            "en": "Compulsory cycleway",
            "nl": "Verplicht fietspad",
            "ca": "Via ciclista obligatòria",
            "de": "Verpflichtender Radweg"
          },
          "hideInAnswer": "_country!=nl",
          "addExtraTags": [
            "mofa=yes",
            "moped=no"
          ],
          "icon": {
            "path": "./assets/layers/cycleways_and_roads/traffic_sign/nl/Nederlands_verkeersbord_G11.svg",
            "class": "medium"
          }
        },
        {
          "if": "traffic_sign=NL:G12a",
          "then": {
            "en": "Compulsory (moped)cycleway",
            "nl": "Verplicht bromfietspad",
            "de": "Verpflichtender (Moped-)Radweg"
          },
          "hideInAnswer": "_country!=nl",
          "addExtraTags": [
            "mofa=designated",
            "moped=designated"
          ],
          "icon": {
            "path": "./assets/layers/cycleways_and_roads/traffic_sign/nl/Nederlands_verkeersbord_G12a.svg",
            "class": "medium"
          }
        },
        {
          "if": "traffic_sign=NL:G13",
          "then": {
            "en": "Non-compulsory cycleway",
            "nl": "Onverplicht fietspad",
            "de": "Radweg ohne Nutzungspflicht"
          },
          "hideInAnswer": "_country!=nl",
          "addExtraTags": [
            "mofa=no",
            "moped=no"
          ],
          "icon": {
            "path": "./assets/layers/cycleways_and_roads/traffic_sign/nl/Nederlands_verkeersbord_G13.svg",
            "class": "medium"
          }
        },
        {
          "if": "traffic_sign=none",
          "then": {
            "en": "No traffic sign present",
            "nl": "Geen verkeersbord aanwezig",
            "de": "Kein Verkehrsschild vorhanden"
          }
        }
      ]
    },
    {
      "id": "cycleway-traffic-signs-supplementary",
      "question": {
        "en": "Does the traffic sign D7 (<img src='./assets/layers/cycleways_and_roads/traffic_sign/be/Belgian_road_sign_D07.svg' style='width: 1.5em'>) have a supplementary sign?",
        "nl": "Heeft het verkeersbord D7 (<img src='./assets/layers/cycleways_and_roads/traffic_sign/be/Belgian_road_sign_D07.svg' style='width: 1.5em'>) een onderbord?",
        "de": "Hat das Verkehrszeichen D7 (<img src='./assets/layers/cycleways_and_roads/traffic_sign/be/Belgian_road_sign_D07.svg' style='width: 1.5em'>) ein Zusatzzeichen?"
      },
      "condition": {
        "or": [
          "cycleway:traffic_sign=BE:D7",
          "cycleway:traffic_sign~BE:D7;.*"
        ]
      },
      "mappings": [
        {
          "if": "cycleway:traffic_sign=BE:D7;BE:M6",
          "then": {
            "en": "Mopeds must use the cycleway",
            "nl": "Bromfiets Klass B verplicht op het fietspad",
            "de": "Mopeds müssen den Radweg benutzen"
          },
          "hideInAnswer": "_country!=be",
          "addExtraTags": [
            "cycleway:moped=designated"
          ],
          "icon": {
            "path": "./assets/layers/cycleways_and_roads/traffic_sign/be/Belgian_traffic_sign_M6.svg",
            "class": "medium"
          }
        },
        {
          "if": "cycleway:traffic_sign=BE:D7;BE:M13",
          "then": {
            "en": "Speedpedelecs must use the cycleway",
            "nl": "Speedpedelec (Bromfiets klasse P) verplicht op het fietspad",
            "de": "Speed-Pedelecs müssen den Radweg benutzen"
          },
          "hideInAnswer": "_country!=be",
          "addExtraTags": [
            "cycleway:speed_pedelec=designated"
          ],
          "icon": {
            "path": "./assets/layers/cycleways_and_roads/traffic_sign/be/Belgian_traffic_sign_M13.svg",
            "class": "medium"
          }
        },
        {
          "if": "cycleway:traffic_sign=BE:D7;BE:M14",
          "then": {
            "en": "Mopeds and speedpedelecs must use the cycleway",
            "nl": "Bromfiets klasse B en speedpedelec (Klasse P) verplicht op het fietspad",
            "de": "Mopeds und Speed-Pedelecs müssen den Radweg benutzen"
          },
          "hideInAnswer": "_country!=be",
          "addExtraTags": [
            "cycleway:moped=designated",
            "cycleway:speed_pedelec=designated"
          ],
          "icon": {
            "path": "./assets/layers/cycleways_and_roads/traffic_sign/be/Belgian_traffic_sign_M14.svg",
            "class": "medium"
          }
        },
        {
          "if": "cycleway:traffic_sign=BE:D7;BE:M7",
          "then": {
            "en": "Mopeds are not allowed",
            "nl": "Bromfiets klasse B <b>verboden</b>",
            "de": "Mopeds sind nicht zulässig"
          },
          "hideInAnswer": "_country!=be",
          "addExtraTags": [
            "cycleway:moped=no"
          ],
          "icon": {
            "path": "./assets/layers/cycleways_and_roads/traffic_sign/be/Belgian_traffic_sign_M7.svg",
            "class": "medium"
          }
        },
        {
          "if": "cycleway:traffic_sign=BE:D7;BE:M15",
          "then": {
            "en": "Speedpedelecs are not allowed",
            "nl": "Speedpedelec (bromfiets klasse P) <b>verboden</b>",
            "de": "Speed-Pedelecs sind nicht zulässig"
          },
          "hideInAnswer": "_country!=be",
          "addExtraTags": [
            "cycleway:speed_pedelec=no"
          ],
          "icon": {
            "path": "./assets/layers/cycleways_and_roads/traffic_sign/be/Belgian_traffic_sign_M15.svg",
            "class": "medium"
          }
        },
        {
          "if": "cycleway:traffic_sign=BE:D7;BE:M16",
          "then": {
            "en": "Mopeds and speedpedelecs are not allowed",
            "nl": "Bromfiets klasse B en speedpedelec (klasse P) <b>verboden</b>",
            "de": "Mopeds und Speed-Pedelecs sind nicht zulässig"
          },
          "hideInAnswer": "_country!=be",
          "addExtraTags": [
            "cycleway:moped=designated",
            "cycleway:speed_pedelec=no"
          ],
          "icon": {
            "path": "./assets/layers/cycleways_and_roads/traffic_sign/be/Belgian_traffic_sign_M16.svg",
            "class": "medium"
          }
        },
        {
          "if": "cycleway:traffic_sign:supplementary=none",
          "then": {
            "en": "No supplementary traffic sign present",
            "nl": "Geen onderbord aanwezig",
            "de": "Kein zusätzliches Verkehrszeichen vorhanden"
          }
        }
      ]
    },
    {
      "render": {
        "en": "The buffer besides this cycleway is {cycleway:buffer} m",
        "nl": "De schrikafstand van dit fietspad is {cycleway:buffer} m",
        "de": "Der Sicherheitsabstand zu diesem Radweg beträgt {cycleway:buffer} m"
      },
      "question": {
        "en": "How wide is the gap between the cycleway and the road?",
        "nl": "Hoe breed is de ruimte tussen het fietspad en de weg?",
        "de": "Wie breit ist der Abstand zwischen Radweg und Straße?",
        "es": "¿Cómo de ancho es el hueco entre el carril bici y la carretera?"
      },
      "condition": {
        "or": [
          "cycleway=track",
          "cycleway=lane"
        ]
      },
      "freeform": {
        "key": "cycleway:buffer",
        "type": "distance",
        "helperArgs": [
          "20",
          "map"
        ]
      },
      "id": "cycleways_and_roads-cycleway:buffer"
    },
    {
      "id": "cyclelan-segregation",
      "question": {
        "en": "How is this cycleway separated from the road?",
        "nl": "Hoe is dit fietspad gescheiden van de weg?",
        "de": "Wie ist der Radweg von der Straße abgegrenzt?",
        "id": "Bagaimana jalur sepeda ini terpisah dari jalan?",
        "es": "¿Cómo está separado este carril bici de la carretera?"
      },
      "condition": {
        "or": [
          "cycleway=track",
          "cycleway=lane"
        ]
      },
      "mappings": [
        {
          "if": "cycleway:separation=dashed_line",
          "then": {
            "en": "This cycleway is separated by a dashed line",
            "nl": "Dit fietspad is gescheiden van de weg met een onderbroken streep",
            "de": "Der Radweg ist abgegrenzt durch eine gestrichelte Linie",
            "id": "Jalur sepeda ini dipisahkan oleh garis putus-putus",
            "es": "Este carril bici está separado por una línea discontinua"
          }
        },
        {
          "if": "cycleway:separation=solid_line",
          "then": {
            "en": "This cycleway is separated by a solid line",
            "nl": "Dit fietspad is gescheiden van de weg met een doorgetrokken streep",
            "de": "Der Radweg ist abgegrenzt durch eine durchgezogene Linie",
            "id": "Jalur sepeda ini dipisahkan oleh garis solid",
            "es": "Este carril bici está separado por una línea continua"
          }
        },
        {
          "if": "cycleway:separation=parking_lane",
          "then": {
            "en": "This cycleway is separated by a parking lane",
            "nl": "Dit fietspad is gescheiden van de weg met parkeervakken",
            "de": "Der Radweg ist abgegrenzt durch eine Parkspur",
            "id": "Jalur sepeda ini dipisahkan oleh jalur parkir",
            "es": "Este carril bici está separado por una línea de aparcamiento"
          }
        },
        {
          "if": "cycleway:separation=kerb",
          "then": {
            "en": "This cycleway is separated by a kerb",
            "nl": "Dit fietspad is gescheiden van de weg met een stoeprand",
            "de": "Dieser Radweg ist getrennt durch einen Bordstein",
            "id": "Jalur sepeda ini dipisahkan oleh kerb"
          }
        }
      ]
    },
    {
      "id": "cycleway-segregation",
      "question": {
        "en": "How is this cycleway separated from the road?",
        "nl": "Hoe is dit fietspad gescheiden van de weg?",
        "de": "Wie ist der Radweg von der Straße abgegrenzt?",
        "id": "Bagaimana jalur sepeda ini dipisahkan dari jalan?",
        "es": "¿Cómo esta separado este carril bici de la carretera?"
      },
      "condition": {
        "or": [
          "highway=cycleway",
          "highway=path"
        ]
      },
      "mappings": [
        {
          "if": "separation=dashed_line",
          "then": {
            "en": "This cycleway is separated by a dashed line",
            "nl": "Dit fietspad is gescheiden van de weg met een onderbroken streep",
            "de": "Der Radweg ist abgegrenzt durch eine gestrichelte Linie",
            "id": "Jalur sepeda ini dipisahkan oleh garis putus-putus",
            "es": "Este carril bici está separado por una línea discontinua"
          }
        },
        {
          "if": "separation=solid_line",
          "then": {
            "en": "This cycleway is separated by a solid line",
            "nl": "Dit fietspad is gescheiden van de weg met een doorgetrokken streep",
            "de": "Der Radweg ist abgegrenzt durch eine durchgezogene Linie",
            "id": "Jalur sepeda ini dipisahkan oleh garis solid",
            "es": "Este carril bici está separado por una línea continua"
          }
        },
        {
          "if": "separation=parking_lane",
          "then": {
            "en": "This cycleway is separated by a parking lane",
            "nl": "Dit fietspad is gescheiden van de weg met parkeervakken",
            "de": "Der Radweg ist abgegrenzt durch eine Parkspur",
            "id": "Jalur sepeda ini dipisahkan oleh jalur parkir",
            "es": "Este carril bici está separado por una línea de aparcamiento"
          }
        },
        {
          "if": "separation=kerb",
          "then": {
            "en": "This cycleway is separated by a kerb",
            "nl": "Dit fietspad is gescheiden van de weg met een stoeprand",
            "de": "Dieser Radweg ist getrennt durch einen Bordstein",
            "id": "Jalur sepeda ini dipisahkan oleh kerb"
          }
        }
      ]
    }
  ],
  "allowSplit": true,
  "mapRendering": [
    {
      "icon": {
        "render": "./assets/themes/cycle_infra/bicycleway.svg"
      },
      "iconSize": {
        "render": "40,40,center"
      },
      "location": [
        "point"
      ]
    },
    {
      "color": {
        "render": "rgba(170, 170, 170, 0.7)",
        "mappings": [
          {
            "if": "highway=cycleway",
            "then": "rgba(0, 189, 141, 0.7)"
          },
          {
            "if": "highway=path",
            "then": "rgba(204, 74, 207, 0.7)"
          },
          {
            "if": "cycleway=track",
            "then": "rgba(113, 3, 200, 0.7)"
          },
          {
            "if": "cycleway=shared_lane",
            "then": "rgba(74, 59, 247, 0.7)"
          },
          {
            "if": "cycleway=lane",
            "then": "rgba(254, 155, 6, 0.9)"
          },
          {
            "if": "cyclestreet=yes",
            "then": "rgba(57, 159, 191, 0.7)"
          }
        ]
      },
      "width": {
        "render": "8"
      },
      "dashArray": {
        "render": "",
        "mappings": [
          {
            "if": {
              "or": [
                "oneway=yes",
                {
                  "or": [
                    "highway=cycleway",
                    "highway=path"
                  ]
                }
              ]
            },
            "then": ""
          },
          {
            "if": "cycleway=track",
            "then": ""
          },
          {
            "if": "cycleway=shared_lane",
            "then": "15 30"
          },
          {
            "if": "cycleway=lane",
            "then": "25 15 15 15 25"
          },
          {
            "if": "cyclestreet=yes",
            "then": ""
          }
        ]
      }
    }
  ],
  "description": {
    "en": "All infrastructure that someone can cycle over, accompanied with questions about this infrastructure",
    "nl": "Alle infrastructuur waar je over kunt fietsen, met vragen over die infrastructuur",
    "de": "Infrastruktur, die man mit dem Fahrrad befahren kann, begleitet von diesbezüglichen Fragen",
    "es": "Toda la infraestructura sobre la que alguien puede ir en bici, acompañado de preguntas sobre esta infraestructura\""
  }
}<|MERGE_RESOLUTION|>--- conflicted
+++ resolved
@@ -38,18 +38,8 @@
   },
   "title": {
     "render": {
-<<<<<<< HEAD
       "en": "Way",
       "nl": "Weg"
-=======
-      "en": "Cycleways",
-      "nl": "Fietspaden",
-      "de": "Radwege",
-      "ru": "Велосипедные дорожки",
-      "fr": "Pistes cyclables",
-      "ca": "Vies ciclistes",
-      "es": "Ciclovías"
->>>>>>> 94475e4d
     },
     "mappings": [
       {
