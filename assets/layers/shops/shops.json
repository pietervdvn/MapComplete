--- conflicted
+++ resolved
@@ -359,7 +359,8 @@
             "de": "Nur Geschäfte, die {search} verkaufen",
             "nl": "Toon enkel winkels die {search} verkopen",
             "es": "Solo mostrar tiendas que vendan {search}",
-            "fr": "N'afficher que les magasins vendant {search}"
+            "fr": "N'afficher que les magasins vendant {search}",
+            "ca": "Sols mostrar botigues que venen {search}"
           }
         }
       ]
@@ -458,57 +459,5 @@
       "color": "#00f",
       "width": "8"
     }
-<<<<<<< HEAD
-=======
-  ],
-  "filter": [
-    "open_now",
-    {
-      "id": "shop-type",
-      "options": [
-        {
-          "fields": [
-            {
-              "name": "search",
-              "type": "string"
-            }
-          ],
-          "osmTags": "shop~i~.*{search}.*",
-          "question": {
-            "en": "Only show shops selling {search}",
-            "de": "Nur Geschäfte, die {search} verkaufen",
-            "nl": "Toon enkel winkels die {search} verkopen",
-            "es": "Solo mostrar tiendas que vendan {search}",
-            "fr": "N'afficher que les magasins vendant {search}",
-            "ca": "Sols mostrar botigues que venen {search}"
-          }
-        }
-      ]
-    },
-    {
-      "id": "shop-name",
-      "options": [
-        {
-          "fields": [
-            {
-              "name": "search",
-              "type": "string"
-            }
-          ],
-          "osmTags": "name~i~.*{search}.*",
-          "question": {
-            "en": "Only show shops with name {search}",
-            "de": "Nur Geschäfte mit dem Namen {search} anzeigen",
-            "nl": "Toon enkel winkels met naam {search}",
-            "es": "Solo mostrar tiendas con nombre {search}",
-            "fr": "N'afficher que les magasins portant le nom {search}"
-          }
-        }
-      ]
-    },
-    "accepts_cash",
-    "accepts_cards",
-    "has_organic"
->>>>>>> 2671d015
   ]
 }