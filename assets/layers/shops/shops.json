{
  "id": "shops",
  "name": {
    "en": "Shop",
    "fr": "Magasin",
    "ru": "Магазин",
    "ja": "店",
    "nl": "Winkel",
    "de": "Geschäfte",
    "eo": "Butiko",
    "ca": "Botiga",
    "es": "Tienda",
    "pa_PK": "دکان"
  },
  "minzoom": 12,
  "source": {
    "osmTags": {
      "and": [
        {
          "or": [
            "shop~*",
            "craft=shoe_repair",
            "craft=key_cutter"
          ]
        },
        "shop!=mall"
      ]
    }
  },
  "title": {
    "render": {
      "en": "Shop",
      "fr": "Magasin",
      "ru": "Магазин",
      "ja": "店",
      "nl": "Winkel",
      "de": "Geschäft",
      "eo": "Butiko",
      "ca": "Botiga",
      "es": "Tienda",
      "pa_PK": "دکان"
    },
    "mappings": [
      {
        "if": {
          "and": [
            "name~*"
          ]
        },
        "then": {
          "en": "{name}",
          "fr": "{name}",
          "ru": "{name}",
          "ja": "{name}",
          "de": "{name}",
          "eo": "{name}",
          "nl": "{name}",
          "ca": "{name}",
          "es": "{name}"
        }
      },
      {
        "if": {
          "and": [
            "shop!~yes"
          ]
        },
        "then": {
          "en": "{shop}",
          "fr": "{shop}",
          "ru": "{shop}",
          "ja": "{shop}",
          "de": "{shop}",
          "eo": "{shop}",
          "nl": "{shop}",
          "ca": "{shop}",
          "es": "{shop}"
        }
      }
    ]
  },
  "description": {
    "en": "A shop",
    "fr": "Un magasin",
    "ja": "ショップ",
    "nl": "Een winkel",
    "ru": "Магазин",
    "de": "Ein Geschäft",
    "eo": "Butiko",
    "hu": "Egy bolt",
    "es": "Una tienda",
    "ca": "Una botiga"
  },
  "tagRenderings": [
    "images",
    {
      "question": {
        "en": "What is the name of this shop?",
        "fr": "Qu'est-ce que le nom de ce magasin ?",
        "ru": "Как называется этот магазин?",
        "ja": "このお店の名前は何ですか?",
        "nl": "Wat is de naam van deze winkel?",
        "de": "Wie ist der Name dieses Geschäfts?",
        "es": "¿Cual es el nombre de esta tienda?",
        "ca": "Quin és el nom d'aquesta botiga?"
      },
      "render": {
        "en": "This shop is called <i>{name}</i>",
        "de": "Der Name des Geschäfts lautet <i>{name}</i>",
        "nl": "Deze zaak heet <i>{name}</i>",
        "ca": "La botiga s'anomena <i>{name}</i>",
        "fr": "Ce commerce s'appelle <i>{name}</i>"
      },
      "freeform": {
        "key": "name"
      },
      "id": "shops-name"
    },
    {
      "builtin": "id_presets.shop_types",
      "override": {
        "question": {
          "en": "What kind of shop is this?",
          "nl": "Wat voor soort winkel is dit?",
          "de": "Um was für ein Geschäft handelt es sich?",
          "fr": "Quel genre de magasin est-ce?",
          "ca": "Quin tipus de botiga és aquesta?"
        },
        "render": {
          "en": "This is a {shop}",
          "de": "Das ist ein {shop}",
          "fr": "C'est une {shop}",
          "nl": "Dit is een {shop}",
          "ca": "Açò és una {shop}"
        },
        "freeform": {
          "key": "shop",
          "addExtraTags": [
            "fixme=freeform shop key used, to be reviewed"
          ]
        },
        "condition": "craft=",
        "invalidValues": "shop=yes"
      }
    },
    {
      "id": "second_hand",
      "question": {
        "en": "Does this shop sell second-hand items?"
      },
      "mappings": [
        {
          "if": "second_hand=only",
          "then": "This shop sells second-hand items <b>only</b>"
        },
        {
          "if": "second_hand=yes",
          "then": "This shop sells second-hand items along with new items"
        },
        {
          "if": "second_hand=no",
          "then": "This shop only sells brand-new items"
        }
      ],
      "condition": {
        "or": [
          "shop=clothes",
          "shop=car",
          "shop=books",
          "shop=charity",
          "shop=car_repair",
          "shop=furniture",
          "shop=bicycle",
          "shop=bicycle",
          "shop=mobile_phone",
          "shop=computer",
          "shop=toys"
        ]
      }
    },
    "opening_hours",
    "website",
    "email",
    "phone",
    "payment-options",
    "level",
    {
      "id": "copyshop-print-sizes",
      "condition": {
        "or": [
          "shop~.*copyshop.*",
          "shop~.*stationery.*",
          "service:print=yes"
        ]
      },
      "question": {
        "en": "What paper formats does this shop offer?",
        "de": "Welche Papierformate bietet das Geschäft an?",
        "fr": "Quels formats de papier cette boutique propose-t-elle ?",
        "nl": "Op welke papiergroottes kan deze zaak printen?",
        "ca": "Quins formats de paper ofereix aquesta botiga?"
      },
      "multiAnswer": true,
      "mappings": [
        {
          "if": "service:print:A4=yes",
          "then": {
            "en": "This shop can print on papers of size A4",
            "de": "Das Geschäft kann Unterlagen auf A4 Papier drucken",
            "fr": "Cette boutique peut imprimer sur des papiers de format A4",
            "nl": "Deze zaak kan printen op A4-formaat",
            "ca": "Aquesta botiga pot imprimir en papers de mida A4"
          },
          "ifnot": "service:print:A4=no"
        },
        {
          "if": "service:print:A3=yes",
          "then": {
            "en": "This shop can print on papers of size A3",
            "de": "Das Geschäft kann Unterlagen auf A3 Papier drucken",
            "fr": "Cette boutique peut imprimer sur des papiers de format A3",
            "nl": "Deze zaak kan printen op A3-formaat",
            "ca": "Aquesta botiga pot imprimir en papers de mida A3"
          },
          "ifnot": "service:print:A3=no"
        },
        {
          "if": "service:print:A2=yes",
          "then": {
            "en": "This shop can print on papers of size A2",
            "de": "Das Geschäft kann Unterlagen auf A2 Papier drucken",
            "fr": "Cette boutique peut imprimer sur des papiers de format A2",
            "nl": "Deze zaak kan printen op A2-formaat",
            "ca": "Aquesta botiga pot imprimir en papers de mida A2"
          },
          "ifnot": "service:print:A2=no"
        },
        {
          "if": "service:print:A1=yes",
          "then": {
            "en": "This shop can print on papers of size A1",
            "de": "Das Geschäft kann Unterlagen auf A1 Papier drucken",
            "fr": "Cette boutique peut imprimer sur des papiers de format A1",
            "nl": "Deze zaak kan printen op A1-formaat",
            "ca": "Aquesta botiga pot imprimir en papers de mida A1"
          },
          "ifnot": "service:print:A1=no"
        },
        {
          "if": "service:print:A0=yes",
          "then": {
            "en": "This shop can print on papers of size A0",
            "de": "Das Geschäft kann Unterlagen auf A0 Papier drucken",
            "fr": "Cette boutique peut imprimer sur des papiers de format A0",
            "nl": "Deze zaak kan printen op A0-formaat",
            "ca": "Aquesta botiga pot imprimir en papers de mida A0"
          },
          "ifnot": "service:print:A0=no"
        }
      ]
    },
    "internet",
    "internet-fee",
    "internet-ssid",
    {
      "id": "organic",
      "question": {
        "en": "Does this shop offer organic products?",
        "de": "Bietet dieses Geschäft Bioprodukte an?",
        "nl": "Biedt deze winkel biologische producten aan?",
        "ca": "Aquesta botiga ofereix productes orgànics?",
        "fr": "Ce commerce propose-t-il des produits bio ?"
      },
      "mappings": [
        {
          "if": "organic=yes",
          "then": {
            "en": "This shop offers organic products",
            "de": "Dieses Geschäft bietet Bio-Produkte an",
            "nl": "Deze winkel biedt biologische producten aan",
            "ca": "Aquesta botiga ofereix productes orgànics",
            "fr": "Ce commerce propose des produits bio"
          }
        },
        {
          "if": "organic=only",
          "then": {
            "en": "This shop only offers organic products",
            "de": "Dieses Geschäft bietet ausschließlich Bio-Produkte an",
            "nl": "Deze winkel biedt uitluitend biologische producten aan",
            "ca": "Aquesta botiga sols ofereix productes orgànics",
            "fr": "Ce commerce ne propose que des produits bio"
          }
        },
        {
          "if": "organic=no",
          "then": {
            "en": "This shop does not offer organic products",
            "de": "Dieses Geschäft bietet keine Bioprodukte an",
            "nl": "Deze winkel heeft geen biologische producten",
            "ca": "Aquesta botiga no ofereix productes orgànics",
            "fr": "Ce commerce ne propose pas de produit bio"
          }
        }
      ],
      "condition": {
        "or": [
          "shop=supermarket",
          "shop=convenience",
          "shop=farm",
          "shop=greengrocer",
          "shop=health_food",
          "shop=clothes",
          "shop=shoes",
          "shop=butcher",
          "shop=cosmetics",
          "shop=deli",
          "shop=bakery",
          "shop=alcohol",
          "shop=seafood",
          "shop=beverages",
          "shop=florist"
        ]
      }
    },
    {
      "id": "diets",
      "builtin": [
        "sugar_free",
        "gluten_free",
        "lactose_free"
      ],
      "override": {
        "condition": {
          "or": [
            "shop=supermarket",
            "shop=convenience",
            "shop=farm",
            "shop=greengrocer",
            "shop=health_food",
            "shop=deli",
            "shop=bakery",
            "shop=beverages",
            "shop=beverages",
            "shop=pastry",
            "shop=chocolate",
            "shop=frozen_food",
            "shop=ice_cream"
          ]
        }
      }
    },
    "questions",
    "reviews"
  ],
  "presets": [
    {
      "tags": [
        "shop=yes"
      ],
      "title": {
        "en": "a shop",
        "fr": "une magasin",
        "ru": "Магазин",
        "ja": "店",
        "nl": "een winkel",
        "de": "ein Geschäft",
        "eo": "Butiko",
        "es": "una tienda",
        "ca": "una botiga"
      },
      "description": {
        "en": "Add a new shop",
        "fr": "Ajouter un nouveau magasin",
        "ru": "Добавить новый магазин",
        "ja": "新しい店を追加する",
        "nl": "Voeg een nieuwe winkel toe",
        "de": "Ein neues Geschäft hinzufügen",
        "eo": "Enmeti novan butikon",
        "es": "Añadir una nueva tienda",
        "ca": "Afegir una botiga nova"
      }
    }
  ],
  "deletion": {
    "softDeletionTags": {
      "and": [
        "shop=",
        "disused:shop:={shop}"
      ]
    },
    "extraDeleteReasons": [
      {
        "explanation": {
          "nl": "{title()} is permanent gestopt",
          "en": "{title()} has closed down permanently",
          "de": "{title()} wurde dauerhaft geschlossen",
          "es": "{title()} ha cerrado permanentemente",
          "fr": "{title()} a fermé définitivement",
          "ca": "{title()} ha tancat permanentment"
        },
        "changesetMessage": "shop_closed"
      }
    ]
  },
  "allowMove": true,
  "filter": [
    "open_now",
    {
      "id": "shop-type",
      "options": [
        {
          "fields": [
            {
              "name": "search",
              "type": "string"
            }
          ],
          "osmTags": "shop~i~.*{search}.*",
          "question": {
            "en": "Only show shops selling {search}",
            "de": "Nur Geschäfte, die {search} verkaufen",
            "nl": "Toon enkel winkels die {search} verkopen",
            "es": "Solo mostrar tiendas que vendan {search}",
            "fr": "N'afficher que les magasins vendant {search}",
            "ca": "Sols mostrar botigues que venen {search}"
          }
        }
      ]
    },
    {
      "id": "shop-name",
      "options": [
        {
          "fields": [
            {
              "name": "search",
              "type": "string"
            }
          ],
          "osmTags": "name~i~.*{search}.*",
          "question": {
            "en": "Only show shops with name {search}",
            "de": "Nur Geschäfte mit dem Namen {search} anzeigen",
            "nl": "Toon enkel winkels met naam {search}",
            "es": "Solo mostrar tiendas con nombre {search}",
            "fr": "N'afficher que les magasins portant le nom {search}"
          }
        }
      ]
    },
    "accepts_cash",
    "accepts_cards",
<<<<<<< HEAD
    "has_organic"
  ],
  "pointRendering": [
    {
      "marker": [
        {
          "icon": "circle",
          "color": "white"
        },
        {
          "icon": {
            "builtin": "id_presets.shop_rendering",
            "override": {
              "render": "./assets/layers/id_presets/maki-shop.svg",
              "+mappings": [
                {
                  "#": "Layer icon rendering",
                  "if": "id=",
                  "then": "./assets/layers/id_presets/maki-shop.svg"
                },
                {
                  "if": {
                    "or": [
                      "shop=vacant",
                      "shop=disused",
                      "disused:shop=yes"
                    ]
                  },
                  "then": "./assets/layers/shops/shop-disused.svg"
                },
                {
                  "if": "craft=shoemaker",
                  "then": "./assets/layers/id_presets/temaki-hammer_shoe.svg"
                },
                {
                  "if": "craft=key_cutter",
                  "then": "./assets/layers/id_presets/fas-key.svg"
                }
              ]
            }
          }
        }
      ],
      "iconBadges": [
        {
          "if": "opening_hours~*",
          "then": "icons.isOpen"
        },
        {
          "if": {
            "or": [
              "organic=yes",
              "organic=only"
            ]
          },
          "then": "./assets/layers/food/organic.svg"
        }
      ],
      "label": {
        "mappings": [
          {
            "if": "name~*",
            "then": "<div style='background: white; padding: 0.25em; border-radius:0.5em'>{name}</div>"
          }
        ]
      },
      "iconSize": "40,40",
      "location": [
        "point",
        "centroid"
      ],
      "anchor": "center"
    }
  ],
  "lineRendering": [
    {
      "color": "#00f",
      "width": "8"
    }
=======
    "has_organic",
    {
      "id": "second_hand",
      "options": [
        {
          "question": {
            "en": "Only show shops selling second-hand items"
          },
          "osmTags": {
            "or": [
              "shop=second_hand",
              "shop=charity",
              "second_hand=yes",
              "second_hand=only"
            ]
          }
        }
      ],
      "condition": {
        "and": [
          "shop!=second_hand"
        ]
      }
    },
    "sugar_free",
    "gluten_free",
    "lactose_free"
>>>>>>> 2001ef09
  ]
}<|MERGE_RESOLUTION|>--- conflicted
+++ resolved
@@ -451,8 +451,29 @@
     },
     "accepts_cash",
     "accepts_cards",
-<<<<<<< HEAD
-    "has_organic"
+
+    "has_organic",
+    {
+      "id": "second_hand",
+      "options": [
+        {
+          "question": {
+            "en": "Only show shops selling second-hand items"
+          },
+          "osmTags": {
+            "or": [
+              "shop=second_hand",
+              "shop=charity",
+              "second_hand=yes",
+              "second_hand=only"
+            ]
+          }
+        }
+      ]
+    },
+    "sugar_free",
+    "gluten_free",
+    "lactose_free"
   ],
   "pointRendering": [
     {
@@ -531,34 +552,5 @@
       "color": "#00f",
       "width": "8"
     }
-=======
-    "has_organic",
-    {
-      "id": "second_hand",
-      "options": [
-        {
-          "question": {
-            "en": "Only show shops selling second-hand items"
-          },
-          "osmTags": {
-            "or": [
-              "shop=second_hand",
-              "shop=charity",
-              "second_hand=yes",
-              "second_hand=only"
-            ]
-          }
-        }
-      ],
-      "condition": {
-        "and": [
-          "shop!=second_hand"
-        ]
-      }
-    },
-    "sugar_free",
-    "gluten_free",
-    "lactose_free"
->>>>>>> 2001ef09
   ]
 }