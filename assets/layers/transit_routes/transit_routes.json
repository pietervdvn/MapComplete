--- conflicted
+++ resolved
@@ -48,30 +48,6 @@
       }
     ]
   },
-<<<<<<< HEAD
-=======
-  "mapRendering": [
-    {
-      "color": {
-        "render": {
-          "en": "#ff0000",
-          "de": "#ff0000",
-          "da": "#ff0000",
-          "nl": "#ff0000",
-          "ca": "#ff0000",
-          "cs": "#ff0000"
-        },
-        "mappings": [
-          {
-            "if": "colour~*",
-            "then": "{colour}"
-          }
-        ]
-      },
-      "width": 5
-    }
-  ],
->>>>>>> 7c6ebc95
   "tagRenderings": [
     {
       "id": "name",
