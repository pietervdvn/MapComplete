{
  "id": "visitor_information_centre",
  "name": {
    "en": "Visitor Information Centre",
    "nl": "Bezoekerscentrum",
    "de": "Besucherinformationszentrum"
  },
  "minzoom": 12,
  "source": {
    "osmTags": {
      "and": [
        {
          "or": [
            "information=visitor_centre",
            "information=office"
          ]
        }
      ]
    }
  },
  "title": {
    "render": {
      "nl": "{name}",
      "en": "{name}",
      "de": "{name}",
      "ru": "{name}",
      "eo": "{name}"
    },
    "mappings": [
      {
        "if": {
          "and": [
            "name:nl~*"
          ]
        },
<<<<<<< HEAD
        "mappings": [
            {
                "if": {
                    "and": [
                        "name:nl~*"
                    ]
                },
                "then": {
                    "nl": "{name:nl}"
                }
            },
            {
                "if": {
                    "and": [
                        "name~*"
                    ]
                },
                "then": {
                    "nl": "{name}",
                    "en": "{name}",
                    "de": "{name}",
                    "ru": "{name}",
                    "eo": "{name}"
                }
            }
        ]
    },
    "description": {
        "en": "A visitor center offers information about a specific attraction or place of interest where it is located.",
        "nl": "Een bezoekerscentrum biedt informatie over een specifieke attractie of bezienswaardigheid waar het is gevestigd.",
        "de": "Ein Besucherzentrum bietet Informationen über eine bestimmte Attraktion oder Sehenswürdigkeit, an der es sich befindet."
    },
    "tagRenderings": [],
    "icon": {
        "render": "./assets/layers/visitor_information_centre/information.svg"
    },
    "iconSize": {
        "render": "40,40,center"
    },
    "color": {
        "render": "#E64C00"
    },
    "presets": [],
    "wayHandling": 1,
    "mapRendering": [
        {
            "icon": {
                "render": "./assets/layers/visitor_information_centre/information.svg"
            },
            "iconSize": {
                "render": "40,40,center"
            },
            "location": [
                "point"
            ]
        }
    ]
=======
        "then": {
          "nl": "{name:nl}"
        }
      },
      {
        "if": {
          "and": [
            "name~*"
          ]
        },
        "then": {
          "nl": "{name}",
          "en": "{name}",
          "de": "{name}",
          "ru": "{name}",
          "eo": "{name}"
        }
      }
    ]
  },
  "description": {
    "en": "A visitor center offers information about a specific attraction or place of interest where it is located.",
    "nl": "Een bezoekerscentrum biedt informatie over een specifieke attractie of bezienswaardigheid waar het is gevestigd.",
    "de": "Ein Besucherzentrum bietet Informationen über eine bestimmte Attraktion oder Sehenswürdigkeit, an der es sich befindet."
  },
  "tagRenderings": [],
  "icon": {
    "render": "./assets/layers/visitor_information_centre/information.svg"
  },
  "iconSize": {
    "render": "40,40,center"
  },
  "color": {
    "render": "#E64C00"
  },
  "presets": [],
  "wayHandling": 1
>>>>>>> 76fa858b
}<|MERGE_RESOLUTION|>--- conflicted
+++ resolved
@@ -33,65 +33,6 @@
             "name:nl~*"
           ]
         },
-<<<<<<< HEAD
-        "mappings": [
-            {
-                "if": {
-                    "and": [
-                        "name:nl~*"
-                    ]
-                },
-                "then": {
-                    "nl": "{name:nl}"
-                }
-            },
-            {
-                "if": {
-                    "and": [
-                        "name~*"
-                    ]
-                },
-                "then": {
-                    "nl": "{name}",
-                    "en": "{name}",
-                    "de": "{name}",
-                    "ru": "{name}",
-                    "eo": "{name}"
-                }
-            }
-        ]
-    },
-    "description": {
-        "en": "A visitor center offers information about a specific attraction or place of interest where it is located.",
-        "nl": "Een bezoekerscentrum biedt informatie over een specifieke attractie of bezienswaardigheid waar het is gevestigd.",
-        "de": "Ein Besucherzentrum bietet Informationen über eine bestimmte Attraktion oder Sehenswürdigkeit, an der es sich befindet."
-    },
-    "tagRenderings": [],
-    "icon": {
-        "render": "./assets/layers/visitor_information_centre/information.svg"
-    },
-    "iconSize": {
-        "render": "40,40,center"
-    },
-    "color": {
-        "render": "#E64C00"
-    },
-    "presets": [],
-    "wayHandling": 1,
-    "mapRendering": [
-        {
-            "icon": {
-                "render": "./assets/layers/visitor_information_centre/information.svg"
-            },
-            "iconSize": {
-                "render": "40,40,center"
-            },
-            "location": [
-                "point"
-            ]
-        }
-    ]
-=======
         "then": {
           "nl": "{name:nl}"
         }
@@ -128,6 +69,18 @@
     "render": "#E64C00"
   },
   "presets": [],
-  "wayHandling": 1
->>>>>>> 76fa858b
+  "wayHandling": 1,
+  "mapRendering": [
+    {
+      "icon": {
+        "render": "./assets/layers/visitor_information_centre/information.svg"
+      },
+      "iconSize": {
+        "render": "40,40,center"
+      },
+      "location": [
+        "point"
+      ]
+    }
+  ]
 }