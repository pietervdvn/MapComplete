{
  "id": "watermill",
  "name": {
    "nl": "Watermolens",
    "en": "Watermill",
    "de": "Wassermühle",
    "ru": "Водяная мельница"
  },
  "minzoom": 12,
  "source": {
    "osmTags": {
      "and": [
        "man_made=watermill"
      ]
    }
  },
  "title": {
    "render": {
      "nl": "Watermolens"
    },
    "mappings": [
      {
        "if": {
          "and": [
            "name:nl~*"
          ]
        },
        "then": {
          "nl": "{name:nl}"
        }
      },
      {
        "if": {
          "and": [
            "name~*"
          ]
        },
        "then": {
          "nl": "{name}"
        }
      }
    ]
  },
  "description": {
    "nl": "Watermolens"
  },
  "tagRenderings": [
    "images",
    {
      "render": {
        "nl": "De toegankelijkheid van dit gebied is: {access:description}"
      },
      "question": {
        "nl": "Is dit gebied toegankelijk?"
      },
      "freeform": {
        "key": "access:description"
      },
      "mappings": [
        {
          "if": {
            "and": [
              "access=yes",
              "fee="
            ]
          },
          "then": {
            "nl": "Vrij toegankelijk"
          }
        },
        {
          "if": {
            "and": [
              "access=no",
              "fee="
            ]
          },
          "then": {
            "nl": "Niet toegankelijk"
          }
        },
        {
          "if": {
            "and": [
              "access=private",
              "fee="
            ]
          },
          "then": {
            "nl": "Niet toegankelijk, want privégebied"
          }
        },
        {
          "if": {
            "and": [
              "access=permissive",
              "fee="
            ]
          },
          "then": {
            "nl": "Toegankelijk, ondanks dat het privegebied is"
          }
        },
        {
          "if": {
            "and": [
              "access=guided",
              "fee="
            ]
          },
          "then": {
            "nl": "Enkel toegankelijk met een gids of tijdens een activiteit"
          }
        },
        {
          "if": {
            "and": [
              "access=yes",
              "fee=yes"
            ]
          },
          "then": {
            "nl": "Toegankelijk mits betaling"
          }
        }
      ],
      "id": "Access tag"
    },
<<<<<<< HEAD
    "color": {
        "render": "#FFC0CB"
    },
    "mapRendering": [
        {
            "icon": {
                "render": "./assets/layers/watermill/watermill.svg"
            },
            "iconSize": {
                "render": "50,50,center"
            },
            "location": [
                "point"
            ]
        }
    ]
=======
    {
      "render": {
        "nl": "Beheer door {operator}"
      },
      "question": {
        "nl": "Wie beheert dit pad?"
      },
      "freeform": {
        "key": "operator"
      },
      "mappings": [
        {
          "if": {
            "and": [
              "operator=Natuurpunt"
            ]
          },
          "then": {
            "nl": "<img src=\"./assets/themes/buurtnatuur/Natuurpunt.jpg\" style=\"width:1.5em\">Dit gebied wordt beheerd door Natuurpunt"
          }
        },
        {
          "if": {
            "and": [
              "operator~(n|N)atuurpunt.*"
            ]
          },
          "then": {
            "nl": "<img src=\"./assets/themes/buurtnatuur/Natuurpunt.jpg\" style=\"width:1.5em\">Dit gebied wordt beheerd door {operator}"
          },
          "hideInAnswer": true
        }
      ],
      "id": "Operator tag"
    }
  ],
  "wayHandling": 1,
  "icon": {
    "render": "./assets/layers/watermill/watermill.svg"
  },
  "iconSize": {
    "render": "50,50,center"
  },
  "color": {
    "render": "#FFC0CB"
  }
>>>>>>> 76fa858b
}<|MERGE_RESOLUTION|>--- conflicted
+++ resolved
@@ -126,24 +126,6 @@
       ],
       "id": "Access tag"
     },
-<<<<<<< HEAD
-    "color": {
-        "render": "#FFC0CB"
-    },
-    "mapRendering": [
-        {
-            "icon": {
-                "render": "./assets/layers/watermill/watermill.svg"
-            },
-            "iconSize": {
-                "render": "50,50,center"
-            },
-            "location": [
-                "point"
-            ]
-        }
-    ]
-=======
     {
       "render": {
         "nl": "Beheer door {operator}"
@@ -189,6 +171,18 @@
   },
   "color": {
     "render": "#FFC0CB"
-  }
->>>>>>> 76fa858b
+  },
+  "mapRendering": [
+    {
+      "icon": {
+        "render": "./assets/layers/watermill/watermill.svg"
+      },
+      "iconSize": {
+        "render": "50,50,center"
+      },
+      "location": [
+        "point"
+      ]
+    }
+  ]
 }