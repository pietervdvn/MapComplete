--- conflicted
+++ resolved
@@ -1,61 +1,4 @@
 {
-<<<<<<< HEAD
-    "id": "public_bookcase",
-    "name": {
-        "en": "Bookcases",
-        "nl": "Boekenruilkastjes",
-        "de": "Bücherschränke",
-        "fr": "Microbibliothèque",
-        "ru": "Книжные шкафы",
-        "it": "Microbiblioteche"
-    },
-    "description": {
-        "en": "A streetside cabinet with books, accessible to anyone",
-        "nl": "Een straatkastje met boeken voor iedereen",
-        "de": "Ein Bücherschrank am Straßenrand mit Büchern, für jedermann zugänglich",
-        "fr": "Une armoire ou une boite contenant des livres en libre accès",
-        "it": "Una vetrinetta ai bordi della strada contenente libri, aperta al pubblico",
-        "ru": "Уличный шкаф с книгами, доступными для всех"
-    },
-    "source": {
-        "osmTags": "amenity=public_bookcase"
-    },
-    "minzoom": 10,
-    "wayHandling": 2,
-    "title": {
-        "render": {
-            "en": "Bookcase",
-            "nl": "Boekenruilkast",
-            "de": "Bücherschrank",
-            "fr": "Microbibliothèque",
-            "ru": "Книжный шкаф",
-            "it": "Microbiblioteca"
-        },
-        "mappings": [
-            {
-                "if": "name~*",
-                "then": {
-                    "en": "Public bookcase <i>{name}</i>",
-                    "nl": "Boekenruilkast <i>{name}</i>",
-                    "de": "Öffentlicher Bücherschrank <i>{name}</i>",
-                    "fr": "Microbibliothèque <i>{name}</i>",
-                    "ru": "Общественный книжный шкаф <i>{name}</i>",
-                    "it": "Microbiblioteca pubblica <i>{name}</i>"
-                }
-            }
-        ]
-    },
-    "icon": {
-        "render": "./assets/themes/bookcases/bookcase.svg"
-    },
-    "label": {
-        "mappings": [
-            {
-                "if": "name~*",
-                "then": "<div style='background: white; padding: 0.25em; border-radius:0.5em'>{name}</div>"
-            }
-        ]
-=======
   "id": "public_bookcase",
   "name": {
     "en": "Bookcases",
@@ -86,7 +29,6 @@
       "fr": "Microbibliothèque",
       "ru": "Книжный шкаф",
       "it": "Microbiblioteca"
->>>>>>> 76fa858b
     },
     "mappings": [
       {
@@ -103,7 +45,7 @@
     ]
   },
   "icon": {
-    "render": "./assets/themes/bookcases/bookcase.svg;"
+    "render": "./assets/themes/bookcases/bookcase.svg"
   },
   "label": {
     "mappings": [
@@ -543,38 +485,34 @@
             ]
           }
         }
-<<<<<<< HEAD
-    ],
-    "mapRendering": [
-        {
-            "icon": {
-                "render": "./assets/themes/bookcases/bookcase.svg"
-            },
-            "label": {
-                "mappings": [
-                    {
-                        "if": "name~*",
-                        "then": "<div style='background: white; padding: 0.25em; border-radius:0.5em'>{name}</div>"
-                    }
-                ]
-            },
-            "location": [
-                "point",
-                "centroid"
-            ]
-        },
-        {
-            "color": {
-                "render": "#0000ff"
-            },
-            "width": {
-                "render": "8"
-            }
-        }
-    ]
-=======
-      ]
+      ]
+    }
+  ],
+  "mapRendering": [
+    {
+      "icon": {
+        "render": "./assets/themes/bookcases/bookcase.svg"
+      },
+      "label": {
+        "mappings": [
+          {
+            "if": "name~*",
+            "then": "<div style='background: white; padding: 0.25em; border-radius:0.5em'>{name}</div>"
+          }
+        ]
+      },
+      "location": [
+        "point",
+        "centroid"
+      ]
+    },
+    {
+      "color": {
+        "render": "#0000ff"
+      },
+      "width": {
+        "render": "8"
+      }
     }
   ]
->>>>>>> 76fa858b
 }