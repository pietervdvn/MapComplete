--- conflicted
+++ resolved
@@ -430,8 +430,6 @@
       "id": "public_bookcase-operator"
     },
     {
-<<<<<<< HEAD
-=======
       "question": {
         "en": "Is this public bookcase part of a bigger network?",
         "nl": "Is dit boekenruilkastje deel van een netwerk?",
@@ -458,29 +456,6 @@
       },
       "mappings": [
         {
-          "then": {
-            "en": "Part of the network 'Little Free Library'",
-            "nl": "Deel van het netwerk 'Little Free Library'",
-            "de": "Der Bücherschrank gehört zum Netzwerk 'Little Free Library'",
-            "fr": "Fait partie du réseau Little Free Library",
-            "it": "Fa parte della rete 'Little Free Library'",
-            "hu": "A „Little Free Library” hálózat része",
-            "es": "Parte de la red 'Little Free Library'",
-            "pl": "Część sieci \"Little Free Library\"",
-            "ca": "Part de la xarxa 'Little Free Library'",
-            "cs": "Součást sítě 'Little Free Library'"
-          },
-          "if": {
-            "and": [
-              "brand=Little Free Library",
-              "nobrand="
-            ]
-          },
-          "addExtraTags": [
-            "brand:wikidata=Q6650101"
-          ]
-        },
-        {
           "if": {
             "and": [
               "nobrand=yes",
@@ -502,7 +477,6 @@
       "id": "public_bookcase-brand"
     },
     {
->>>>>>> 5fe2e9b9
       "render": {
         "en": "The reference number of this public bookcase within {brand} is {ref}",
         "nl": "Het referentienummer binnen {brand} is {ref}",
