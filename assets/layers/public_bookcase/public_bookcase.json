--- conflicted
+++ resolved
@@ -29,7 +29,6 @@
             "fr": "Microbibliothèque",
             "ru": "Книжный шкаф",
             "it": "Microbiblioteca"
-<<<<<<< HEAD
         },
         "mappings": [
             {
@@ -125,494 +124,6 @@
                 }
             ],
             "id": "public_bookcase-name"
-=======
->>>>>>> 027bf29a
-        },
-        "mappings": [
-            {
-                "if": "name~*",
-                "then": {
-                    "en": "Public bookcase <i>{name}</i>",
-                    "nl": "Boekenruilkast <i>{name}</i>",
-                    "de": "Öffentlicher Bücherschrank <i>{name}</i>",
-                    "fr": "Microbibliothèque <i>{name}</i>",
-                    "ru": "Общественный книжный шкаф <i>{name}</i>",
-                    "it": "Microbiblioteca pubblica <i>{name}</i>"
-                }
-            }
-        ]
-    },
-    "icon": {
-        "render": "./assets/themes/bookcases/bookcase.svg;"
-    },
-    "label": {
-        "mappings": [
-            {
-                "if": "name~*",
-                "then": "<div style='background: white; padding: 0.25em; border-radius:0.5em'>{name}</div>"
-            }
-        ]
-    },
-    "color": {
-        "render": "#0000ff"
-    },
-    "width": {
-        "render": "8"
-    },
-    "presets": [
-        {
-<<<<<<< HEAD
-            "render": {
-                "en": "{capacity} books fit in this bookcase",
-                "nl": "Er passen {capacity} boeken",
-                "de": "{capacity} Bücher passen in diesen Bücherschrank",
-                "fr": "{capacity} livres peuvent entrer dans cette microbibliothèque",
-                "it": "Questa microbiblioteca può contenere fino a {capacity} libri",
-                "ru": "{capacity} книг помещается в этот книжный шкаф"
-            },
-            "question": {
-                "en": "How many books fit into this public bookcase?",
-                "nl": "Hoeveel boeken passen er in dit boekenruilkastje?",
-                "de": "Wie viele Bücher passen in diesen öffentlichen Bücherschrank?",
-                "fr": "Combien de livres peuvent entrer dans cette microbibliothèque ?",
-                "ru": "Сколько книг помещается в этом общественном книжном шкафу?",
-                "it": "Quanti libri può contenere questa microbiblioteca?"
-            },
-            "freeform": {
-                "key": "capacity",
-                "type": "nat",
-                "inline": true
-            },
-            "id": "public_bookcase-capacity"
-        },
-        {
-            "id": "bookcase-booktypes",
-            "question": {
-                "en": "What kind of books can be found in this public bookcase?",
-                "nl": "Voor welke doelgroep zijn de meeste boeken in dit boekenruilkastje?",
-                "de": "Welche Art von Büchern sind in diesem öffentlichen Bücherschrank zu finden?",
-                "fr": "Quel type de livres peut-on dans cette microbibliothèque ?",
-                "it": "Che tipo di libri si possono trovare in questa microbiblioteca?",
-                "ru": "Какие книги можно найти в этом общественном книжном шкафу?"
-            },
-            "mappings": [
-                {
-                    "if": "books=children",
-                    "then": {
-                        "en": "Mostly children books",
-                        "nl": "Voornamelijk kinderboeken",
-                        "de": "Vorwiegend Kinderbücher",
-                        "fr": "Livres pour enfants",
-                        "ru": "В основном детские книги",
-                        "it": "Principalmente libri per l'infanzia"
-                    }
-                },
-                {
-                    "if": "books=adults",
-                    "then": {
-                        "en": "Mostly books for adults",
-                        "nl": "Voornamelijk boeken voor volwassenen",
-                        "de": "Vorwiegend Bücher für Erwachsene",
-                        "fr": "Livres pour les adultes",
-                        "ru": "В основном книги для взрослых",
-                        "it": "Principalmente libri per persone in età adulta"
-                    }
-                },
-                {
-                    "if": "books=children;adults",
-                    "then": {
-                        "en": "Both books for kids and adults",
-                        "nl": "Boeken voor zowel kinderen als volwassenen",
-                        "de": "Sowohl Bücher für Kinder als auch für Erwachsene",
-                        "fr": "Livres pour enfants et adultes également",
-                        "it": "Sia libri per l'infanzia, sia per l'età adulta",
-                        "ru": "Книги и для детей, и для взрослых"
-                    }
-                }
-            ]
-        },
-        {
-            "id": "bookcase-is-indoors",
-            "question": {
-                "en": "Is this bookcase located outdoors?",
-                "nl": "Staat dit boekenruilkastje binnen of buiten?",
-                "de": "Befindet sich dieser Bücherschrank im Freien?",
-                "fr": "Cette microbiliothèque est-elle en extérieur ?",
-                "it": "Questa microbiblioteca si trova all'aperto?"
-            },
-            "mappings": [
-                {
-                    "then": {
-                        "en": "This bookcase is located indoors",
-                        "nl": "Dit boekenruilkastje staat binnen",
-                        "de": "Dieser Bücherschrank befindet sich im Innenbereich",
-                        "fr": "Cette microbibliothèque est en intérieur",
-                        "it": "Questa microbiblioteca si trova al chiuso"
-                    },
-                    "if": "indoor=yes"
-                },
-                {
-                    "then": {
-                        "en": "This bookcase is located outdoors",
-                        "nl": "Dit boekenruilkastje staat buiten",
-                        "de": "Dieser Bücherschrank befindet sich im Freien",
-                        "fr": "Cette microbibliothèque est en extérieur",
-                        "it": "Questa microbiblioteca si trova all'aperto"
-                    },
-                    "if": "indoor=no"
-                },
-                {
-                    "then": {
-                        "en": "This bookcase is located outdoors",
-                        "nl": "Dit boekenruilkastje staat buiten",
-                        "de": "Dieser Bücherschrank befindet sich im Freien",
-                        "fr": "Cette microbibliothèque est en extérieur",
-                        "it": "Questa microbiblioteca si trova all'aperto"
-                    },
-                    "if": "indoor=",
-                    "hideInAnswer": true
-                }
-            ]
-        },
-        {
-            "id": "bookcase-is-accessible",
-            "question": {
-                "en": "Is this public bookcase freely accessible?",
-                "nl": "Is dit boekenruilkastje publiek toegankelijk?",
-                "de": "Ist dieser öffentliche Bücherschrank frei zugänglich?",
-                "fr": "Cette microbibliothèque est-elle librement accèssible ?",
-                "it": "Questa microbiblioteca è ad accesso libero?",
-                "ru": "Имеется ли свободный доступ к этому общественному книжному шкафу?"
-            },
-            "condition": "indoor=yes",
-            "mappings": [
-                {
-                    "then": {
-                        "en": "Publicly accessible",
-                        "nl": "Publiek toegankelijk",
-                        "de": "Öffentlich zugänglich",
-                        "fr": "Accèssible au public",
-                        "it": "È ad accesso libero",
-                        "ru": "Свободный доступ"
-                    },
-                    "if": "access=yes"
-                },
-                {
-                    "then": {
-                        "en": "Only accessible to customers",
-                        "nl": "Enkel toegankelijk voor klanten",
-                        "de": "Nur für Kunden zugänglich",
-                        "fr": "Accèssible aux clients",
-                        "it": "L'accesso è riservato ai clienti"
-                    },
-                    "if": "access=customers"
-                }
-            ]
-        },
-        {
-            "question": {
-                "en": "Who maintains this public bookcase?",
-                "nl": "Wie is verantwoordelijk voor dit boekenruilkastje?",
-                "de": "Wer unterhält diesen öffentlichen Bücherschrank?",
-                "fr": "Qui entretien cette microbibliothèque ?",
-                "it": "Chi mantiene questa microbiblioteca?"
-            },
-            "render": {
-                "en": "Operated by {operator}",
-                "nl": "Onderhouden door {operator}",
-                "de": "Betrieben von {operator}",
-                "fr": "Entretenue par {operator}",
-                "it": "È gestita da {operator}"
-            },
-            "freeform": {
-                "type": "string",
-                "key": "operator"
-            },
-            "id": "public_bookcase-operator"
-        },
-        {
-            "question": {
-                "en": "Is this public bookcase part of a bigger network?",
-                "nl": "Is dit boekenruilkastje deel van een netwerk?",
-                "de": "Ist dieser öffentliche Bücherschrank Teil eines größeren Netzwerks?",
-                "fr": "Cette microbibliothèque fait-elle partie d'un réseau/groupe ?",
-                "it": "Questa microbiblioteca fa parte di una rete?"
-            },
-            "render": {
-                "en": "This public bookcase is part of {brand}",
-                "nl": "Dit boekenruilkastje is deel van het netwerk {brand}",
-                "de": "Dieser Bücherschrank ist Teil von {brand}",
-                "fr": "Cette microbibliothèque fait partie du groupe {brand}",
-                "it": "Questa microbiblioteca fa parte di {brand}"
-            },
-            "condition": "ref=",
-            "freeform": {
-                "key": "brand"
-            },
-            "mappings": [
-                {
-                    "then": {
-                        "en": "Part of the network 'Little Free Library'",
-                        "nl": "Deel van het netwerk 'Little Free Library'",
-                        "de": "Teil des Netzwerks 'Little Free Library'",
-                        "fr": "Fait partie du réseau Little Free Library",
-                        "it": "Fa parte della rete 'Little Free Library'"
-                    },
-                    "if": {
-                        "and": [
-                            "brand=Little Free Library",
-                            "nobrand="
-                        ]
-                    }
-                },
-                {
-                    "if": {
-                        "and": [
-                            "nobrand=yes",
-                            "brand="
-                        ]
-                    },
-                    "then": {
-                        "en": "This public bookcase is not part of a bigger network",
-                        "nl": "Dit boekenruilkastje maakt geen deel uit van een netwerk",
-                        "de": "Dieser öffentliche Bücherschrank ist nicht Teil eines größeren Netzwerks",
-                        "fr": "Cette microbibliothèque ne fait pas partie d'un réseau/groupe",
-                        "it": "Questa microbiblioteca non fa parte di una rete"
-                    }
-                }
-            ],
-            "id": "public_bookcase-brand"
-        },
-        {
-            "render": {
-                "en": "The reference number of this public bookcase within {brand} is {ref}",
-                "nl": "Het referentienummer binnen {brand} is {ref}",
-                "de": "Die Referenznummer dieses öffentlichen Bücherschranks innerhalb {brand} lautet {ref}",
-                "fr": "Cette microbibliothèque du réseau {brand} possède le numéro {ref}",
-                "it": "Il numero identificativo di questa microbiblioteca nella rete {brand} è {ref}"
-            },
-            "question": {
-                "en": "What is the reference number of this public bookcase?",
-                "nl": "Wat is het referentienummer van dit boekenruilkastje?",
-                "de": "Wie lautet die Referenznummer dieses öffentlichen Bücherschranks?",
-                "fr": "Quelle est le numéro de référence de cette microbibliothèque ?",
-                "it": "Qual è il numero identificativo di questa microbiblioteca?"
-            },
-            "condition": "brand~*",
-            "freeform": {
-                "key": "ref"
-            },
-            "mappings": [
-                {
-                    "then": {
-                        "en": "This bookcase is not part of a bigger network",
-                        "nl": "Dit boekenruilkastje maakt geen deel uit van een netwerk",
-                        "de": "Dieser Bücherschrank ist nicht Teil eines größeren Netzwerks",
-                        "fr": "Cette microbibliothèque ne fait pas partie d'un réseau/groupe",
-                        "it": "Questa microbiblioteca non fa parte di una rete"
-                    },
-                    "if": {
-                        "and": [
-                            "nobrand=yes",
-                            "brand=",
-                            "ref="
-                        ]
-                    }
-                }
-            ],
-            "id": "public_bookcase-ref"
-        },
-        {
-            "question": {
-                "en": "When was this public bookcase installed?",
-                "nl": "Op welke dag werd dit boekenruilkastje geinstalleerd?",
-                "de": "Wann wurde dieser öffentliche Bücherschrank installiert?",
-                "fr": "Quand a été installée cette microbibliothèque ?",
-                "it": "Quando è stata inaugurata questa microbiblioteca?",
-                "ru": "Когда был установлен этот общественный книжный шкаф?"
-            },
-            "render": {
-                "en": "Installed on {start_date}",
-                "nl": "Geplaatst op {start_date}",
-                "de": "Installiert am {start_date}",
-                "fr": "Installée le {start_date}",
-                "it": "È stata inaugurata il {start_date}",
-                "ru": "Установлен {start_date}"
-            },
-            "freeform": {
-                "key": "start_date",
-                "type": "date"
-            },
-            "id": "public_bookcase-start_date"
-        },
-        {
-            "render": {
-                "en": "More info on <a href='{website}' target='_blank'>the website</a>",
-                "nl": "Meer info op <a href='{website}' target='_blank'>de website</a>",
-                "de": "Weitere Informationen auf <a href='{website}' target='_blank'>der Webseite</a>",
-                "fr": "Plus d'infos sur <a href='{website}' target='_blank'>le site web</a>",
-                "ru": "Более подробная информация <a href='{website}' target='_blank'>на сайте</a>",
-                "it": "Maggiori informazioni sul <a href='{website}' target='_blank'>sito web</a>"
-            },
-            "question": {
-                "en": "Is there a website with more information about this public bookcase?",
-                "nl": "Is er een website over dit boekenruilkastje?",
-                "de": "Gibt es eine Website mit weiteren Informationen über diesen öffentlichen Bücherschrank?",
-                "fr": "Y a-t-il un site web avec plus d'informations sur cette microbibliothèque ?",
-                "it": "C'è un sito web con maggiori informazioni su questa microbiblioteca?",
-                "ru": "Есть ли веб-сайт с более подробной информацией об этом общественном книжном шкафе?"
-            },
-            "freeform": {
-                "key": "website",
-                "type": "url"
-            },
-            "id": "public_bookcase-website"
-        }
-    ],
-    "deletion": {
-        "softDeletionTags": {
-            "and": [
-                "disused:amenity=public_bookcase",
-                "amenity="
-            ]
-        },
-        "neededChangesets": 5
-    },
-    "filter": [
-        {
-            "id": "kid-books",
-            "options": [
-                {
-                    "question": "Kinderboeken aanwezig?",
-                    "osmTags": "books~.*children.*"
-                }
-            ]
-        },
-        {
-            "id": "adult-books",
-            "options": [
-                {
-                    "question": "Boeken voor volwassenen aanwezig?",
-                    "osmTags": "books~.*adults.*"
-                }
-            ]
-        },
-        {
-            "id": "inside",
-            "options": [
-                {
-                    "question": {
-                        "nl": "Binnen of buiten",
-                        "en": "Indoor or outdoor",
-                        "de": "Innen oder Außen"
-                    }
-                },
-                {
-                    "question": "Binnen?",
-                    "osmTags": "indoor=yes"
-                },
-                {
-                    "question": "Buiten?",
-                    "osmTags": {
-                        "or": [
-                            "indoor=no",
-                            "indoor="
-                        ]
-                    }
-                }
-            ]
-        }
-    ],
-    "mapRendering": [
-        {
-            "icon": {
-                "render": "./assets/themes/bookcases/bookcase.svg"
-            },
-            "label": {
-                "mappings": [
-                    {
-                        "if": "name~*",
-                        "then": "<div style='background: white; padding: 0.25em; border-radius:0.5em'>{name}</div>"
-                    }
-                ]
-            },
-            "location": [
-                "point",
-                "centroid"
-            ]
-        },
-        {
-            "color": {
-                "render": "#0000ff"
-            },
-            "width": {
-                "render": "8"
-            }
-        }
-    ],
-    "allowMove": true
-=======
-            "title": {
-                "en": "Bookcase",
-                "nl": "Boekenruilkast",
-                "de": "Bücherschrank",
-                "fr": "Microbibliothèque",
-                "ru": "Книжный шкаф",
-                "it": "Microbiblioteca"
-            },
-            "tags": [
-                "amenity=public_bookcase"
-            ],
-            "preciseInput": {
-                "preferredBackground": "photo"
-            }
-        }
-    ],
-    "tagRenderings": [
-        "images",
-        {
-            "id": "minimap",
-            "render": "{minimap():height: 9rem; border-radius: 2.5rem; overflow:hidden;border:1px solid gray}"
-        },
-        {
-            "render": {
-                "en": "The name of this bookcase is {name}",
-                "nl": "De naam van dit boekenruilkastje is {name}",
-                "de": "Der Name dieses Bücherschrank lautet {name}",
-                "fr": "Le nom de cette microbibliothèque est {name}",
-                "ru": "Название книжного шкафа — {name}",
-                "it": "Questa microbiblioteca si chiama {name}"
-            },
-            "question": {
-                "en": "What is the name of this public bookcase?",
-                "nl": "Wat is de naam van dit boekenuilkastje?",
-                "de": "Wie heißt dieser öffentliche Bücherschrank?",
-                "fr": "Quel est le nom de cette microbibliothèque ?",
-                "ru": "Как называется этот общественный книжный шкаф?",
-                "it": "Come si chiama questa microbiblioteca pubblica?"
-            },
-            "freeform": {
-                "key": "name"
-            },
-            "mappings": [
-                {
-                    "if": {
-                        "and": [
-                            "noname=yes",
-                            "name="
-                        ]
-                    },
-                    "then": {
-                        "en": "This bookcase doesn't have a name",
-                        "nl": "Dit boekenruilkastje heeft geen naam",
-                        "de": "Dieser Bücherschrank hat keinen Namen",
-                        "fr": "Cette microbibliothèque n'a pas de nom",
-                        "ru": "У этого книжного шкафа нет названия",
-                        "it": "Questa microbiblioteca non ha un nome proprio"
-                    }
-                }
-            ],
-            "id": "public_bookcase-name"
         },
         {
             "render": {
@@ -976,6 +487,32 @@
                 }
             ]
         }
+    ],
+    "mapRendering": [
+        {
+            "icon": {
+                "render": "./assets/themes/bookcases/bookcase.svg"
+            },
+            "label": {
+                "mappings": [
+                    {
+                        "if": "name~*",
+                        "then": "<div style='background: white; padding: 0.25em; border-radius:0.5em'>{name}</div>"
+                    }
+                ]
+            },
+            "location": [
+                "point",
+                "centroid"
+            ]
+        },
+        {
+            "color": {
+                "render": "#0000ff"
+            },
+            "width": {
+                "render": "8"
+            }
+        }
     ]
->>>>>>> 027bf29a
 }