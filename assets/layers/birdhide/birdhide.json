--- conflicted
+++ resolved
@@ -295,37 +295,6 @@
             ]
           }
         }
-<<<<<<< HEAD
-    },
-    "allowMove": {
-        "enableRelocation": false,
-        "enableImproveAccuraccy": true
-    },
-    "mapRendering": [
-        {
-            "icon": {
-                "render": {
-                    "nl": "./assets/layers/birdhide/birdhide.svg"
-                },
-                "mappings": [
-                    {
-                        "if": {
-                            "or": [
-                                "building=yes",
-                                "shelter=yes",
-                                "amenity=shelter"
-                            ]
-                        },
-                        "then": "./assets/layers/birdhide/birdshelter.svg"
-                    }
-                ]
-            },
-            "location": [
-                "point"
-            ]
-        }
-    ]
-=======
       ]
     }
   ],
@@ -340,6 +309,29 @@
   "allowMove": {
     "enableRelocation": false,
     "enableImproveAccuraccy": true
-  }
->>>>>>> 76fa858b
+  },
+  "mapRendering": [
+    {
+      "icon": {
+        "render": {
+          "nl": "./assets/layers/birdhide/birdhide.svg"
+        },
+        "mappings": [
+          {
+            "if": {
+              "or": [
+                "building=yes",
+                "shelter=yes",
+                "amenity=shelter"
+              ]
+            },
+            "then": "./assets/layers/birdhide/birdshelter.svg"
+          }
+        ]
+      },
+      "location": [
+        "point"
+      ]
+    }
+  ]
 }