--- conflicted
+++ resolved
@@ -116,13 +116,8 @@
                 "en": "The surface is <b>{surface}</b>",
                 "ru": "Поверхность - <b>{surface}</b>",
                 "fr": "La surface en <b>{surface}</b>",
-<<<<<<< HEAD
-                "it": "La superficie è <b>{surface}</b>"
-=======
                 "it": "La superficie è <b>{surface}</b>",
-                "de": "Die Oberfläche ist <b>{surface}</b>",
-                "eo": "La surfaco estas <b>{surface}</b>"
->>>>>>> 027bf29a
+                "de": "Die Oberfläche ist <b>{surface}</b>"
             },
             "freeform": {
                 "key": "surface"
@@ -135,13 +130,8 @@
                         "en": "The surface is <b>grass</b>",
                         "ru": "Поверхность - <b>трава</b>",
                         "fr": "La surface est en <b>herbe</b>",
-<<<<<<< HEAD
-                        "it": "La superficie è <b>erba</b>"
-=======
                         "it": "La superficie è <b>erba</b>",
-                        "de": "Die Oberfläche ist <b>Gras</b>",
-                        "eo": "La surfaco estas <b>herba</b>"
->>>>>>> 027bf29a
+                        "de": "Die Oberfläche ist <b>Gras</b>"
                     }
                 },
                 {
@@ -151,7 +141,8 @@
                         "en": "The surface is <b>ground</b>",
                         "ru": "Поверхность - <b>земля</b>",
                         "fr": "La surface est en <b>terre</b>",
-                        "it": "La superficie è <b>terreno</b>"
+                        "it": "La superficie è <b>terreno</b>",
+                        "de": "Die Oberfläche ist <b>Erde</b>"
                     }
                 },
                 {
@@ -160,7 +151,8 @@
                         "nl": "De ondergrond is <b>onverhard</b>",
                         "en": "The surface is <b>unpaved</b>",
                         "fr": "La surface est <b>non pavée</b>",
-                        "it": "La superficie è <b>non pavimentata</b>"
+                        "it": "La superficie è <b>non pavimentata</b>",
+                        "de": "Die Oberfläche ist <b>ohne festen Belag</b>"
                     },
                     "hideInAnswer": true
                 },
@@ -171,13 +163,8 @@
                         "en": "The surface is <b>sand</b>",
                         "ru": "Поверхность - <b>песок</b>",
                         "fr": "La surface est en <b>sable</b>",
-<<<<<<< HEAD
-                        "it": "La superficie è <b>sabbia</b>"
-=======
                         "it": "La superficie è <b>sabbia</b>",
-                        "de": "Die Oberfläche ist <b>Sand</b>",
-                        "eo": "La surfaco estas <b>sabla</b>"
->>>>>>> 027bf29a
+                        "de": "Die Oberfläche ist <b>Sand</b>"
                     }
                 },
                 {
@@ -187,7 +174,8 @@
                         "en": "The surface is <b>paving stones</b>",
                         "ru": "Поверхность - <b>брусчатка</b>",
                         "it": "La superficie è <b>pietre irregolari</b>",
-                        "fr": "La surface est en <b>pierres pavées</b>"
+                        "fr": "La surface est en <b>pierres pavées</b>",
+                        "de": "Die Oberfläche ist aus <b>Pflastersteinen</b>"
                     }
                 },
                 {
@@ -197,7 +185,8 @@
                         "en": "The surface is <b>asphalt</b>",
                         "ru": "Поверхность - <b>асфальт</b>",
                         "it": "La superficie è <b>asfalto</b>",
-                        "fr": "La surface est en <b>bitume</b>"
+                        "fr": "La surface est en <b>bitume</b>",
+                        "de": "Die Oberfläche ist <b>Asphalt</b>"
                     }
                 },
                 {
@@ -207,13 +196,8 @@
                         "en": "The surface is <b>concrete</b>",
                         "ru": "Поверхность - <b>бетон</b>",
                         "fr": "La surface est en <b>béton</b>",
-<<<<<<< HEAD
-                        "it": "La superficie è <b>calcestruzzo</b>"
-=======
                         "it": "La superficie è <b>calcestruzzo</b>",
-                        "de": "Die Oberfläche ist <b>Beton</b>",
-                        "eo": "La surfaco estas <b>betona</b>"
->>>>>>> 027bf29a
+                        "de": "Die Oberfläche ist <b>Beton</b>"
                     }
                 },
                 {
@@ -222,7 +206,8 @@
                         "nl": "De ondergrond is <b>verhard</b>",
                         "en": "The surface is <b>paved</b>",
                         "fr": "La surface est <b>pavée</b>",
-                        "it": "La superficie è <b>pavimentata</b>"
+                        "it": "La superficie è <b>pavimentata</b>",
+                        "de": "Die Oberfläche ist <b>gepflastert</b>"
                     },
                     "hideInAnswer": true
                 }
