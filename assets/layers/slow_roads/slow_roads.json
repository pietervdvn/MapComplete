--- conflicted
+++ resolved
@@ -293,9 +293,6 @@
         ]
       }
     }
-<<<<<<< HEAD
-  ]
-=======
   ],
   "description": {
     "en": "All carfree roads",
@@ -303,5 +300,4 @@
     "de": "Alle autofreien Straßen",
     "ca": "Totes les carreteres sense cotxe"
   }
->>>>>>> 2671d015
 }