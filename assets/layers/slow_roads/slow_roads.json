{
  "id": "slow_roads",
  "name": {
    "nl": "Paadjes, trage wegen en autoluwe straten"
  },
  "icon": "./assets/layers/slow_roads/slow_road.svg",
  "minzoom": 16,
  "source": {
    "osmTags": {
      "and": [
        {
          "or": [
            "highway=pedestrian",
            "highway=footway",
            "highway=path",
            "highway=bridleway",
            "highway=living_street",
            "highway=track"
          ]
        },
        "access!=no",
        "access!=private"
      ]
    }
  },
  "title": {
    "render": {
      "nl": "Trage weg"
    },
    "mappings": [
      {
        "if": "name~*",
        "then": {
          "nl": "{name}"
        }
      },
      {
        "if": "highway=footway",
        "then": {
          "nl": "Voetpad"
        }
      },
      {
        "if": "highway=cycleway",
        "then": {
          "nl": "Fietspad"
        }
      },
      {
        "if": "highway=pedestrian",
        "then": {
          "nl": "Voetgangersstraat"
        }
      },
      {
        "if": "highway=living_street",
        "then": {
          "nl": "Woonerf"
        }
      },
      {
        "if": "highway=path",
        "then": "Klein pad"
      }
    ]
  },
  "tagRenderings": [
    "images",
    {
      "id": "explanation",
      "mappings": [
        {
          "if": "highway=living_street",
          "then": {
            "nl:": "<div class='flex'><img src='./assets/layers/slow_roads/woonerf.svg' style='width: 150px; height: auto; margin-right: 0.5em;' /> <div> Dit is een woonerf: <ul><li>Voetgangers mogen hier de volledige breedte van de straat gebruiken</li><li>Gemotoriseerd verkeer mag maximaal <b>20km/h</b> rijden</li></ul></div></div>"
          }
        },
        {
          "if": "highway=pedestrian",
          "then": {
            "nl": "Dit is een brede, autovrije straat"
          }
        },
        {
          "if": "highway=footway",
          "then": {
            "nl": "Dit is een voetpaadje"
          }
        },
        {
          "if": "highway=path",
          "then": {
            "nl": "Dit is een wegeltje of bospad"
          }
        },
        {
          "if": "highway=bridleway",
          "then": {
            "nl": "Dit is een ruiterswegel"
          }
        },
        {
          "if": "highway=track",
          "then": {
            "nl": "Dit is een tractorspoor of weg om landbouwgrond te bereikken"
          }
        }
      ]
    },
    {
      "question": {
        "nl": "Wat is de wegverharding van dit pad?"
      },
      "render": {
        "nl": "De ondergrond is <b>{surface}</b>",
        "en": "The surface is <b>{surface}</b>",
        "ru": "Поверхность - <b>{surface}</b>",
        "fr": "La surface en <b>{surface}</b>",
        "it": "La superficie è <b>{surface}</b>",
        "de": "Die Oberfläche ist <b>{surface}</b>",
        "eo": "La surfaco estas <b>{surface}</b>"
      },
      "freeform": {
        "key": "surface"
      },
      "mappings": [
        {
          "if": "surface=grass",
          "then": {
            "nl": "De ondergrond is <b>gras</b>",
            "en": "The surface is <b>grass</b>",
            "ru": "Поверхность - <b>трава</b>",
            "fr": "La surface est en <b>herbe</b>",
            "it": "La superficie è <b>erba</b>",
            "de": "Die Oberfläche ist <b>Gras</b>",
            "eo": "La surfaco estas <b>herba</b>"
          }
        },
        {
          "if": "surface=ground",
          "then": {
            "nl": "De ondergrond is <b>aarde</b>",
            "en": "The surface is <b>ground</b>",
            "ru": "Поверхность - <b>земля</b>",
            "fr": "La surface est en <b>terre</b>",
            "it": "La superficie è <b>terreno</b>",
            "de": "Die Oberfläche ist <b>Erde</b>"
          }
        },
        {
          "if": "surface=unpaved",
          "then": {
            "nl": "De ondergrond is <b>onverhard</b>",
            "en": "The surface is <b>unpaved</b>",
            "fr": "La surface est <b>non pavée</b>",
            "it": "La superficie è <b>non pavimentata</b>",
            "de": "Die Oberfläche ist <b>ohne festen Belag</b>"
          },
          "hideInAnswer": true
        },
        {
          "if": "surface=sand",
          "then": {
            "nl": "De ondergrond is <b>zand</b>",
            "en": "The surface is <b>sand</b>",
            "ru": "Поверхность - <b>песок</b>",
            "fr": "La surface est en <b>sable</b>",
            "it": "La superficie è <b>sabbia</b>",
            "de": "Die Oberfläche ist <b>Sand</b>",
            "eo": "La surfaco estas <b>sabla</b>"
          }
        },
        {
          "if": "surface=paving_stones",
          "then": {
            "nl": "De ondergrond bestaat uit <b>stoeptegels</b>",
            "en": "The surface is <b>paving stones</b>",
            "ru": "Поверхность - <b>брусчатка</b>",
            "it": "La superficie è <b>pietre irregolari</b>",
            "fr": "La surface est en <b>pierres pavées</b>",
            "de": "Die Oberfläche ist aus <b>Pflastersteinen</b>"
          }
        },
        {
          "if": "surface=asphalt",
          "then": {
            "nl": "De ondergrond is <b>asfalt</b>",
            "en": "The surface is <b>asphalt</b>",
            "ru": "Поверхность - <b>асфальт</b>",
            "it": "La superficie è <b>asfalto</b>",
            "fr": "La surface est en <b>bitume</b>",
            "de": "Die Oberfläche ist <b>Asphalt</b>"
          }
        },
        {
          "if": "surface=concrete",
          "then": {
            "nl": "De ondergrond is <b>beton</b>",
            "en": "The surface is <b>concrete</b>",
            "ru": "Поверхность - <b>бетон</b>",
            "fr": "La surface est en <b>béton</b>",
            "it": "La superficie è <b>calcestruzzo</b>",
            "de": "Die Oberfläche ist <b>Beton</b>",
            "eo": "La surfaco estas <b>betona</b>"
          }
        },
        {
          "if": "surface=paved",
          "then": {
            "nl": "De ondergrond is <b>verhard</b>",
            "en": "The surface is <b>paved</b>",
            "fr": "La surface est <b>pavée</b>",
            "it": "La superficie è <b>pavimentata</b>",
            "de": "Die Oberfläche ist <b>gepflastert</b>"
          },
          "hideInAnswer": true
        }
      ],
      "id": "slow_roads-surface"
    },
<<<<<<< HEAD
    "presets": [],
    "mapRendering": [
        {
            "icon": "./assets/layers/slow_roads/slow_road.svg",
            "location": [
                "point"
            ]
        },
        {
            "color": {
                "render": "#eaba2a"
            },
            "width": {
                "render": "7"
            },
            "dashArray": {
                "render": "",
                "mappings": [
                    {
                        "if": "highway=cycleway",
                        "then": ""
                    },
                    {
                        "if": "highway=path",
                        "then": "0 12"
                    },
                    {
                        "if": {
                            "or": [
                                "highway=footway",
                                "highway=pedestrian"
                            ]
                        },
                        "then": "12 18"
                    },
                    {
                        "if": "highway=living_street",
                        "then": "12 12 0 12"
                    }
                ]
            }
        }
    ]
=======
    {
      "id": "slow_road_is_lit",
      "question": "Is deze weg 's nachts verlicht?",
      "mappings": [
        {
          "if": "lit=yes",
          "then": "'s nachts verlicht"
        },
        {
          "if": "lit=no",
          "then": "Niet verlicht"
        }
      ]
    }
  ],
  "width": {
    "render": "7"
  },
  "dashArray": {
    "render": "",
    "mappings": [
      {
        "if": "highway=cycleway",
        "then": ""
      },
      {
        "if": "highway=path",
        "then": "0 12"
      },
      {
        "if": {
          "or": [
            "highway=footway",
            "highway=pedestrian"
          ]
        },
        "then": "12 18"
      },
      {
        "if": "highway=living_street",
        "then": "12 12 0 12"
      }
    ]
  },
  "color": {
    "render": "#eaba2a"
  },
  "presets": []
>>>>>>> 76fa858b
}<|MERGE_RESOLUTION|>--- conflicted
+++ resolved
@@ -218,51 +218,6 @@
       ],
       "id": "slow_roads-surface"
     },
-<<<<<<< HEAD
-    "presets": [],
-    "mapRendering": [
-        {
-            "icon": "./assets/layers/slow_roads/slow_road.svg",
-            "location": [
-                "point"
-            ]
-        },
-        {
-            "color": {
-                "render": "#eaba2a"
-            },
-            "width": {
-                "render": "7"
-            },
-            "dashArray": {
-                "render": "",
-                "mappings": [
-                    {
-                        "if": "highway=cycleway",
-                        "then": ""
-                    },
-                    {
-                        "if": "highway=path",
-                        "then": "0 12"
-                    },
-                    {
-                        "if": {
-                            "or": [
-                                "highway=footway",
-                                "highway=pedestrian"
-                            ]
-                        },
-                        "then": "12 18"
-                    },
-                    {
-                        "if": "highway=living_street",
-                        "then": "12 12 0 12"
-                    }
-                ]
-            }
-        }
-    ]
-=======
     {
       "id": "slow_road_is_lit",
       "question": "Is deze weg 's nachts verlicht?",
@@ -310,6 +265,47 @@
   "color": {
     "render": "#eaba2a"
   },
-  "presets": []
->>>>>>> 76fa858b
+  "presets": [],
+  "mapRendering": [
+    {
+      "icon": "./assets/layers/slow_roads/slow_road.svg",
+      "location": [
+        "point"
+      ]
+    },
+    {
+      "color": {
+        "render": "#eaba2a"
+      },
+      "width": {
+        "render": "7"
+      },
+      "dashArray": {
+        "render": "",
+        "mappings": [
+          {
+            "if": "highway=cycleway",
+            "then": ""
+          },
+          {
+            "if": "highway=path",
+            "then": "0 12"
+          },
+          {
+            "if": {
+              "or": [
+                "highway=footway",
+                "highway=pedestrian"
+              ]
+            },
+            "then": "12 18"
+          },
+          {
+            "if": "highway=living_street",
+            "then": "12 12 0 12"
+          }
+        ]
+      }
+    }
+  ]
 }