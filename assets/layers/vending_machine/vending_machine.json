--- conflicted
+++ resolved
@@ -867,10 +867,7 @@
     },
     "website",
     {
-<<<<<<< HEAD
-=======
       "id": "charge_cost_rewritten",
->>>>>>> cf3ca610
       "rewrite": {
         "sourceString": [
           "{product_key}",
@@ -906,36 +903,6 @@
           ]
         ]
       },
-<<<<<<< HEAD
-      "renderings": {
-        "question": {
-          "en": "How much does a {product_name} cost?",
-          "ca": "Quant costa {product_name}?",
-          "de": "Wie viel kostet {product_name}?",
-          "cs": "Kolik stojí {product_name}?",
-          "nl": "Hoeveel kost {product_name}?",
-          "pt_BR": "Quanto custa {product_name}?",
-          "es": "¿Cuánto cuesta {product_name}?",
-          "pt": "Quanto custa {product_name}?"
-        },
-        "render": {
-          "en": "{product_name} costs {charge:{product_key}}",
-          "ca": "{product_name} costa {charge:{product_key}}",
-          "de": "{product_name} kostet {charge:{product_key}}",
-          "cs": "{product_name} {charge:{product_key}}",
-          "nl": "{product_name} kost {charge:{product_key}}",
-          "pt_BR": "{product_name} custa {charge:{product_key}}",
-          "es": "{product_name} cuesta {charge:{product_key}}",
-          "pt": "{product_name} custa {charge:{product_key}}"
-        },
-        "freeform": {
-          "key": "charge:{product_key}",
-          "type": "currency"
-        },
-        "condition": "vending~.*{product_key}.*",
-        "id": "charge_{product_key}"
-      }
-=======
       "renderings": [
         {
           "id": "charge_{product_key}",
@@ -968,7 +935,6 @@
           "condition": "vending~.*{product_key}.*"
         }
       ]
->>>>>>> cf3ca610
     },
     {
       "id": "operational_status",
