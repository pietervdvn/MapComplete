{
  "id": "cafe_pub",
  "name": {
    "nl": "Cafés",
    "en": "Cafés and pubs",
    "de": "Cafés und Kneipen"
  },
  "source": {
    "osmTags": {
      "or": [
        "amenity=bar",
        "amenity=pub",
        "amenity=cafe",
        "amenity=biergarten"
      ]
    }
  },
  "wayHandling": 1,
  "icon": {
    "render": "circle:white;./assets/layers/cafe_pub/pub.svg",
    "mappings": [
      {
        "if": "amenity=cafe",
        "then": "circle:white;./assets/layers/cafe_pub/cafe.svg"
      }
    ]
  },
  "iconOverlays": [
    {
      "if": "opening_hours~*",
      "then": "isOpen",
      "badge": true
    }
  ],
  "label": {
    "mappings": [
      {
        "if": "name~*",
        "then": "<div style='background: white; padding: 0.25em; border-radius:0.5em'>{name}</div>"
      }
    ]
  },
  "presets": [
    {
      "tags": [
        "amenity=pub"
      ],
      "title": {
        "en": "pub",
        "nl": "bruin cafe of kroeg",
        "de": "Kneipe",
        "ru": "паб"
      },
      "description": {
        "nl": "Dit is <b>een bruin café of een kroeg</b> waar voornamelijk bier wordt gedronken. De inrichting is typisch gezellig met veel houtwerk "
      },
      "preciseInput": {
        "preferredBackground": "map"
      }
    },
    {
      "tags": [
        "amenity=bar"
      ],
      "title": {
        "en": "bar",
        "nl": "bar",
        "de": "Bar",
        "ru": "бар"
      },
      "description": {
        "nl": "Dit is een <b>bar</b> waar men ter plaatse alcoholische drank nuttigt. De inrichting is typisch modern en commercieel, soms met lichtinstallatie en feestmuziek"
      },
      "preciseInput": {
        "preferredBackground": "map"
      }
    },
    {
      "tags": [
        "amenity=cafe"
      ],
      "title": {
        "en": "cafe",
        "nl": "cafe",
        "de": "Café",
        "ru": "кафе"
      },
      "description": {
        "nl": "Dit is een <b>cafe</b> - een plaats waar men rustig kan zitten om een thee, koffie of alcoholische drank te nuttigen."
      },
      "preciseInput": {
        "preferredBackground": "map"
      }
    }
  ],
  "title": {
    "render": {
      "nl": "Café"
    },
<<<<<<< HEAD
    "iconOverlays": [
        {
            "if": "opening_hours~*",
            "then": "isOpen"
=======
    "mappings": [
      {
        "if": {
          "and": [
            "name~*"
          ]
        },
        "then": {
          "nl": "<i>{name}</i>",
          "en": "<i>{name}</i>",
          "de": "<i>{name}</i>",
          "ru": "<i>{name}</i>"
>>>>>>> 76fa858b
        }
      }
    ]
  },
  "tagRenderings": [
    "images",
    {
      "question": {
        "nl": "Wat is de naam van dit café?",
        "en": "What is the name of this pub?",
        "de": "Wie heißt diese Kneipe?"
      },
      "render": {
        "nl": "De naam van dit café is {name}",
        "en": "This pub is named {name}",
        "de": "Diese Kneipe heißt {name}"
      },
      "freeform": {
        "key": "name"
      },
      "id": "Name"
    },
    {
      "question": {
        "en": "What kind of cafe is this",
        "nl": "Welk soort café is dit?",
        "de": "Was ist das für ein Café"
      },
      "mappings": [
        {
          "if": "amenity=pub",
          "then": {
            "nl": "Dit is <b>een bruin café of een kroeg</b> waar voornamelijk bier wordt gedronken. De inrichting is typisch gezellig met veel houtwerk "
          }
        },
        {
          "if": "amenity=bar",
          "then": {
            "nl": "Dit is een <b>bar</b> waar men ter plaatse alcoholische drank nuttigt. De inrichting is typisch modern en commercieel, soms met lichtinstallatie en feestmuziek"
          }
        },
        {
          "if": "amenity=cafe",
          "then": {
            "nl": "Dit is een <b>cafe</b> - een plaats waar men rustig kan zitten om een thee, koffie of alcoholische drank te nuttigen."
          }
        },
        {
          "if": "amenity=restaurant",
          "then": {
            "nl": "Dit is een <b>restaurant</b> waar men een maaltijd geserveerd krijgt"
          }
        },
        {
          "if": "amenity=biergarten",
          "then": {
            "nl": "Een open ruimte waar bier geserveerd wordt. Typisch in Duitsland"
          },
          "hideInAnswer": "_country!=de"
        }
      ],
      "id": "Classification"
    },
<<<<<<< HEAD
    "allowMove": true,
    "mapRendering": [
        {
            "icon": {
                "render": "circle:white;./assets/layers/cafe_pub/pub.svg",
                "mappings": [
                    {
                        "if": "amenity=cafe",
                        "then": "circle:white;./assets/layers/cafe_pub/cafe.svg"
                    }
                ]
            },
            "iconBadges": [
                {
                    "if": "opening_hours~*",
                    "then": "isOpen"
                }
            ],
            "label": {
                "mappings": [
                    {
                        "if": "name~*",
                        "then": "<div style='background: white; padding: 0.25em; border-radius:0.5em'>{name}</div>"
                    }
                ]
            },
            "location": [
                "point"
            ]
        }
    ]
=======
    "opening_hours",
    "website",
    "email",
    "phone",
    "payment-options",
    "wheelchair-access",
    "dog-access"
  ],
  "filter": [
    {
      "id": "opened-now",
      "options": [
        {
          "question": {
            "en": "Opened now",
            "nl": "Nu geopened",
            "de": "Jetzt geöffnet"
          },
          "osmTags": "_isOpen=yes"
        }
      ]
    }
  ],
  "deletion": {
    "softDeletionTags": {
      "and": [
        "amenity=",
        "disused:amenity:={amenity}"
      ]
    }
  },
  "allowMove": true
>>>>>>> 76fa858b
}<|MERGE_RESOLUTION|>--- conflicted
+++ resolved
@@ -97,12 +97,6 @@
     "render": {
       "nl": "Café"
     },
-<<<<<<< HEAD
-    "iconOverlays": [
-        {
-            "if": "opening_hours~*",
-            "then": "isOpen"
-=======
     "mappings": [
       {
         "if": {
@@ -115,7 +109,6 @@
           "en": "<i>{name}</i>",
           "de": "<i>{name}</i>",
           "ru": "<i>{name}</i>"
->>>>>>> 76fa858b
         }
       }
     ]
@@ -179,39 +172,6 @@
       ],
       "id": "Classification"
     },
-<<<<<<< HEAD
-    "allowMove": true,
-    "mapRendering": [
-        {
-            "icon": {
-                "render": "circle:white;./assets/layers/cafe_pub/pub.svg",
-                "mappings": [
-                    {
-                        "if": "amenity=cafe",
-                        "then": "circle:white;./assets/layers/cafe_pub/cafe.svg"
-                    }
-                ]
-            },
-            "iconBadges": [
-                {
-                    "if": "opening_hours~*",
-                    "then": "isOpen"
-                }
-            ],
-            "label": {
-                "mappings": [
-                    {
-                        "if": "name~*",
-                        "then": "<div style='background: white; padding: 0.25em; border-radius:0.5em'>{name}</div>"
-                    }
-                ]
-            },
-            "location": [
-                "point"
-            ]
-        }
-    ]
-=======
     "opening_hours",
     "website",
     "email",
@@ -243,6 +203,35 @@
       ]
     }
   },
-  "allowMove": true
->>>>>>> 76fa858b
+  "allowMove": true,
+  "mapRendering": [
+    {
+      "icon": {
+        "render": "circle:white;./assets/layers/cafe_pub/pub.svg",
+        "mappings": [
+          {
+            "if": "amenity=cafe",
+            "then": "circle:white;./assets/layers/cafe_pub/cafe.svg"
+          }
+        ]
+      },
+      "iconBadges": [
+        {
+          "if": "opening_hours~*",
+          "then": "isOpen"
+        }
+      ],
+      "label": {
+        "mappings": [
+          {
+            "if": "name~*",
+            "then": "<div style='background: white; padding: 0.25em; border-radius:0.5em'>{name}</div>"
+          }
+        ]
+      },
+      "location": [
+        "point"
+      ]
+    }
+  ]
 }