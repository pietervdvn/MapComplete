--- conflicted
+++ resolved
@@ -397,19 +397,5 @@
       ]
     }
   ],
-<<<<<<< HEAD
   "lineRendering": []
-=======
-  "description": {
-    "en": "A layer showing cafés and pubs where one can gather around a drink. The layer asks for some relevant questions",
-    "hu": "Egy olyan réteg, amely kávézókat és kocsmákat jelenít meg, ahol össze lehet gyűlni egy ital köré. A réteg néhány lényeges kérdést tesz fel",
-    "nl": "Een laag die kroegen en koffiehuizen toont waar je iets kunt drinken. De laag zal je enkele vragen stellen",
-    "de": "Eine Ebene mit Cafés und Kneipen, in denen man sich auf ein Getränk treffen kann. Die Ebene fragt nach einigen relevanten Eigenschaften",
-    "es": "Una capa que muestra cafeterías y bares donde uno se puede reunir con una bebida. La capa hace algunas preguntas relevantes",
-    "da": "Et lag med caféer og pubber, hvor man kan samles omkring en drink. Laget stiller nogle relevante spørgsmål",
-    "fr": "Une couche montrants les cafés et pubs où l’on peut prendre un verre. Cette couche pose des questions y afférentes.",
-    "ca": "Una capa que mostra cafeteries i bars on un es pot reunir amb una beguda. La capa demana algunes preguntes rellevants",
-    "cs": "Vrstva s kavárnami a hospodami, kde se můžete sejít u skleničky. Vrstva se ptá na několik důležitých otázek"
-  }
->>>>>>> 2001ef09
 }