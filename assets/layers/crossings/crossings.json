--- conflicted
+++ resolved
@@ -202,7 +202,8 @@
             "id": "crossing-has-island",
             "question": {
                 "en": "Does this crossing have an island in the middle?",
-                "nl": "Heeft deze oversteekplaats een verkeerseiland in het midden?"
+                "nl": "Heeft deze oversteekplaats een verkeerseiland in het midden?",
+                "de": "Gibt es an diesem Übergang eine Verkehrsinsel?"
             },
             "condition": "highway=crossing",
             "mappings": [
@@ -210,14 +211,16 @@
                     "if": "crossing:island=yes",
                     "then": {
                         "en": "This crossing has an island in the middle",
-                        "nl": "Deze oversteekplaats heeft een verkeerseiland in het midden"
+                        "nl": "Deze oversteekplaats heeft een verkeerseiland in het midden",
+                        "de": "Der Übergang hat eine Verkehrsinsel"
                     }
                 },
                 {
                     "if": "crossing:island=no",
                     "then": {
                         "en": "This crossing does not have an island in the middle",
-                        "nl": "Deze oversteekplaats heeft geen verkeerseiland in het midden"
+                        "nl": "Deze oversteekplaats heeft geen verkeerseiland in het midden",
+                        "de": "Diese Ampel hat eine Taste, um ein grünes Signal anzufordern"
                     }
                 }
             ]
@@ -251,8 +254,7 @@
                     "if": "tactile_paving=incorrect",
                     "then": {
                         "en": "This crossing has tactile paving, but is not correct",
-                        "nl": "Deze oversteekplaats heeft een geleidelijn, die incorrect is.",
-                        "de": "Diese Kreuzung hat taktile Pflasterung, ist aber nicht korrekt"
+                        "nl": "Deze oversteekplaats heeft een geleidelijn, die incorrect is."
                     },
                     "hideInAnswer": true
                 }
@@ -262,7 +264,8 @@
             "id": "crossing-button",
             "question": {
                 "en": "Does this traffic light have a button to request green light?",
-                "nl": "Heeft dit verkeerslicht een knop voor groen licht?"
+                "nl": "Heeft dit verkeerslicht een knop voor groen licht?",
+                "de": "Hat diese Ampel eine Taste, um ein grünes Signal anzufordern?"
             },
             "condition": {
                 "or": [
@@ -275,20 +278,15 @@
                     "if": "button_operated=yes",
                     "then": {
                         "en": "This traffic light has a button to request green light",
-                        "nl": "Dit verkeerslicht heeft een knop voor groen licht",
-                        "de": "Diese Ampel hat eine Taste, um ein grünes Signal anzufordern"
+                        "nl": "Dit verkeerslicht heeft een knop voor groen licht"
                     }
                 },
                 {
                     "if": "button_operated=no",
                     "then": {
                         "en": "This traffic light does not have a button to request green light",
-<<<<<<< HEAD
-                        "nl": "Dit verkeerlicht heeft geen knop voor groen licht"
-=======
                         "nl": "Dit verkeerlicht heeft geen knop voor groen licht",
-                        "de": "Diese Ampel hat keine Taste, um ein grünes Signal anzufordern"
->>>>>>> 027bf29a
+                        "de": "Diese Ampel hat keine Taste, um ein grünes Signal anzufordern."
                     }
                 }
             ]
@@ -297,7 +295,8 @@
             "id": "crossing-right-turn-through-red",
             "question": {
                 "en": "Can a cyclist turn right when the light is red?",
-                "nl": "Mag een fietser rechtsaf slaan als het licht rood is?"
+                "nl": "Mag een fietser rechtsaf slaan als het licht rood is?",
+                "de": "Kann ein Radfahrer bei roter Ampel rechts abbiegen?"
             },
             "condition": "highway=traffic_signals",
             "mappings": [
@@ -305,7 +304,8 @@
                     "if": "red_turn:right:bicycle=yes",
                     "then": {
                         "en": "A cyclist can turn right if the light is red <img src='./assets/layers/crossings/Belgian_road_sign_B22.svg' style='width: 3em'>",
-                        "nl": "Een fietser mag wel rechtsaf slaan als het licht rood is <img src='./assets/layers/crossings/Belgian_road_sign_B22.svg' style='width: 3em'>"
+                        "nl": "Een fietser mag wel rechtsaf slaan als het licht rood is <img src='./assets/layers/crossings/Belgian_road_sign_B22.svg' style='width: 3em'>",
+                        "de": "Ein Radfahrer kann bei roter Ampel rechts abbiegen <img src='./assets/layers/crossings/Belgian_road_sign_B22.svg' style='width: 3em'>"
                     },
                     "hideInAnswer": "_country!=be"
                 },
@@ -313,7 +313,8 @@
                     "if": "red_turn:right:bicycle=yes",
                     "then": {
                         "en": "A cyclist can turn right if the light is red",
-                        "nl": "Een fietser mag wel rechtsaf slaan als het licht rood is"
+                        "nl": "Een fietser mag wel rechtsaf slaan als het licht rood is",
+                        "de": "Ein Radfahrer kann bei roter Ampel rechts abbiegen"
                     },
                     "hideInAnswer": "_country=be"
                 },
@@ -321,7 +322,8 @@
                     "if": "red_turn:right:bicycle=no",
                     "then": {
                         "en": "A cyclist can not turn right if the light is red",
-                        "nl": "Een fietser mag niet rechtsaf slaan als het licht rood is"
+                        "nl": "Een fietser mag niet rechtsaf slaan als het licht rood is",
+                        "de": "Ein Radfahrer kann bei roter Ampel nicht rechts abbiegen"
                     }
                 }
             ]
@@ -330,7 +332,8 @@
             "id": "crossing-continue-through-red",
             "question": {
                 "en": "Can a cyclist go straight on when the light is red?",
-                "nl": "Mag een fietser rechtdoor gaan als het licht rood is?"
+                "nl": "Mag een fietser rechtdoor gaan als het licht rood is?",
+                "de": "Kann ein Radfahrer bei roter Ampel geradeaus fahren?"
             },
             "condition": "highway=traffic_signals",
             "mappings": [
@@ -338,7 +341,8 @@
                     "if": "red_turn:straight:bicycle=yes",
                     "then": {
                         "en": "A cyclist can go straight on if the light is red <img src='./assets/layers/crossings/Belgian_road_sign_B23.svg' style='width: 3em'>",
-                        "nl": "Een fietser mag wel rechtdoor gaan als het licht rood is <img src='./assets/layers/crossings/Belgian_road_sign_B23.svg' style='width: 3em'>"
+                        "nl": "Een fietser mag wel rechtdoor gaan als het licht rood is <img src='./assets/layers/crossings/Belgian_road_sign_B23.svg' style='width: 3em'>",
+                        "de": "Ein Radfahrer kann bei roter Ampel geradeaus fahren <img src='./assets/layers/crossings/Belgian_road_sign_B23.svg' style='width: 3em'>"
                     },
                     "hideInAnswer": "_country!=be"
                 },
@@ -346,7 +350,8 @@
                     "if": "red_turn:straight:bicycle=yes",
                     "then": {
                         "en": "A cyclist can go straight on if the light is red",
-                        "nl": "Een fietser mag wel rechtdoor gaan als het licht rood is"
+                        "nl": "Een fietser mag wel rechtdoor gaan als het licht rood is",
+                        "de": "Ein Radfahrer kann bei roter Ampel geradeaus fahren"
                     },
                     "hideInAnswer": "_country=be"
                 },
@@ -354,7 +359,8 @@
                     "if": "red_turn:straight:bicycle=no",
                     "then": {
                         "en": "A cyclist can not go straight on if the light is red",
-                        "nl": "Een fietser mag niet rechtdoor gaan als het licht rood is"
+                        "nl": "Een fietser mag niet rechtdoor gaan als het licht rood is",
+                        "de": "Ein Radfahrer kann bei roter Ampel nicht geradeaus fahren"
                     }
                 }
             ]
