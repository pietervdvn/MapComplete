{
  "id": "crossings",
  "name": {
    "en": "Crossings",
    "nl": "Oversteekplaatsen",
    "de": "Kreuzungen"
  },
  "description": {
    "en": "Crossings for pedestrians and cyclists",
    "nl": "Oversteekplaatsen voor voetgangers en fietsers",
    "de": "Übergänge für Fußgänger und Radfahrer"
  },
  "source": {
    "osmTags": {
      "or": [
        "highway=traffic_signals",
        "highway=crossing"
      ]
    }
  },
  "minzoom": 17,
  "title": {
    "render": {
      "en": "Crossing",
      "nl": "Oversteekplaats",
      "de": "Kreuzung"
    },
    "mappings": [
      {
        "if": "highway=traffic_signals",
        "then": {
          "en": "Traffic signal",
          "nl": "Verkeerslicht",
          "ru": "Светофор",
          "de": "Ampel"
        }
      },
      {
        "if": "crossing=traffic_signals",
        "then": {
          "en": "Crossing with traffic signals",
          "nl": "Oversteektplaats met verkeerslichten",
          "de": "Kreuzung mit Ampeln"
        }
      }
    ]
  },
  "icon": {
    "render": "./assets/layers/crossings/pedestrian_crossing.svg",
    "mappings": [
      {
        "if": {
          "or": [
            "highway=traffic_signals",
            "crossing=traffic_signals"
          ]
        },
        "then": "./assets/layers/crossings/traffic_lights.svg"
      }
    ]
  },
  "width": "5",
  "presets": [
    {
      "title": {
        "en": "Crossing",
        "nl": "Oversteekplaats",
        "de": "Kreuzung"
      },
      "tags": [
        "highway=crossing"
      ],
      "description": {
        "en": "Crossing for pedestrians and/or cyclists",
        "nl": "Oversteekplaats voor voetgangers en/of fietsers",
        "de": "Kreuzung für Fußgänger und/oder Radfahrer"
      },
      "preciseInput": {
        "preferredBackground": [
          "photo"
        ],
        "snapToLayer": "cycleways_and_roads",
        "maxSnapDistance": 25
      }
    },
    {
      "title": {
        "en": "Traffic signal",
        "nl": "Verkeerslicht",
        "ru": "Светофор",
        "de": "Ampel"
      },
      "tags": [
        "highway=traffic_signals"
      ],
      "description": {
        "en": "Traffic signal on a road",
        "nl": "Verkeerslicht op een weg",
        "de": "Ampel an einer Straße"
      },
      "preciseInput": {
        "preferredBackground": [
          "photo"
        ],
        "snapToLayer": "cycleways_and_roads",
        "maxSnapDistance": 25
      }
    }
  ],
  "tagRenderings": [
    {
      "id": "crossing-type",
      "question": {
        "en": "What kind of crossing is this?",
        "nl": "Wat voor oversteekplaats is dit?",
        "de": "Was ist das für eine Kreuzung?"
      },
      "condition": "highway=crossing",
      "mappings": [
        {
          "if": "crossing=uncontrolled",
          "then": {
            "en": "Crossing, without traffic lights",
            "nl": "Oversteekplaats, zonder verkeerslichten",
            "de": "Kreuzungen ohne Ampeln"
          }
        },
        {
          "if": "crossing=traffic_signals",
          "then": {
            "en": "Crossing with traffic signals",
            "nl": "Oversteekplaats met verkeerslichten",
            "de": "Kreuzungen mit Ampeln"
          }
        },
        {
          "if": "crossing=zebra",
          "then": {
            "en": "Zebra crossing",
            "nl": "Zebrapad",
            "de": "Zebrastreifen"
          },
          "hideInAnswer": true
        }
      ]
    },
    {
      "id": "crossing-is-zebra",
      "question": {
        "en": "Is this is a zebra crossing?",
        "nl": "Is dit een zebrapad?",
        "de": "Ist das ein Zebrastreifen?"
      },
      "condition": "crossing=uncontrolled",
      "mappings": [
        {
          "if": "crossing_ref=zebra",
          "then": {
            "en": "This is a zebra crossing",
            "nl": "Dit is een zebrapad",
            "de": "Dies ist ein Zebrastreifen"
          }
        },
        {
          "if": "crossing_ref=",
          "then": {
            "en": "This is not a zebra crossing",
            "nl": "Dit is geen zebrapad",
            "de": "Dies ist kein Zebrastreifen"
          }
        }
      ]
    },
    {
      "id": "crossing-bicycle-allowed",
      "question": {
        "en": "Is this crossing also for bicycles?",
        "nl": "Is deze oversteekplaats ook voor fietsers",
        "de": "Können Radfahrer diese Kreuzung nutzen?"
      },
      "condition": "highway=crossing",
      "mappings": [
        {
          "if": "bicycle=yes",
          "then": {
            "en": "A cyclist can use this crossing",
            "nl": "Een fietser kan deze oversteekplaats gebruiken",
            "de": "Radfahrer können diese Kreuzung nutzen"
          }
        },
        {
          "if": "bicycle=no",
          "then": {
            "en": "A cyclist can not use this crossing",
            "nl": "Een fietser kan deze oversteekplaats niet gebruiken",
            "de": "Radfahrer können diese Kreuzung nicht nutzen"
          }
        }
      ]
    },
    {
      "id": "crossing-has-island",
      "question": {
        "en": "Does this crossing have an island in the middle?",
        "nl": "Heeft deze oversteekplaats een verkeerseiland in het midden?",
        "de": "Gibt es an diesem Übergang eine Verkehrsinsel?"
      },
      "condition": "highway=crossing",
      "mappings": [
        {
          "if": "crossing:island=yes",
          "then": {
            "en": "This crossing has an island in the middle",
            "nl": "Deze oversteekplaats heeft een verkeerseiland in het midden",
            "de": "Der Übergang hat eine Verkehrsinsel"
          }
        },
        {
          "if": "crossing:island=no",
          "then": {
            "en": "This crossing does not have an island in the middle",
            "nl": "Deze oversteekplaats heeft geen verkeerseiland in het midden",
            "de": "Diese Ampel hat eine Taste, um ein grünes Signal anzufordern"
          }
        }
      ]
    },
    {
      "id": "crossing-tactile",
      "question": {
        "en": "Does this crossing have tactile paving?",
        "nl": "Heeft deze oversteekplaats een geleidelijn?",
        "de": "Gibt es an dieser Kreuzung ein Blindenleitsystem?"
      },
      "condition": "highway=crossing",
      "mappings": [
        {
          "if": "tactile_paving=yes",
          "then": {
            "en": "This crossing has tactile paving",
            "nl": "Deze oversteekplaats heeft een geleidelijn",
            "de": "An dieser Kreuzung gibt es ein Blindenleitsystem"
          }
        },
        {
          "if": "tactile_paving=no",
          "then": {
            "en": "This crossing does not have tactile paving",
            "nl": "Deze oversteekplaats heeft geen geleidelijn",
            "de": "Diese Kreuzung hat kein Blindenleitsystem"
          }
        },
        {
          "if": "tactile_paving=incorrect",
          "then": {
            "en": "This crossing has tactile paving, but is not correct",
            "nl": "Deze oversteekplaats heeft een geleidelijn, die incorrect is.",
            "de": "Diese Kreuzung hat taktile Pflasterung, ist aber nicht korrekt"
          },
          "hideInAnswer": true
        }
      ]
    },
    {
      "id": "crossing-button",
      "question": {
        "en": "Does this traffic light have a button to request green light?",
        "nl": "Heeft dit verkeerslicht een knop voor groen licht?",
        "de": "Hat diese Ampel eine Taste, um ein grünes Signal anzufordern?"
      },
      "condition": {
        "or": [
          "highway=traffic_signals",
          "crossing=traffic_signals"
        ]
      },
      "mappings": [
        {
          "if": "button_operated=yes",
          "then": {
            "en": "This traffic light has a button to request green light",
            "nl": "Dit verkeerslicht heeft een knop voor groen licht",
            "de": "Diese Ampel hat eine Taste, um ein grünes Signal anzufordern"
          }
        },
        {
          "if": "button_operated=no",
          "then": {
            "en": "This traffic light does not have a button to request green light",
            "nl": "Dit verkeerlicht heeft geen knop voor groen licht",
            "de": "Diese Ampel hat keine Taste, um ein grünes Signal anzufordern"
          }
        }
      ]
    },
    {
      "id": "crossing-right-turn-through-red",
      "question": {
        "en": "Can a cyclist turn right when the light is red?",
        "nl": "Mag een fietser rechtsaf slaan als het licht rood is?",
        "de": "Kann ein Radfahrer bei roter Ampel rechts abbiegen?"
      },
      "condition": "highway=traffic_signals",
      "mappings": [
        {
          "if": "red_turn:right:bicycle=yes",
          "then": {
            "en": "A cyclist can turn right if the light is red <img src='./assets/layers/crossings/Belgian_road_sign_B22.svg' style='width: 3em'>",
            "nl": "Een fietser mag wel rechtsaf slaan als het licht rood is <img src='./assets/layers/crossings/Belgian_road_sign_B22.svg' style='width: 3em'>",
            "de": "Ein Radfahrer kann bei roter Ampel rechts abbiegen <img src='./assets/layers/crossings/Belgian_road_sign_B22.svg' style='width: 3em'>"
          },
          "hideInAnswer": "_country!=be"
        },
        {
<<<<<<< HEAD
            "id": "crossing-tactile",
            "question": {
                "en": "Does this crossing have tactile paving?",
                "nl": "Heeft deze oversteekplaats een geleidelijn?",
                "de": "Gibt es an dieser Kreuzung ein Blindenleitsystem?"
            },
            "condition": "highway=crossing",
            "mappings": [
                {
                    "if": "tactile_paving=yes",
                    "then": {
                        "en": "This crossing has tactile paving",
                        "nl": "Deze oversteekplaats heeft een geleidelijn",
                        "de": "An dieser Kreuzung gibt es ein Blindenleitsystem"
                    }
                },
                {
                    "if": "tactile_paving=no",
                    "then": {
                        "en": "This crossing does not have tactile paving",
                        "nl": "Deze oversteekplaats heeft geen geleidelijn",
                        "de": "Diese Kreuzung hat kein Blindenleitsystem"
                    }
                },
                {
                    "if": "tactile_paving=incorrect",
                    "then": {
                        "en": "This crossing has tactile paving, but is not correct",
                        "nl": "Deze oversteekplaats heeft een geleidelijn, die incorrect is."
                    },
                    "hideInAnswer": true
                }
            ]
        },
        {
            "id": "crossing-button",
            "question": {
                "en": "Does this traffic light have a button to request green light?",
                "nl": "Heeft dit verkeerslicht een knop voor groen licht?",
                "de": "Hat diese Ampel eine Taste, um ein grünes Signal anzufordern?"
            },
            "condition": {
                "or": [
                    "highway=traffic_signals",
                    "crossing=traffic_signals"
                ]
            },
            "mappings": [
                {
                    "if": "button_operated=yes",
                    "then": {
                        "en": "This traffic light has a button to request green light",
                        "nl": "Dit verkeerslicht heeft een knop voor groen licht"
                    }
                },
                {
                    "if": "button_operated=no",
                    "then": {
                        "en": "This traffic light does not have a button to request green light",
                        "nl": "Dit verkeerlicht heeft geen knop voor groen licht",
                        "de": "Diese Ampel hat keine Taste, um ein grünes Signal anzufordern."
                    }
                }
            ]
=======
          "if": "red_turn:right:bicycle=yes",
          "then": {
            "en": "A cyclist can turn right if the light is red",
            "nl": "Een fietser mag wel rechtsaf slaan als het licht rood is",
            "de": "Ein Radfahrer kann bei roter Ampel rechts abbiegen"
          },
          "hideInAnswer": "_country=be"
        },
        {
          "if": "red_turn:right:bicycle=no",
          "then": {
            "en": "A cyclist can not turn right if the light is red",
            "nl": "Een fietser mag niet rechtsaf slaan als het licht rood is",
            "de": "Ein Radfahrer kann bei roter Ampel nicht rechts abbiegen"
          }
        }
      ]
    },
    {
      "id": "crossing-continue-through-red",
      "question": {
        "en": "Can a cyclist go straight on when the light is red?",
        "nl": "Mag een fietser rechtdoor gaan als het licht rood is?",
        "de": "Kann ein Radfahrer bei roter Ampel geradeaus fahren?"
      },
      "condition": "highway=traffic_signals",
      "mappings": [
        {
          "if": "red_turn:straight:bicycle=yes",
          "then": {
            "en": "A cyclist can go straight on if the light is red <img src='./assets/layers/crossings/Belgian_road_sign_B23.svg' style='width: 3em'>",
            "nl": "Een fietser mag wel rechtdoor gaan als het licht rood is <img src='./assets/layers/crossings/Belgian_road_sign_B23.svg' style='width: 3em'>",
            "de": "Ein Radfahrer kann bei roter Ampel geradeaus fahren <img src='./assets/layers/crossings/Belgian_road_sign_B23.svg' style='width: 3em'>"
          },
          "hideInAnswer": "_country!=be"
>>>>>>> 76fa858b
        },
        {
          "if": "red_turn:straight:bicycle=yes",
          "then": {
            "en": "A cyclist can go straight on if the light is red",
            "nl": "Een fietser mag wel rechtdoor gaan als het licht rood is",
            "de": "Ein Radfahrer kann bei roter Ampel geradeaus fahren"
          },
          "hideInAnswer": "_country=be"
        },
        {
          "if": "red_turn:straight:bicycle=no",
          "then": {
            "en": "A cyclist can not go straight on if the light is red",
            "nl": "Een fietser mag niet rechtdoor gaan als het licht rood is",
            "de": "Ein Radfahrer kann bei roter Ampel nicht geradeaus fahren"
          }
        }
<<<<<<< HEAD
    ],
    "mapRendering": [
        {
            "icon": {
                "render": "./assets/layers/crossings/pedestrian_crossing.svg",
                "mappings": [
                    {
                        "if": {
                            "or": [
                                "highway=traffic_signals",
                                "crossing=traffic_signals"
                            ]
                        },
                        "then": "./assets/layers/crossings/traffic_lights.svg"
                    }
                ]
            },
            "location": [
                "point"
            ]
        },
        {
            "width": "5"
        }
    ]
=======
      ]
    }
  ]
>>>>>>> 76fa858b
}<|MERGE_RESOLUTION|>--- conflicted
+++ resolved
@@ -312,72 +312,6 @@
           "hideInAnswer": "_country!=be"
         },
         {
-<<<<<<< HEAD
-            "id": "crossing-tactile",
-            "question": {
-                "en": "Does this crossing have tactile paving?",
-                "nl": "Heeft deze oversteekplaats een geleidelijn?",
-                "de": "Gibt es an dieser Kreuzung ein Blindenleitsystem?"
-            },
-            "condition": "highway=crossing",
-            "mappings": [
-                {
-                    "if": "tactile_paving=yes",
-                    "then": {
-                        "en": "This crossing has tactile paving",
-                        "nl": "Deze oversteekplaats heeft een geleidelijn",
-                        "de": "An dieser Kreuzung gibt es ein Blindenleitsystem"
-                    }
-                },
-                {
-                    "if": "tactile_paving=no",
-                    "then": {
-                        "en": "This crossing does not have tactile paving",
-                        "nl": "Deze oversteekplaats heeft geen geleidelijn",
-                        "de": "Diese Kreuzung hat kein Blindenleitsystem"
-                    }
-                },
-                {
-                    "if": "tactile_paving=incorrect",
-                    "then": {
-                        "en": "This crossing has tactile paving, but is not correct",
-                        "nl": "Deze oversteekplaats heeft een geleidelijn, die incorrect is."
-                    },
-                    "hideInAnswer": true
-                }
-            ]
-        },
-        {
-            "id": "crossing-button",
-            "question": {
-                "en": "Does this traffic light have a button to request green light?",
-                "nl": "Heeft dit verkeerslicht een knop voor groen licht?",
-                "de": "Hat diese Ampel eine Taste, um ein grünes Signal anzufordern?"
-            },
-            "condition": {
-                "or": [
-                    "highway=traffic_signals",
-                    "crossing=traffic_signals"
-                ]
-            },
-            "mappings": [
-                {
-                    "if": "button_operated=yes",
-                    "then": {
-                        "en": "This traffic light has a button to request green light",
-                        "nl": "Dit verkeerslicht heeft een knop voor groen licht"
-                    }
-                },
-                {
-                    "if": "button_operated=no",
-                    "then": {
-                        "en": "This traffic light does not have a button to request green light",
-                        "nl": "Dit verkeerlicht heeft geen knop voor groen licht",
-                        "de": "Diese Ampel hat keine Taste, um ein grünes Signal anzufordern."
-                    }
-                }
-            ]
-=======
           "if": "red_turn:right:bicycle=yes",
           "then": {
             "en": "A cyclist can turn right if the light is red",
@@ -413,7 +347,6 @@
             "de": "Ein Radfahrer kann bei roter Ampel geradeaus fahren <img src='./assets/layers/crossings/Belgian_road_sign_B23.svg' style='width: 3em'>"
           },
           "hideInAnswer": "_country!=be"
->>>>>>> 76fa858b
         },
         {
           "if": "red_turn:straight:bicycle=yes",
@@ -432,35 +365,31 @@
             "de": "Ein Radfahrer kann bei roter Ampel nicht geradeaus fahren"
           }
         }
-<<<<<<< HEAD
-    ],
-    "mapRendering": [
-        {
-            "icon": {
-                "render": "./assets/layers/crossings/pedestrian_crossing.svg",
-                "mappings": [
-                    {
-                        "if": {
-                            "or": [
-                                "highway=traffic_signals",
-                                "crossing=traffic_signals"
-                            ]
-                        },
-                        "then": "./assets/layers/crossings/traffic_lights.svg"
-                    }
-                ]
+      ]
+    }
+  ],
+  "mapRendering": [
+    {
+      "icon": {
+        "render": "./assets/layers/crossings/pedestrian_crossing.svg",
+        "mappings": [
+          {
+            "if": {
+              "or": [
+                "highway=traffic_signals",
+                "crossing=traffic_signals"
+              ]
             },
-            "location": [
-                "point"
-            ]
-        },
-        {
-            "width": "5"
-        }
-    ]
-=======
-      ]
+            "then": "./assets/layers/crossings/traffic_lights.svg"
+          }
+        ]
+      },
+      "location": [
+        "point"
+      ]
+    },
+    {
+      "width": "5"
     }
   ]
->>>>>>> 76fa858b
 }