--- conflicted
+++ resolved
@@ -1465,9 +1465,6 @@
       "#force-save-button": "yes"
     },
     {
-<<<<<<< HEAD
-      "id": "debug-gps-group",
-=======
       "id": "gps_accordeon",
       "render": {
         "special": {
@@ -1491,33 +1488,10 @@
       "labels": [
         "hidden"
       ],
->>>>>>> dd8d8379
       "condition": "mapcomplete-show_debug=yes",
-      "render": {
-        "special": {
-          "type": "group",
-          "header": "debug-gps-title",
-          "labels": "debug-gps"
-        }
-      }
-    },
-    {
-      "id": "debug-gps-title",
-      "labels": ["hidden"],
-      "render": {
-        "en": "GPS info"
-      }
-    },
-    {
-      "id": "debug-gps",
-      "labels": ["hidden"],
       "render": "{gps_all_tags()}"
     },
-
-    {
-<<<<<<< HEAD
-      "id": "debug-info-group",
-=======
+    {
       "id": "debug_accordeon",
       "render": {
         "special": {
@@ -1541,27 +1515,7 @@
       "labels": [
         "hidden"
       ],
->>>>>>> dd8d8379
       "condition": "mapcomplete-show_debug=yes",
-
-      "render": {
-        "special": {
-          "type": "group",
-          "header": "debug-tags-title",
-          "labels": "debug"
-        }
-      }
-    },
-    {
-      "id": "debug-tags-title",
-      "labels": ["hidden"],
-      "render": {
-        "en": "Debug info"
-      }
-    },
-    {
-      "id": "debug",
-      "labels": ["hidden"],
       "render": "{all_tags()}"
     }
   ],
