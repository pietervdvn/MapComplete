--- conflicted
+++ resolved
@@ -43,7 +43,8 @@
         "es": "Un lugar de comidas formal, con mesas y sillas y que vende comidas completas servidas por camareros",
         "fr": "Un lieu de restauration formel avec des installations pour s'asseoir vendant des repas complets servis par des serveurs",
         "ca": "Un lloc per menjar formal amb instal·lacions per seure que venen àpats complets servits per cambrers",
-        "cs": "Formální jídelna s posezením, kde se prodávají kompletní jídla podávaná číšníky"
+        "cs": "Formální jídelna s posezením, kde se prodávají kompletní jídla podávaná číšníky",
+        "pl": "Warstwa przedstawiająca restauracje i obiekty typu fast-food (ze specjalnym renderowaniem dla frytek)"
       }
     },
     {
@@ -1336,18 +1337,5 @@
       ]
     }
   ],
-<<<<<<< HEAD
   "lineRendering": []
-=======
-  "description": {
-    "en": "A layer showing restaurants and fast-food amenities (with a special rendering for friteries)",
-    "nl": "Een laag die restaurants en fast food toont (met een speciale weergave van frituren)",
-    "de": "Eine Ebene mit Restaurants und Fast-Food-Einrichtungen (mit speziellem Rendering für Pommesbuden)",
-    "es": "Una capa mostrando restaurantes y locales de comida rápida (con un renderizado especial para friterías)",
-    "fr": "Un claque montrant les restaurants et les endroits de nourriture rapide (avec un rendu spécial pour les friteries)",
-    "ca": "Una capa que mostra restaurants i locals de menjar ràpid (amb un renderitzat especial per a fregiduries)",
-    "cs": "Vrstva zobrazující restaurace a zařízení rychlého občerstvení (se speciálním vykreslením pro fritézy)",
-    "pl": "Warstwa przedstawiająca restauracje i obiekty typu fast-food (ze specjalnym renderowaniem dla frytek)"
-  }
->>>>>>> 7c6ebc95
 }