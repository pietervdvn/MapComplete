{
  "id": "food",
  "name": {
    "nl": "Eetgelegenheden",
    "en": "Restaurants and fast food",
    "de": "Restaurants und Fast Food"
  },
  "source": {
    "osmTags": {
      "or": [
        "amenity=fast_food",
        "amenity=restaurant"
      ]
    }
  },
  "minzoom": 12,
  "wayHandling": 1,
  "icon": {
    "render": "circle:white;./assets/layers/food/restaurant.svg",
    "mappings": [
      {
        "if": {
          "and": [
            "amenity=fast_food",
            "cuisine=friture"
          ]
        },
        "then": "circle:white;./assets/layers/food/fries.svg"
      },
      {
        "if": "amenity=fast_food",
        "then": "circle:white;./assets/layers/food/fastfood.svg"
      }
    ]
  },
  "iconOverlays": [
    {
      "if": "opening_hours~*",
      "then": "isOpen",
      "badge": true
    },
    {
      "if": {
        "or": [
          "diet:vegetarian=yes",
          "diet:vegan=yes"
        ]
      },
      "then": {
        "render": "circle:white;./assets/themes/fritures/Vegetarian-mark.svg"
      },
      "badge": true
    }
  ],
  "label": {
    "mappings": [
      {
        "if": "name~*",
        "then": "<div style='background: white; padding: 0.25em; border-radius:0.5em'>{name}</div>"
      }
    ]
  },
  "presets": [
    {
      "title": {
        "en": "restaurant",
        "nl": "restaurant",
        "ru": "ресторан",
        "de": "Restaurant"
      },
      "tags": [
        "amenity=restaurant"
      ],
      "description": {
        "nl": "Een eetgegelegenheid waar je aan tafel wordt bediend",
        "en": "A formal eating place with sit-down facilities selling full meals served by waiters",
        "de": "Ein klassisches Speiselokal mit Sitzgelegenheiten, in dem vollständige Mahlzeiten von Kellnern serviert werden"
      },
      "preciseInput": {
        "preferredBackground": "map"
      }
    },
    {
      "title": {
        "en": "fastfood",
        "nl": "fastfood-zaak",
        "ru": "быстрое питание",
        "de": "Schnellimbiss"
      },
      "tags": [
        "amenity=fast_food"
      ],
      "description": {
        "nl": "Een zaak waar je snel bediend wordt, vaak met de focus op afhalen. Zitgelegenheid is eerder beperkt (of zelfs afwezig)",
        "en": "A food business concentrating on fast counter-only service and take-away food",
        "de": "Ein Lebensmittelunternehmen, das sich auf schnellen Thekendienst und Essen zum Mitnehmen konzentriert"
      },
      "preciseInput": {
        "preferredBackground": "map"
      }
    },
    {
      "title": {
        "en": "fries shop",
        "nl": "frituur",
        "de": "Pommesbude"
      },
      "tags": [
        "amenity=fast_food",
        "cuisine=friture"
      ],
      "description": {
        "nl": "Een fastfood-zaak waar je frieten koopt"
      },
      "preciseInput": {
        "preferredBackground": "map"
      }
    }
  ],
  "title": {
    "render": {
      "nl": "Eetgelegenheid"
    },
    "mappings": [
      {
        "if": {
          "and": [
            "name~*",
            "amenity=restaurant"
          ]
        },
        "then": {
          "nl": "Restaurant <i>{name}</i>",
          "en": "Restaurant <i>{name}</i>",
          "de": "Restaurant <i>{name}</i>"
        }
      },
      {
        "if": {
          "and": [
            "name~*",
            "amenity=fast_food"
          ]
        },
        "then": {
          "nl": "Fastfood-zaak <i>{name}</i>",
          "en": "Fastfood <i>{name}</i>",
          "de": "Schnellrestaurant<i>{name}</i>"
        }
      }
    ]
  },
  "tagRenderings": [
    "images",
    {
      "question": {
        "nl": "Wat is de naam van deze eetgelegenheid?",
        "en": "What is the name of this restaurant?",
        "de": "Wie heißt dieses Restaurant?"
      },
      "render": {
        "nl": "De naam van deze eetgelegeheid is {name}",
        "en": "The name of this restaurant is {name}",
        "de": "Das Restaurant heißt {name}"
      },
      "freeform": {
        "key": "name"
      },
      "id": "Name"
    },
    {
      "question": {
        "en": "What type of business is this?",
        "nl": "Wat voor soort zaak is dit?",
        "de": "Um was für ein Geschäft handelt es sich?"
      },
      "mappings": [
        {
          "if": "amenity=fast_food",
          "then": {
            "nl": "Dit is een <b>fastfood-zaak</b>. De focus ligt op snelle bediening, zitplaatsen zijn vaak beperkt en functioneel"
          }
        },
        {
          "if": "amenity=restaurant",
          "then": {
            "nl": "Dit is een <b>restaurant</b>. De focus ligt op een aangename ervaring waar je aan tafel wordt bediend"
          }
        }
      ],
      "id": "Fastfood vs restaurant"
    },
    "opening_hours",
    "website",
    "email",
    "phone",
    "payment-options",
    "wheelchair-access",
    {
      "question": {
        "nl": "Welk soort gerechten worden hier geserveerd?",
        "en": "Which food is served here?",
        "de": "Welches Essen gibt es hier?"
      },
      "render": {
        "nl": "Deze plaats serveert vooral {cuisine}",
        "en": "This place mostly serves {cuisine}",
        "de": "An diesem Ort gibt es hauptsächlich {cuisine}"
      },
      "freeform": {
        "key": "cuisine",
        "addExtraTags": [
          "fixme=Freeform tag `cuisine` used, to be doublechecked"
        ]
      },
      "mappings": [
        {
          "if": "cuisine=pizza",
          "then": {
            "en": "This is a pizzeria",
            "nl": "Dit is een pizzeria",
            "de": "Dies ist eine Pizzeria"
          }
        },
        {
          "if": "cuisine=friture",
          "then": {
            "en": "This is a friture",
            "nl": "Dit is een frituur",
            "de": "Dies ist eine Pommesbude"
          }
        },
        {
          "if": "cuisine=pasta",
          "then": {
            "en": "Mainly serves pasta",
            "nl": "Dit is een pastazaak",
            "de": "Bietet vorwiegend Pastagerichte an"
          }
        },
        {
          "if": "cuisine=kebab",
          "then": {
            "nl": "Dit is een kebabzaak"
          }
        },
        {
          "if": "cuisine=sandwich",
          "then": {
            "nl": "Dit is een broodjeszaak"
          }
        },
        {
          "if": "cuisine=burger",
          "then": {
            "nl": "Dit is een hamburgerrestaurant"
          }
        },
        {
          "if": "cuisine=sushi",
          "then": {
            "nl": "Dit is een sushirestaurant"
          }
        },
        {
          "if": "cuisine=coffee",
          "then": {
            "nl": "Dit is een koffiezaak"
          }
        },
        {
          "if": "cuisine=italian",
          "then": {
            "nl": "Dit is een Italiaans restaurant (dat meer dan enkel pasta of pizza verkoopt)"
          }
        },
        {
          "if": "cuisine=french",
          "then": {
            "nl": "Dit is een Frans restaurant"
          }
        },
        {
          "if": "cuisine=chinese",
          "then": {
            "nl": "Dit is een Chinees restaurant"
          }
        },
        {
          "if": "cuisine=greek",
          "then": {
            "nl": "Dit is een Grieks restaurant"
          }
        },
        {
          "if": "cuisine=indian",
          "then": {
            "nl": "Dit is een Indisch restaurant"
          }
        },
        {
          "if": "cuisine=turkish",
          "then": {
            "nl": "Dit is een Turks restaurant (dat meer dan enkel kebab verkoopt)"
          }
        },
        {
          "if": "cuisine=thai",
          "then": {
            "nl": "Dit is een Thaïs restaurant"
          }
        }
      ],
      "id": "Cuisine"
    },
    {
      "question": {
        "nl": "Biedt deze zaak een afhaalmogelijkheid aan?",
        "en": "Does this place offer takea-way?",
        "de": "Ist an diesem Ort Mitnahme möglich?"
      },
      "mappings": [
        {
          "if": "takeaway=only",
          "then": {
            "en": "This is a take-away only business",
            "nl": "Hier is enkel afhaal mogelijk",
            "de": "Dieses Geschäft bietet nur Artikel zur Mitnahme an"
          }
        },
        {
          "if": "takeaway=yes",
          "then": {
            "en": "Take-away is possible here",
            "nl": "Eten kan hier afgehaald worden",
            "de": "Mitnahme möglich"
          }
        },
        {
          "if": "takeaway=no",
          "then": {
            "en": "Take-away is not possible here",
            "nl": "Hier is geen afhaalmogelijkheid",
            "de": "Mitnahme nicht möglich"
          }
        }
      ],
      "id": "Takeaway"
    },
    {
      "question": {
        "nl": "Heeft deze eetgelegenheid een vegetarische optie?",
        "en": "Does this restaurant have a vegetarian option?",
        "de": "Gibt es im das Restaurant vegetarische Speisen?"
      },
      "mappings": [
        {
          "if": "diet:vegetarian=no",
          "then": {
            "nl": "Geen vegetarische opties beschikbaar"
          }
        },
        {
          "if": "diet:vegetarian=limited",
          "then": {
            "nl": "Beperkte vegetarische opties zijn beschikbaar"
          }
        },
        {
          "if": "diet:vegetarian=yes",
          "then": {
            "nl": "Vegetarische opties zijn beschikbaar"
          }
        },
        {
          "if": "diet:vegetarian=only",
          "then": {
            "nl": "Enkel vegetarische opties zijn beschikbaar"
          }
        }
      ],
      "condition": "cuisine!=friture",
      "id": "Vegetarian (no friture)"
    },
<<<<<<< HEAD
    "presets": [
        {
            "title": {
                "en": "restaurant",
                "nl": "restaurant",
                "ru": "ресторан",
                "de": "Restaurant"
            },
            "tags": [
                "amenity=restaurant"
            ],
            "description": {
                "nl": "Een eetgegelegenheid waar je aan tafel wordt bediend",
                "en": "A formal eating place with sit-down facilities selling full meals served by waiters",
                "de": "Ein klassisches Speiselokal mit Sitzgelegenheiten, in dem vollständige Mahlzeiten von Kellnern serviert werden"
            },
            "preciseInput": {
                "preferredBackground": "map"
            }
        },
        {
            "title": {
                "en": "fastfood",
                "nl": "fastfood-zaak",
                "ru": "быстрое питание",
                "de": "Schnellimbiss"
            },
            "tags": [
                "amenity=fast_food"
            ],
            "description": {
                "nl": "Een zaak waar je snel bediend wordt, vaak met de focus op afhalen. Zitgelegenheid is eerder beperkt (of zelfs afwezig)",
                "en": "A food business concentrating on fast counter-only service and take-away food"
            },
            "preciseInput": {
                "preferredBackground": "map"
            }
        },
        {
            "title": {
                "en": "fries shop",
                "nl": "frituur",
                "de": "Pommesbude"
            },
            "tags": [
                "amenity=fast_food",
                "cuisine=friture"
            ],
            "description": {
                "nl": "Een fastfood-zaak waar je frieten koopt"
            },
            "preciseInput": {
                "preferredBackground": "map"
            }
=======
    {
      "question": {
        "nl": "Heeft deze eetgelegenheid een veganistische optie?"
      },
      "mappings": [
        {
          "if": "diet:vegan=no",
          "then": {
            "nl": "Geen veganistische opties beschikbaar"
          }
        },
        {
          "if": "diet:vegan=limited",
          "then": {
            "nl": "Beperkte veganistische opties zijn beschikbaar"
          }
        },
        {
          "if": "diet:vegan=yes",
          "then": {
            "nl": "Veganistische opties zijn beschikbaar"
          }
        },
        {
          "if": "diet:vegan=only",
          "then": {
            "nl": "Enkel veganistische opties zijn beschikbaar"
          }
>>>>>>> 76fa858b
        }
      ],
      "condition": "cuisine!=friture",
      "id": "Vegan (no friture)"
    },
<<<<<<< HEAD
    "tagRenderings": [
        "images",
        {
            "question": {
                "nl": "Wat is de naam van deze eetgelegenheid?",
                "en": "What is the name of this restaurant?",
                "de": "Wie heißt dieses Restaurant?"
            },
            "render": {
                "nl": "De naam van deze eetgelegeheid is {name}",
                "en": "The name of this restaurant is {name}",
                "de": "Das Restaurant heißt {name}"
            },
            "freeform": {
                "key": "name"
            },
            "id": "Name"
        },
        {
            "question": {
                "en": "What type of business is this?",
                "nl": "Wat voor soort zaak is dit?",
                "de": "Um was für ein Geschäft handelt es sich?"
            },
            "mappings": [
                {
                    "if": "amenity=fast_food",
                    "then": {
                        "nl": "Dit is een <b>fastfood-zaak</b>. De focus ligt op snelle bediening, zitplaatsen zijn vaak beperkt en functioneel"
                    }
                },
                {
                    "if": "amenity=restaurant",
                    "then": {
                        "nl": "Dit is een <b>restaurant</b>. De focus ligt op een aangename ervaring waar je aan tafel wordt bediend"
                    }
                }
            ],
            "id": "Fastfood vs restaurant"
        },
        "opening_hours",
        "website",
        "email",
        "phone",
        "payment-options",
        "wheelchair-access",
        {
            "question": {
                "nl": "Welk soort gerechten worden hier geserveerd?",
                "en": "Which food is served here?",
                "de": "Welches Essen gibt es hier?"
            },
            "render": {
                "nl": "Deze plaats serveert vooral {cuisine}",
                "en": "This place mostly serves {cuisine}",
                "de": "An diesem Ort gibt es hauptsächlich {cuisine}"
            },
            "freeform": {
                "key": "cuisine",
                "addExtraTags": [
                    "fixme=Freeform tag `cuisine` used, to be doublechecked"
                ]
            },
            "mappings": [
                {
                    "if": "cuisine=pizza",
                    "then": {
                        "en": "This is a pizzeria",
                        "nl": "Dit is een pizzeria",
                        "de": "Dies ist eine Pizzeria"
                    }
                },
                {
                    "if": "cuisine=friture",
                    "then": {
                        "en": "This is a friture",
                        "nl": "Dit is een frituur",
                        "de": "Dies ist eine Pommesbude"
                    }
                },
                {
                    "if": "cuisine=pasta",
                    "then": {
                        "en": "Mainly serves pasta",
                        "nl": "Dit is een pastazaak",
                        "de": "Bietet vorwiegend Pastagerichte an"
                    }
                },
                {
                    "if": "cuisine=kebab",
                    "then": {
                        "nl": "Dit is een kebabzaak"
                    }
                },
                {
                    "if": "cuisine=sandwich",
                    "then": {
                        "nl": "Dit is een broodjeszaak"
                    }
                },
                {
                    "if": "cuisine=burger",
                    "then": {
                        "nl": "Dit is een hamburgerrestaurant"
                    }
                },
                {
                    "if": "cuisine=sushi",
                    "then": {
                        "nl": "Dit is een sushirestaurant"
                    }
                },
                {
                    "if": "cuisine=coffee",
                    "then": {
                        "nl": "Dit is een koffiezaak"
                    }
                },
                {
                    "if": "cuisine=italian",
                    "then": {
                        "nl": "Dit is een Italiaans restaurant (dat meer dan enkel pasta of pizza verkoopt)"
                    }
                },
                {
                    "if": "cuisine=french",
                    "then": {
                        "nl": "Dit is een Frans restaurant"
                    }
                },
                {
                    "if": "cuisine=chinese",
                    "then": {
                        "nl": "Dit is een Chinees restaurant"
                    }
                },
                {
                    "if": "cuisine=greek",
                    "then": {
                        "nl": "Dit is een Grieks restaurant"
                    }
                },
                {
                    "if": "cuisine=indian",
                    "then": {
                        "nl": "Dit is een Indisch restaurant"
                    }
                },
                {
                    "if": "cuisine=turkish",
                    "then": {
                        "nl": "Dit is een Turks restaurant (dat meer dan enkel kebab verkoopt)"
                    }
                },
                {
                    "if": "cuisine=thai",
                    "then": {
                        "nl": "Dit is een Thaïs restaurant"
                    }
                }
            ],
            "id": "Cuisine"
        },
        {
            "question": {
                "nl": "Biedt deze zaak een afhaalmogelijkheid aan?",
                "en": "Does this place offer takea-way?",
                "de": "Ist an diesem Ort Mitnahme möglich?"
            },
            "mappings": [
                {
                    "if": "takeaway=only",
                    "then": {
                        "en": "This is a take-away only business",
                        "nl": "Hier is enkel afhaal mogelijk",
                        "de": "Dieses Geschäft bietet nur Artikel zur Mitnahme an"
                    }
                },
                {
                    "if": "takeaway=yes",
                    "then": {
                        "en": "Take-away is possible here",
                        "nl": "Eten kan hier afgehaald worden",
                        "de": "Mitnahme möglich"
                    }
                },
                {
                    "if": "takeaway=no",
                    "then": {
                        "en": "Take-away is not possible here",
                        "nl": "Hier is geen afhaalmogelijkheid",
                        "de": "Mitnahme nicht möglich"
                    }
                }
            ],
            "id": "Takeaway"
        },
        {
            "question": {
                "nl": "Heeft deze eetgelegenheid een vegetarische optie?",
                "en": "Does this restaurant have a vegetarian option?",
                "de": "Gibt es im das Restaurant vegetarische Speisen?"
            },
            "mappings": [
                {
                    "if": "diet:vegetarian=no",
                    "then": {
                        "nl": "Geen vegetarische opties beschikbaar"
                    }
                },
                {
                    "if": "diet:vegetarian=limited",
                    "then": {
                        "nl": "Beperkte vegetarische opties zijn beschikbaar"
                    }
                },
                {
                    "if": "diet:vegetarian=yes",
                    "then": {
                        "nl": "Vegetarische opties zijn beschikbaar"
                    }
                },
                {
                    "if": "diet:vegetarian=only",
                    "then": {
                        "nl": "Enkel vegetarische opties zijn beschikbaar"
                    }
                }
            ],
            "condition": "cuisine!=friture",
            "id": "Vegetarian (no friture)"
        },
        {
            "question": {
                "nl": "Heeft deze eetgelegenheid een veganistische optie?"
            },
            "mappings": [
                {
                    "if": "diet:vegan=no",
                    "then": {
                        "nl": "Geen veganistische opties beschikbaar"
                    }
                },
                {
                    "if": "diet:vegan=limited",
                    "then": {
                        "nl": "Beperkte veganistische opties zijn beschikbaar"
                    }
                },
                {
                    "if": "diet:vegan=yes",
                    "then": {
                        "nl": "Veganistische opties zijn beschikbaar"
                    }
                },
                {
                    "if": "diet:vegan=only",
                    "then": {
                        "nl": "Enkel veganistische opties zijn beschikbaar"
                    }
                }
            ],
            "condition": "cuisine!=friture",
            "id": "Vegan (no friture)"
        },
        {
            "question": {
                "en": "Does this restaurant offer a halal menu?",
                "nl": "Heeft dit restaurant halal opties?",
                "de": "Gibt es im das Restaurant halal Speisen?"
            },
            "mappings": [
                {
                    "if": "diet:halal=no",
                    "then": {
                        "en": "There are no halal options available",
                        "nl": "Er zijn geen halal opties aanwezig",
                        "de": "Hier gibt es keine halal Speisen"
                    }
                },
                {
                    "if": "diet:halal=limited",
                    "then": {
                        "en": "There is a small halal menu",
                        "nl": "Er zijn een beperkt aantal halal opties",
                        "de": "Hier gibt es wenige halal Speisen"
                    }
                },
                {
                    "if": "diet:halal=yes",
                    "then": {
                        "nl": "Halal menu verkrijgbaar",
                        "en": "There is a halal menu",
                        "de": "Es gibt halal Speisen"
                    }
                },
                {
                    "if": "diet:halal=only",
                    "then": {
                        "nl": "Enkel halal opties zijn beschikbaar",
                        "en": "Only halal options are available",
                        "de": "Es gibt ausschließlich halal Speisen"
                    }
                }
            ],
            "condition": "cuisine!=friture",
            "id": "halal (no friture)"
        },
        {
            "id": "friture-vegetarian",
            "question": {
                "nl": "Heeft deze frituur vegetarische snacks?",
                "fr": "Cette friterie est-elle équipée de snacks végétariens ?"
            },
            "mappings": [
                {
                    "if": "diet:vegetarian=yes",
                    "then": {
                        "nl": "Er zijn vegetarische snacks aanwezig",
                        "fr": "Des collations végétariens sont disponibles"
                    }
                },
                {
                    "if": "diet:vegetarian=limited",
                    "then": {
                        "nl": "Slechts enkele vegetarische snacks",
                        "fr": "Quelques snacks végétariens seulement"
                    }
                },
                {
                    "if": "diet:vegetarian=no",
                    "then": {
                        "nl": "Geen vegetarische snacks beschikbaar",
                        "fr": "Pas d'en-cas végétariens disponibles"
                    }
                }
            ],
            "condition": "cuisine=friture"
        },
        {
            "id": "friture-vegan",
            "question": {
                "nl": "Heeft deze frituur veganistische snacks?",
                "fr": "Cette friterie est-elle équipée de snacks végétaliens ?"
            },
            "mappings": [
                {
                    "if": "diet:vegan=yes",
                    "then": {
                        "nl": "Er zijn veganistische snacks aanwezig",
                        "fr": "Des collations végétaliens sont disponibles"
                    }
                },
                {
                    "if": "diet:vegan=limited",
                    "then": {
                        "nl": "Slechts enkele veganistische snacks",
                        "fr": "Quelques snacks végétaliens seulement"
                    }
                },
                {
                    "if": "diet:vegan=no",
                    "then": {
                        "nl": "Geen veganistische snacks beschikbaar",
                        "fr": "Pas d'en-cas végétaliens disponibles"
                    }
                }
            ],
            "condition": "cuisine=friture"
        },
        {
            "id": "friture-oil",
            "question": {
                "nl": "Bakt deze frituur met dierlijk vet of met plantaardige olie?",
                "fr": "Cette friteuse fonctionne-t-elle avec de la graisse animale ou végétale ?"
            },
            "mappings": [
                {
                    "if": "friture:oil=vegetable",
                    "then": {
                        "nl": "Plantaardige olie",
                        "fr": "Huile végétale"
                    }
                },
                {
                    "if": "friture:oil=animal",
                    "then": {
                        "nl": "Dierlijk vet",
                        "fr": "Graisse animale"
                    }
                }
            ],
            "condition": "cuisine=friture"
        },
        {
            "id": "friture-take-your-container",
            "question": {
                "nl": "Als je je eigen container (bv. kookpot of kleine potjes voor saus) meeneemt, gebruikt de frituur deze dan om je bestelling in te doen?",
                "fr": "Est-il proposé d’utiliser ses propres contenants pour sa commande ?<br/>",
                "en": "If you bring your own container (such as a cooking pot and small pots), is it used to package your order?<br/>",
                "ja": "お客様が持参容器(調理用の鍋や小さな鍋など)をもってきた場合は、注文の梱包に使用されますか?<br/>",
                "de": "Wenn Sie Ihr eigenes Behältnis mitbringen (z. B. einen Kochtopf und kleine Töpfe), wird es dann zum Verpacken Ihrer Bestellung verwendet?<br/>"
            },
            "mappings": [
                {
                    "if": "reusable_packaging:accept=yes",
                    "then": {
                        "nl": "Je mag je <b>eigen containers</b> meenemen om je bestelling in mee te nemen en zo minder afval te maken",
                        "fr": "Vous pouvez <b>apporter vos contenants</b> pour votre commande, limitant l’usage de matériaux à usage unique et les déchets",
                        "en": "You can bring <b>your own containers</b> to get your order, saving on single-use packaging material and thus waste",
                        "ja": "<b>自分の容器</b>を持ってきて、注文を受け取ることができ、使い捨ての梱包材を節約して、無駄を省くことができます",
                        "de": "Sie können <b>ihre eigenen Behälter</b> mitbringen, um Ihre Bestellung zu erhalten, was Einwegverpackungsmaterial und damit Abfall spart"
                    }
                },
                {
                    "if": "reusable_packaging:accept=no",
                    "then": {
                        "nl": "Je mag <b>geen</b> eigen containers meenemen om je bestelling in mee te nemen",
                        "fr": "Apporter ses propres contenants <b>n’est pas permis</b>",
                        "en": "Bringing your own container is <b>not allowed</b>",
                        "ja": "独自の容器を持参することは<b>できません</b>",
                        "ru": "Приносить свою тару <b>не разрешено</b>"
                    }
                },
                {
                    "if": "reusable_packaging:accept=only",
                    "then": {
                        "nl": "Je <b>moet</b> je eigen containers meenemen om je bestelling in mee te nemen.",
                        "en": "You <b>must</b> bring your own container to order here.",
                        "ja": "自身の容器が注文に<b>必要</b>。",
                        "fr": "Il est <b>obligatoire</b> d’apporter ses propres contenants"
                    }
                }
            ],
            "condition": "cuisine=friture"
        },
        "dog-access"
    ],
    "filter": [
        {
            "id": "opened-now",
            "options": [
                {
                    "question": {
                        "en": "Opened now",
                        "nl": "Nu geopened",
                        "de": "Aktuell geöffnet"
                    },
                    "osmTags": "_isOpen=yes"
                }
            ]
=======
    {
      "question": {
        "en": "Does this restaurant offer a halal menu?",
        "nl": "Heeft dit restaurant halal opties?",
        "de": "Gibt es im das Restaurant halal Speisen?"
      },
      "mappings": [
        {
          "if": "diet:halal=no",
          "then": {
            "en": "There are no halal options available",
            "nl": "Er zijn geen halal opties aanwezig",
            "de": "Hier gibt es keine halal Speisen"
          }
>>>>>>> 76fa858b
        },
        {
          "if": "diet:halal=limited",
          "then": {
            "en": "There is a small halal menu",
            "nl": "Er zijn een beperkt aantal halal opties",
            "de": "Hier gibt es wenige halal Speisen"
          }
        },
        {
          "if": "diet:halal=yes",
          "then": {
            "nl": "Halal menu verkrijgbaar",
            "en": "There is a halal menu",
            "de": "Es gibt halal Speisen"
          }
        },
        {
          "if": "diet:halal=only",
          "then": {
            "nl": "Enkel halal opties zijn beschikbaar",
            "en": "Only halal options are available",
            "de": "Es gibt ausschließlich halal Speisen"
          }
        }
      ],
      "condition": "cuisine!=friture",
      "id": "halal (no friture)"
    },
    {
      "id": "friture-vegetarian",
      "question": {
        "nl": "Heeft deze frituur vegetarische snacks?",
        "fr": "Cette friterie est-elle équipée de snacks végétariens ?"
      },
      "mappings": [
        {
          "if": "diet:vegetarian=yes",
          "then": {
            "nl": "Er zijn vegetarische snacks aanwezig",
            "fr": "Des collations végétariens sont disponibles"
          }
        },
        {
          "if": "diet:vegetarian=limited",
          "then": {
            "nl": "Slechts enkele vegetarische snacks",
            "fr": "Quelques snacks végétariens seulement"
          }
        },
        {
          "if": "diet:vegetarian=no",
          "then": {
            "nl": "Geen vegetarische snacks beschikbaar",
            "fr": "Pas d'en-cas végétariens disponibles"
          }
        }
      ],
      "condition": "cuisine=friture"
    },
    {
      "id": "friture-vegan",
      "question": {
        "nl": "Heeft deze frituur veganistische snacks?",
        "fr": "Cette friterie est-elle équipée de snacks végétaliens ?"
      },
      "mappings": [
        {
          "if": "diet:vegan=yes",
          "then": {
            "nl": "Er zijn veganistische snacks aanwezig",
            "fr": "Des collations végétaliens sont disponibles"
          }
        },
        {
          "if": "diet:vegan=limited",
          "then": {
            "nl": "Slechts enkele veganistische snacks",
            "fr": "Quelques snacks végétaliens seulement"
          }
        },
        {
          "if": "diet:vegan=no",
          "then": {
            "nl": "Geen veganistische snacks beschikbaar",
            "fr": "Pas d'en-cas végétaliens disponibles"
          }
        }
      ],
      "condition": "cuisine=friture"
    },
    {
      "id": "friture-oil",
      "question": {
        "nl": "Bakt deze frituur met dierlijk vet of met plantaardige olie?",
        "fr": "Cette friteuse fonctionne-t-elle avec de la graisse animale ou végétale ?"
      },
      "mappings": [
        {
          "if": "friture:oil=vegetable",
          "then": {
            "nl": "Plantaardige olie",
            "fr": "Huile végétale"
          }
        },
        {
          "if": "friture:oil=animal",
          "then": {
            "nl": "Dierlijk vet",
            "fr": "Graisse animale"
          }
        }
      ],
      "condition": "cuisine=friture"
    },
    {
      "id": "friture-take-your-container",
      "question": {
        "nl": "Als je je eigen container (bv. kookpot of kleine potjes voor saus) meeneemt, gebruikt de frituur deze dan om je bestelling in te doen?",
        "fr": "Est-il proposé d’utiliser ses propres contenants pour sa commande ?<br/>",
        "en": "If you bring your own container (such as a cooking pot and small pots), is it used to package your order?<br/>",
        "ja": "お客様が持参容器(調理用の鍋や小さな鍋など)をもってきた場合は、注文の梱包に使用されますか?<br/>",
        "de": "Wenn Sie Ihr eigenes Behältnis mitbringen (z. B. einen Kochtopf und kleine Töpfe), wird es dann zum Verpacken Ihrer Bestellung verwendet?<br/>"
      },
      "mappings": [
        {
          "if": "reusable_packaging:accept=yes",
          "then": {
            "nl": "Je mag je <b>eigen containers</b> meenemen om je bestelling in mee te nemen en zo minder afval te maken",
            "fr": "Vous pouvez <b>apporter vos contenants</b> pour votre commande, limitant l’usage de matériaux à usage unique et les déchets",
            "en": "You can bring <b>your own containers</b> to get your order, saving on single-use packaging material and thus waste",
            "ja": "<b>自分の容器</b>を持ってきて、注文を受け取ることができ、使い捨ての梱包材を節約して、無駄を省くことができます",
            "de": "Sie können <b>ihre eigenen Behälter</b> mitbringen, um Ihre Bestellung zu erhalten, was Einwegverpackungsmaterial und damit Abfall spart"
          }
        },
        {
          "if": "reusable_packaging:accept=no",
          "then": {
            "nl": "Je mag <b>geen</b> eigen containers meenemen om je bestelling in mee te nemen",
            "fr": "Apporter ses propres contenants <b>n’est pas permis</b>",
            "en": "Bringing your own container is <b>not allowed</b>",
            "ja": "独自の容器を持参することは<b>できません</b>",
            "ru": "Приносить свою тару <b>не разрешено</b>",
            "de": "Das Mitbringen eines eigenen Containers ist <b>nicht erlaubt</b>"
          }
        },
        {
          "if": "reusable_packaging:accept=only",
          "then": {
            "nl": "Je <b>moet</b> je eigen containers meenemen om je bestelling in mee te nemen.",
            "en": "You <b>must</b> bring your own container to order here.",
            "ja": "自身の容器が注文に<b>必要</b>。",
            "fr": "Il est <b>obligatoire</b> d’apporter ses propres contenants",
            "de": "Sie <b>müssen</b> Ihren eigenen Behälter mitbringen, um hier zu bestellen."
          }
        }
      ],
      "condition": "cuisine=friture"
    },
    "dog-access"
  ],
  "filter": [
    {
      "id": "opened-now",
      "options": [
        {
          "question": {
            "en": "Opened now",
            "nl": "Nu geopened",
            "de": "Aktuell geöffnet"
          },
          "osmTags": "_isOpen=yes"
        }
      ]
    },
    {
      "id": "vegetarian",
      "options": [
        {
          "question": {
            "en": "Has a vegetarian menu",
            "nl": "Heeft een vegetarisch menu",
            "de": "Hat vegetarische Speisen"
          },
          "osmTags": {
            "or": [
              "diet:vegetarian=yes",
              "diet:vegetarian=only",
              "diet:vegan=yes",
              "diet:vegan=only"
            ]
          }
        }
      ]
    },
    {
      "id": "vegan",
      "options": [
        {
          "question": {
            "en": "Has a vegan menu",
            "nl": "Heeft een veganistisch menu",
            "de": "Bietet vegan Speisen an"
          },
          "osmTags": {
            "or": [
              "diet:vegan=yes",
              "diet:vegan=only"
            ]
          }
        }
      ]
    },
<<<<<<< HEAD
    "allowMove": true,
    "mapRendering": [
        {
            "icon": {
                "render": "circle:white;./assets/layers/food/restaurant.svg",
                "mappings": [
                    {
                        "if": {
                            "and": [
                                "amenity=fast_food",
                                "cuisine=friture"
                            ]
                        },
                        "then": "circle:white;./assets/layers/food/fries.svg"
                    },
                    {
                        "if": "amenity=fast_food",
                        "then": "circle:white;./assets/layers/food/fastfood.svg"
                    }
                ]
            },
            "iconBadges": [
                {
                    "if": "opening_hours~*",
                    "then": "isOpen"
                },
                {
                    "if": {
                        "or": [
                            "diet:vegetarian=yes",
                            "diet:vegan=yes"
                        ]
                    },
                    "then": {
                        "render": "circle:white;./assets/themes/fritures/Vegetarian-mark.svg"
                    }
                }
            ],
            "label": {
                "mappings": [
                    {
                        "if": "name~*",
                        "then": "<div style='background: white; padding: 0.25em; border-radius:0.5em'>{name}</div>"
                    }
                ]
            },
            "location": [
                "point"
            ]
        }
    ]
=======
    {
      "id": "halal",
      "options": [
        {
          "question": {
            "en": "Has a halal menu",
            "nl": "Heeft een halal menu",
            "de": "Hat halal Speisen"
          },
          "osmTags": {
            "or": [
              "diet:halal=yes",
              "diet:halal=only"
            ]
          }
        }
      ]
    }
  ],
  "deletion": {
    "softDeletionTags": {
      "and": [
        "amenity=",
        "disused:amenity:={amenity}"
      ]
    }
  },
  "allowMove": true
>>>>>>> 76fa858b
}<|MERGE_RESOLUTION|>--- conflicted
+++ resolved
@@ -382,62 +382,6 @@
       "condition": "cuisine!=friture",
       "id": "Vegetarian (no friture)"
     },
-<<<<<<< HEAD
-    "presets": [
-        {
-            "title": {
-                "en": "restaurant",
-                "nl": "restaurant",
-                "ru": "ресторан",
-                "de": "Restaurant"
-            },
-            "tags": [
-                "amenity=restaurant"
-            ],
-            "description": {
-                "nl": "Een eetgegelegenheid waar je aan tafel wordt bediend",
-                "en": "A formal eating place with sit-down facilities selling full meals served by waiters",
-                "de": "Ein klassisches Speiselokal mit Sitzgelegenheiten, in dem vollständige Mahlzeiten von Kellnern serviert werden"
-            },
-            "preciseInput": {
-                "preferredBackground": "map"
-            }
-        },
-        {
-            "title": {
-                "en": "fastfood",
-                "nl": "fastfood-zaak",
-                "ru": "быстрое питание",
-                "de": "Schnellimbiss"
-            },
-            "tags": [
-                "amenity=fast_food"
-            ],
-            "description": {
-                "nl": "Een zaak waar je snel bediend wordt, vaak met de focus op afhalen. Zitgelegenheid is eerder beperkt (of zelfs afwezig)",
-                "en": "A food business concentrating on fast counter-only service and take-away food"
-            },
-            "preciseInput": {
-                "preferredBackground": "map"
-            }
-        },
-        {
-            "title": {
-                "en": "fries shop",
-                "nl": "frituur",
-                "de": "Pommesbude"
-            },
-            "tags": [
-                "amenity=fast_food",
-                "cuisine=friture"
-            ],
-            "description": {
-                "nl": "Een fastfood-zaak waar je frieten koopt"
-            },
-            "preciseInput": {
-                "preferredBackground": "map"
-            }
-=======
     {
       "question": {
         "nl": "Heeft deze eetgelegenheid een veganistische optie?"
@@ -466,465 +410,11 @@
           "then": {
             "nl": "Enkel veganistische opties zijn beschikbaar"
           }
->>>>>>> 76fa858b
         }
       ],
       "condition": "cuisine!=friture",
       "id": "Vegan (no friture)"
     },
-<<<<<<< HEAD
-    "tagRenderings": [
-        "images",
-        {
-            "question": {
-                "nl": "Wat is de naam van deze eetgelegenheid?",
-                "en": "What is the name of this restaurant?",
-                "de": "Wie heißt dieses Restaurant?"
-            },
-            "render": {
-                "nl": "De naam van deze eetgelegeheid is {name}",
-                "en": "The name of this restaurant is {name}",
-                "de": "Das Restaurant heißt {name}"
-            },
-            "freeform": {
-                "key": "name"
-            },
-            "id": "Name"
-        },
-        {
-            "question": {
-                "en": "What type of business is this?",
-                "nl": "Wat voor soort zaak is dit?",
-                "de": "Um was für ein Geschäft handelt es sich?"
-            },
-            "mappings": [
-                {
-                    "if": "amenity=fast_food",
-                    "then": {
-                        "nl": "Dit is een <b>fastfood-zaak</b>. De focus ligt op snelle bediening, zitplaatsen zijn vaak beperkt en functioneel"
-                    }
-                },
-                {
-                    "if": "amenity=restaurant",
-                    "then": {
-                        "nl": "Dit is een <b>restaurant</b>. De focus ligt op een aangename ervaring waar je aan tafel wordt bediend"
-                    }
-                }
-            ],
-            "id": "Fastfood vs restaurant"
-        },
-        "opening_hours",
-        "website",
-        "email",
-        "phone",
-        "payment-options",
-        "wheelchair-access",
-        {
-            "question": {
-                "nl": "Welk soort gerechten worden hier geserveerd?",
-                "en": "Which food is served here?",
-                "de": "Welches Essen gibt es hier?"
-            },
-            "render": {
-                "nl": "Deze plaats serveert vooral {cuisine}",
-                "en": "This place mostly serves {cuisine}",
-                "de": "An diesem Ort gibt es hauptsächlich {cuisine}"
-            },
-            "freeform": {
-                "key": "cuisine",
-                "addExtraTags": [
-                    "fixme=Freeform tag `cuisine` used, to be doublechecked"
-                ]
-            },
-            "mappings": [
-                {
-                    "if": "cuisine=pizza",
-                    "then": {
-                        "en": "This is a pizzeria",
-                        "nl": "Dit is een pizzeria",
-                        "de": "Dies ist eine Pizzeria"
-                    }
-                },
-                {
-                    "if": "cuisine=friture",
-                    "then": {
-                        "en": "This is a friture",
-                        "nl": "Dit is een frituur",
-                        "de": "Dies ist eine Pommesbude"
-                    }
-                },
-                {
-                    "if": "cuisine=pasta",
-                    "then": {
-                        "en": "Mainly serves pasta",
-                        "nl": "Dit is een pastazaak",
-                        "de": "Bietet vorwiegend Pastagerichte an"
-                    }
-                },
-                {
-                    "if": "cuisine=kebab",
-                    "then": {
-                        "nl": "Dit is een kebabzaak"
-                    }
-                },
-                {
-                    "if": "cuisine=sandwich",
-                    "then": {
-                        "nl": "Dit is een broodjeszaak"
-                    }
-                },
-                {
-                    "if": "cuisine=burger",
-                    "then": {
-                        "nl": "Dit is een hamburgerrestaurant"
-                    }
-                },
-                {
-                    "if": "cuisine=sushi",
-                    "then": {
-                        "nl": "Dit is een sushirestaurant"
-                    }
-                },
-                {
-                    "if": "cuisine=coffee",
-                    "then": {
-                        "nl": "Dit is een koffiezaak"
-                    }
-                },
-                {
-                    "if": "cuisine=italian",
-                    "then": {
-                        "nl": "Dit is een Italiaans restaurant (dat meer dan enkel pasta of pizza verkoopt)"
-                    }
-                },
-                {
-                    "if": "cuisine=french",
-                    "then": {
-                        "nl": "Dit is een Frans restaurant"
-                    }
-                },
-                {
-                    "if": "cuisine=chinese",
-                    "then": {
-                        "nl": "Dit is een Chinees restaurant"
-                    }
-                },
-                {
-                    "if": "cuisine=greek",
-                    "then": {
-                        "nl": "Dit is een Grieks restaurant"
-                    }
-                },
-                {
-                    "if": "cuisine=indian",
-                    "then": {
-                        "nl": "Dit is een Indisch restaurant"
-                    }
-                },
-                {
-                    "if": "cuisine=turkish",
-                    "then": {
-                        "nl": "Dit is een Turks restaurant (dat meer dan enkel kebab verkoopt)"
-                    }
-                },
-                {
-                    "if": "cuisine=thai",
-                    "then": {
-                        "nl": "Dit is een Thaïs restaurant"
-                    }
-                }
-            ],
-            "id": "Cuisine"
-        },
-        {
-            "question": {
-                "nl": "Biedt deze zaak een afhaalmogelijkheid aan?",
-                "en": "Does this place offer takea-way?",
-                "de": "Ist an diesem Ort Mitnahme möglich?"
-            },
-            "mappings": [
-                {
-                    "if": "takeaway=only",
-                    "then": {
-                        "en": "This is a take-away only business",
-                        "nl": "Hier is enkel afhaal mogelijk",
-                        "de": "Dieses Geschäft bietet nur Artikel zur Mitnahme an"
-                    }
-                },
-                {
-                    "if": "takeaway=yes",
-                    "then": {
-                        "en": "Take-away is possible here",
-                        "nl": "Eten kan hier afgehaald worden",
-                        "de": "Mitnahme möglich"
-                    }
-                },
-                {
-                    "if": "takeaway=no",
-                    "then": {
-                        "en": "Take-away is not possible here",
-                        "nl": "Hier is geen afhaalmogelijkheid",
-                        "de": "Mitnahme nicht möglich"
-                    }
-                }
-            ],
-            "id": "Takeaway"
-        },
-        {
-            "question": {
-                "nl": "Heeft deze eetgelegenheid een vegetarische optie?",
-                "en": "Does this restaurant have a vegetarian option?",
-                "de": "Gibt es im das Restaurant vegetarische Speisen?"
-            },
-            "mappings": [
-                {
-                    "if": "diet:vegetarian=no",
-                    "then": {
-                        "nl": "Geen vegetarische opties beschikbaar"
-                    }
-                },
-                {
-                    "if": "diet:vegetarian=limited",
-                    "then": {
-                        "nl": "Beperkte vegetarische opties zijn beschikbaar"
-                    }
-                },
-                {
-                    "if": "diet:vegetarian=yes",
-                    "then": {
-                        "nl": "Vegetarische opties zijn beschikbaar"
-                    }
-                },
-                {
-                    "if": "diet:vegetarian=only",
-                    "then": {
-                        "nl": "Enkel vegetarische opties zijn beschikbaar"
-                    }
-                }
-            ],
-            "condition": "cuisine!=friture",
-            "id": "Vegetarian (no friture)"
-        },
-        {
-            "question": {
-                "nl": "Heeft deze eetgelegenheid een veganistische optie?"
-            },
-            "mappings": [
-                {
-                    "if": "diet:vegan=no",
-                    "then": {
-                        "nl": "Geen veganistische opties beschikbaar"
-                    }
-                },
-                {
-                    "if": "diet:vegan=limited",
-                    "then": {
-                        "nl": "Beperkte veganistische opties zijn beschikbaar"
-                    }
-                },
-                {
-                    "if": "diet:vegan=yes",
-                    "then": {
-                        "nl": "Veganistische opties zijn beschikbaar"
-                    }
-                },
-                {
-                    "if": "diet:vegan=only",
-                    "then": {
-                        "nl": "Enkel veganistische opties zijn beschikbaar"
-                    }
-                }
-            ],
-            "condition": "cuisine!=friture",
-            "id": "Vegan (no friture)"
-        },
-        {
-            "question": {
-                "en": "Does this restaurant offer a halal menu?",
-                "nl": "Heeft dit restaurant halal opties?",
-                "de": "Gibt es im das Restaurant halal Speisen?"
-            },
-            "mappings": [
-                {
-                    "if": "diet:halal=no",
-                    "then": {
-                        "en": "There are no halal options available",
-                        "nl": "Er zijn geen halal opties aanwezig",
-                        "de": "Hier gibt es keine halal Speisen"
-                    }
-                },
-                {
-                    "if": "diet:halal=limited",
-                    "then": {
-                        "en": "There is a small halal menu",
-                        "nl": "Er zijn een beperkt aantal halal opties",
-                        "de": "Hier gibt es wenige halal Speisen"
-                    }
-                },
-                {
-                    "if": "diet:halal=yes",
-                    "then": {
-                        "nl": "Halal menu verkrijgbaar",
-                        "en": "There is a halal menu",
-                        "de": "Es gibt halal Speisen"
-                    }
-                },
-                {
-                    "if": "diet:halal=only",
-                    "then": {
-                        "nl": "Enkel halal opties zijn beschikbaar",
-                        "en": "Only halal options are available",
-                        "de": "Es gibt ausschließlich halal Speisen"
-                    }
-                }
-            ],
-            "condition": "cuisine!=friture",
-            "id": "halal (no friture)"
-        },
-        {
-            "id": "friture-vegetarian",
-            "question": {
-                "nl": "Heeft deze frituur vegetarische snacks?",
-                "fr": "Cette friterie est-elle équipée de snacks végétariens ?"
-            },
-            "mappings": [
-                {
-                    "if": "diet:vegetarian=yes",
-                    "then": {
-                        "nl": "Er zijn vegetarische snacks aanwezig",
-                        "fr": "Des collations végétariens sont disponibles"
-                    }
-                },
-                {
-                    "if": "diet:vegetarian=limited",
-                    "then": {
-                        "nl": "Slechts enkele vegetarische snacks",
-                        "fr": "Quelques snacks végétariens seulement"
-                    }
-                },
-                {
-                    "if": "diet:vegetarian=no",
-                    "then": {
-                        "nl": "Geen vegetarische snacks beschikbaar",
-                        "fr": "Pas d'en-cas végétariens disponibles"
-                    }
-                }
-            ],
-            "condition": "cuisine=friture"
-        },
-        {
-            "id": "friture-vegan",
-            "question": {
-                "nl": "Heeft deze frituur veganistische snacks?",
-                "fr": "Cette friterie est-elle équipée de snacks végétaliens ?"
-            },
-            "mappings": [
-                {
-                    "if": "diet:vegan=yes",
-                    "then": {
-                        "nl": "Er zijn veganistische snacks aanwezig",
-                        "fr": "Des collations végétaliens sont disponibles"
-                    }
-                },
-                {
-                    "if": "diet:vegan=limited",
-                    "then": {
-                        "nl": "Slechts enkele veganistische snacks",
-                        "fr": "Quelques snacks végétaliens seulement"
-                    }
-                },
-                {
-                    "if": "diet:vegan=no",
-                    "then": {
-                        "nl": "Geen veganistische snacks beschikbaar",
-                        "fr": "Pas d'en-cas végétaliens disponibles"
-                    }
-                }
-            ],
-            "condition": "cuisine=friture"
-        },
-        {
-            "id": "friture-oil",
-            "question": {
-                "nl": "Bakt deze frituur met dierlijk vet of met plantaardige olie?",
-                "fr": "Cette friteuse fonctionne-t-elle avec de la graisse animale ou végétale ?"
-            },
-            "mappings": [
-                {
-                    "if": "friture:oil=vegetable",
-                    "then": {
-                        "nl": "Plantaardige olie",
-                        "fr": "Huile végétale"
-                    }
-                },
-                {
-                    "if": "friture:oil=animal",
-                    "then": {
-                        "nl": "Dierlijk vet",
-                        "fr": "Graisse animale"
-                    }
-                }
-            ],
-            "condition": "cuisine=friture"
-        },
-        {
-            "id": "friture-take-your-container",
-            "question": {
-                "nl": "Als je je eigen container (bv. kookpot of kleine potjes voor saus) meeneemt, gebruikt de frituur deze dan om je bestelling in te doen?",
-                "fr": "Est-il proposé d’utiliser ses propres contenants pour sa commande ?<br/>",
-                "en": "If you bring your own container (such as a cooking pot and small pots), is it used to package your order?<br/>",
-                "ja": "お客様が持参容器(調理用の鍋や小さな鍋など)をもってきた場合は、注文の梱包に使用されますか?<br/>",
-                "de": "Wenn Sie Ihr eigenes Behältnis mitbringen (z. B. einen Kochtopf und kleine Töpfe), wird es dann zum Verpacken Ihrer Bestellung verwendet?<br/>"
-            },
-            "mappings": [
-                {
-                    "if": "reusable_packaging:accept=yes",
-                    "then": {
-                        "nl": "Je mag je <b>eigen containers</b> meenemen om je bestelling in mee te nemen en zo minder afval te maken",
-                        "fr": "Vous pouvez <b>apporter vos contenants</b> pour votre commande, limitant l’usage de matériaux à usage unique et les déchets",
-                        "en": "You can bring <b>your own containers</b> to get your order, saving on single-use packaging material and thus waste",
-                        "ja": "<b>自分の容器</b>を持ってきて、注文を受け取ることができ、使い捨ての梱包材を節約して、無駄を省くことができます",
-                        "de": "Sie können <b>ihre eigenen Behälter</b> mitbringen, um Ihre Bestellung zu erhalten, was Einwegverpackungsmaterial und damit Abfall spart"
-                    }
-                },
-                {
-                    "if": "reusable_packaging:accept=no",
-                    "then": {
-                        "nl": "Je mag <b>geen</b> eigen containers meenemen om je bestelling in mee te nemen",
-                        "fr": "Apporter ses propres contenants <b>n’est pas permis</b>",
-                        "en": "Bringing your own container is <b>not allowed</b>",
-                        "ja": "独自の容器を持参することは<b>できません</b>",
-                        "ru": "Приносить свою тару <b>не разрешено</b>"
-                    }
-                },
-                {
-                    "if": "reusable_packaging:accept=only",
-                    "then": {
-                        "nl": "Je <b>moet</b> je eigen containers meenemen om je bestelling in mee te nemen.",
-                        "en": "You <b>must</b> bring your own container to order here.",
-                        "ja": "自身の容器が注文に<b>必要</b>。",
-                        "fr": "Il est <b>obligatoire</b> d’apporter ses propres contenants"
-                    }
-                }
-            ],
-            "condition": "cuisine=friture"
-        },
-        "dog-access"
-    ],
-    "filter": [
-        {
-            "id": "opened-now",
-            "options": [
-                {
-                    "question": {
-                        "en": "Opened now",
-                        "nl": "Nu geopened",
-                        "de": "Aktuell geöffnet"
-                    },
-                    "osmTags": "_isOpen=yes"
-                }
-            ]
-=======
     {
       "question": {
         "en": "Does this restaurant offer a halal menu?",
@@ -939,7 +429,6 @@
             "nl": "Er zijn geen halal opties aanwezig",
             "de": "Hier gibt es keine halal Speisen"
           }
->>>>>>> 76fa858b
         },
         {
           "if": "diet:halal=limited",
@@ -1153,59 +642,6 @@
         }
       ]
     },
-<<<<<<< HEAD
-    "allowMove": true,
-    "mapRendering": [
-        {
-            "icon": {
-                "render": "circle:white;./assets/layers/food/restaurant.svg",
-                "mappings": [
-                    {
-                        "if": {
-                            "and": [
-                                "amenity=fast_food",
-                                "cuisine=friture"
-                            ]
-                        },
-                        "then": "circle:white;./assets/layers/food/fries.svg"
-                    },
-                    {
-                        "if": "amenity=fast_food",
-                        "then": "circle:white;./assets/layers/food/fastfood.svg"
-                    }
-                ]
-            },
-            "iconBadges": [
-                {
-                    "if": "opening_hours~*",
-                    "then": "isOpen"
-                },
-                {
-                    "if": {
-                        "or": [
-                            "diet:vegetarian=yes",
-                            "diet:vegan=yes"
-                        ]
-                    },
-                    "then": {
-                        "render": "circle:white;./assets/themes/fritures/Vegetarian-mark.svg"
-                    }
-                }
-            ],
-            "label": {
-                "mappings": [
-                    {
-                        "if": "name~*",
-                        "then": "<div style='background: white; padding: 0.25em; border-radius:0.5em'>{name}</div>"
-                    }
-                ]
-            },
-            "location": [
-                "point"
-            ]
-        }
-    ]
-=======
     {
       "id": "halal",
       "options": [
@@ -1233,6 +669,55 @@
       ]
     }
   },
-  "allowMove": true
->>>>>>> 76fa858b
+  "allowMove": true,
+  "mapRendering": [
+    {
+      "icon": {
+        "render": "circle:white;./assets/layers/food/restaurant.svg",
+        "mappings": [
+          {
+            "if": {
+              "and": [
+                "amenity=fast_food",
+                "cuisine=friture"
+              ]
+            },
+            "then": "circle:white;./assets/layers/food/fries.svg"
+          },
+          {
+            "if": "amenity=fast_food",
+            "then": "circle:white;./assets/layers/food/fastfood.svg"
+          }
+        ]
+      },
+      "iconBadges": [
+        {
+          "if": "opening_hours~*",
+          "then": "isOpen"
+        },
+        {
+          "if": {
+            "or": [
+              "diet:vegetarian=yes",
+              "diet:vegan=yes"
+            ]
+          },
+          "then": {
+            "render": "circle:white;./assets/themes/fritures/Vegetarian-mark.svg"
+          }
+        }
+      ],
+      "label": {
+        "mappings": [
+          {
+            "if": "name~*",
+            "then": "<div style='background: white; padding: 0.25em; border-radius:0.5em'>{name}</div>"
+          }
+        ]
+      },
+      "location": [
+        "point"
+      ]
+    }
+  ]
 }