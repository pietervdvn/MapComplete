{
  "id": "school",
  "name": {
    "en": "Primary and secondary schools",
    "nl": "Lagere en middelbare scholen",
    "de": "Grund- und weiterführende Schulen",
    "fr": "Écoles primaires et secondaires"
  },
  "description": "Schools giving primary and secondary education and post-secondary, non-tertiary education. Note that this level of education does not imply an age of the pupiles",
  "minzoom": 12,
  "title": {
    "render": {
      "en": "School <i>{name}</i>",
      "nl": "School <i>{name}</i>",
      "de": "Schule <i>{name}</i>"
    }
  },
  "calculatedTags": [
    "_enclosing=feat.enclosingFeatures('school').map(f => f.feat.properties.id)",
    "_is_enclosed=feat.properties._enclosing != '[]'"
  ],
  "isShown": {
    "render": "yes",
    "mappings": [
      {
        "if": {
          "and": [
            "building~*",
            "_is_enclosed=true"
          ]
        },
        "then": "no"
      }
    ]
  },
  "tagRenderings": [
    {
      "render": {
        "en": "This school is named {name}",
        "nl": "Deze school heet <b>{name}</b>",
        "de": "Diese Schule heißt {name}"
      },
      "question": {
        "en": "What is the name of this school?",
        "nl": "Wat is de naam van deze school?",
        "de": "Wie lautet der Name dieser Schule?"
      },
      "freeform": {
        "key": "name"
      },
      "id": "school-name"
    },
    {
      "id": "capacity",
      "question": {
        "en": "How much students can at most enroll in this school?",
        "de": "Wie viele Schüler können sich maximal an dieser Schule anmelden?",
        "nl": "Ten hoogste hoeveel studenten kunnen er les volgen in deze school?",
        "fr": "Combien d'élèves peuvent s'inscrire au maximum dans cette école ?"
      },
      "render": {
        "en": "This school can enroll at most {capacity} students",
        "nl": "Deze school kan maximaal {capacity} studenten lesgeven",
        "de": "Diese Schule kann höchstens {capacity} Schüler aufnehmen",
        "fr": "Cette école peut accueillir au maximum {capacity} étudiants"
      },
      "freeform": {
        "key": "capacity",
        "type": "pnat"
      }
    },
    {
      "id": "education-level-belgium",
      "condition": "_country=be",
      "question": {
        "en": "What level of education is given on this school?",
        "nl": "Wat is het onderwijsniveau van deze school?",
        "de": "Welches Bildungsniveau wird an dieser Schule vermittelt?",
        "fr": "Quel est le niveau d'enseignement dispensé dans cette école ?"
      },
      "mappings": [
        {
          "if": "school=kindergarten",
          "then": {
            "en": "This is a school with a kindergarten section where young kids receive some education which prepares reading and writing.",
            "nl": "Dit is een school die ook een kleuterschool bevat",
            "de": "Es handelt sich um eine Schule mit einer Kindergartenabteilung, in der kleine Kinder eine Ausbildung erhalten, die auf das Lesen und Schreiben vorbereitet.",
            "fr": "Il s'agit d'une école avec une section maternelle où les jeunes enfants reçoivent un enseignement qui prépare à la lecture et à l'écriture."
          }
        },
        {
          "if": "school=primary",
          "then": {
            "en": "This is a school where one learns primary skills such as basic literacy and numerical skills. <div class='subtle'>Pupils typically enroll from 6 years old till 12 years old</div>",
            "nl": "Dit is een lagere school",
            "de": "In dieser Schule lernt man grundlegende Fähigkeiten wie Lesen, Schreiben und Rechnen. <div class='subtle'>Schüler besuchen die Schule in der Regel im Alter von 6 bis 12 Jahren</div>",
            "fr": "Il s'agit d'une école où l'on apprend les compétences primaires telles que l'alphabétisation de base et les compétences numériques.. <div class='subtle'>Les élèves s'inscrivent généralement de 6 à 12 ans.</div>"
          }
        },
        {
          "if": "school=secondary",
          "then": {
            "en": "This is a secondary school which offers all grades",
            "nl": "Dit is een middelbare school die alle schooljaren aanbiedt (dus van het eerste tot en met het zesde middelbaar)",
            "de": "Dies ist eine weiterführende Schule, die alle Jahrgangsstufen anbietet",
            "fr": "Il s'agit d'une école secondaire qui offre toutes les classes"
          }
        },
        {
          "if": "school=lower_secondary",
          "then": {
<<<<<<< HEAD
            "en": "This is a secondary school which does <b>not</b> have all grades, but offers <b>first and second</b> grade",
            "nl": "Dit is een middelbare school die <b>niet</b> alle schooljaren aanbiedt, maar wel <b>het eerste en tweede middelbaar</b>"
=======
            "en": "This is a secondary school which does <i>not</i> have all grades, but offers <b>first and second</b> grade",
            "nl": "Dit is een middenlbare school die <i>niet</i> alle schooljaren aanbiedt, maar wel <b>het eerste en tweede middelbaar</b>",
            "de": "Dies ist eine weiterführende Schule, die <i>nicht</i> alle Klassenstufen hat, aber <b>erste und zweite</b> Klasse anbietet",
            "fr": "Il s'agit d'une école secondaire qui n'a <i>pas</i> toutes les classes, mais qui offre <b>la première et la deuxième</b> années"
>>>>>>> dba6f22e
          }
        },
        {
          "if": "school=middle_secondary",
          "then": {
<<<<<<< HEAD
            "en": "This is a secondary school which does <b>not</b> have all grades, but offers <b>third and fourth</b> grade",
            "nl": "Dit is een middelbare school die <b>niet</b> alle schooljaren aanbiedt, maar wel <b>het derde en vierde middelbaar</b>"
=======
            "en": "This is a secondary school which does <i>not</i> have all grades, but offers <b>third and fourth</b> grade",
            "nl": "Dit is een middenlbare school die <i>niet</i> alle schooljaren aanbiedt, maar wel <b>het derde en vierde middelbaar</b>",
            "de": "Dies ist eine weiterführende Schule, die <i>nicht</i> alle Klassenstufen hat, aber <b>dritte und vierte</b> Klasse anbietet",
            "fr": "Il s'agit d'une école secondaire qui n'a <i>pas</i> toutes les classes, mais qui offre <b>la troisième et la quatrième</b> années"
>>>>>>> dba6f22e
          }
        },
        {
          "if": "school=upper_secondary",
          "then": {
<<<<<<< HEAD
            "en": "This is a secondary school which does <b>not</b> have all grades, but offers <b>fifth and sixth</b> grade",
            "nl": "Dit is een middelbare school die <b>niet</b> alle schooljaren aanbiedt, maar wel <b>het vijfde en zesde middelbaar</b>"
=======
            "en": "This is a secondary school which does <i>not</i> have all grades, but offers <b>fifth and sixth</b> grade",
            "nl": "Dit is een middenlbare school die <i>niet</i> alle schooljaren aanbiedt, maar wel <b>het vijfde en zesde middelbaar</b>",
            "de": "Dies ist eine weiterführende Schule, die <i>nicht</i> alle Klassenstufen hat, aber <b>fünfte und sechste</b> Klasse anbietet",
            "fr": "Il s'agit d'une école secondaire qui n'a <i>pas</i> toutes les classes, mais qui offre <b>la cinquième et la sixième</b> années"
>>>>>>> dba6f22e
          }
        },
        {
          "if": "school=post_secondary",
          "then": {
            "en": "This school offers post-secondary education (e.g. a seventh or eight specialisation year)",
            "nl": "Deze school biedt post-secundair onderwijs (bijvoorbeeld <b>specialisatiejaren</b>)",
            "de": "Diese Schule bietet eine postsekundäre Ausbildung (z. B. ein siebtes oder achtes Spezialisierungsjahr)",
            "fr": "Cette école propose un enseignement post-secondaire (par exemple une septième ou huitième année de spécialisation)"
          }
        }
      ],
      "multiAnswer": true
    },
    {
      "id": "gender",
      "question": {
        "en": "Which genders can enroll at this school?",
        "nl": "Mogen jongens en meisjes les volgen op deze school?",
        "de": "Welche Geschlechter können sich an dieser Schule anmelden?",
        "fr": "Quels genres de personnes peuvent s'inscrire dans cette école ?"
      },
      "mappings": [
        {
          "if": "school:gender=mixed",
          "then": {
            "en": "Both boys and girls can enroll here and have classes together",
            "nl": "Zowel jongens als meisjes kunnen hier les volgen. In de lessen zitten jongens en meisjes samen.",
            "de": "Sowohl Jungen als auch Mädchen können sich hier anmelden und gemeinsam unterrichtet werden",
            "fr": "Les garçons et les filles peuvent s'inscrire ici et suivre des cours ensemble"
          }
        },
        {
          "if": "school:gender=separated",
          "then": {
            "en": "Both boys and girls can enroll here but they are separated (e.g. they have lessons in different classrooms or at different times)",
            "nl": "Jongens en meisjes kunnen hier lesvolgen, maar de lessen zijn gescheiden (bv. de lessen zijn in andere lokalen of op andere momenten)",
            "de": "Hier können sich sowohl Jungen als auch Mädchen anmelden, aber sie werden getrennt unterrichtet (z. B. in verschiedenen Klassenräumen oder zu verschiedenen Zeiten)",
            "fr": "Les garçons et les filles peuvent s'inscrire ici, mais ils sont séparés (par exemple, ils ont des cours dans des classes différentes ou à des heures différentes)"
          }
        },
        {
          "if": "school:gender=male",
          "then": {
            "en": "This is a boys only-school",
            "nl": "Deze school is enkel voor jongens",
            "de": "Dies ist eine reine Jungenschule",
            "fr": "C'est une école réservée aux garçons"
          }
        },
        {
          "if": "school:gender=female",
          "then": {
            "en": "This is a girls-only school",
            "nl": "Deze school is enkel voor meisjes",
            "de": "Dies ist eine reine Mädchenschule",
            "fr": "C'est une école réservée aux filles"
          }
        }
      ]
    },
    {
      "id": "target-audience",
      "condition": "school:for~*",
      "question": {
        "en": "Does this school target students with a special need? Which structural facilities does this school have?<div class='subtle'>Ad-hoc ",
        "nl": "Richt deze school zich op leerlingen met een speciale zorgbehoefte? Welke structurele faciliteiten heeft deze school voor leerlingen met een extra zorgbehoefte?<div class='subtle'>Ad-hoc maatregelen zijn niet voldoende</div> ",
        "de": "Richtet sich diese Schule an Schüler mit besonderem Förderbedarf? Über welche strukturellen Einrichtungen verfügt diese Schule?<div class='subtle'>Ad-hoc "
      },
      "multiAnswer": true,
      "render": {
        "en": "This school has facilities for students with {school:for}",
        "nl": "Deze school richt zich op studenten met {school:for}",
        "de": "Diese Schule verfügt über Einrichtungen für Schüler mit {school:for}"
      },
      "freeform": {
        "key": "school:for",
        "inline": true
      },
      "mappings": [
        {
          "if": "school:for=",
          "then": {
            "en": "This is a school where students study skills at their age-adequate level. <div>There are little or no special facilities to cater for students with special needs or facilities are ad-hoc</div>",
            "nl": "Deze school richt zich op studenten zonder extra zorgbehoefte. <div class='subtle>Dit omvat leerlingen waarbij kleine, ad-hoc maatregelen volstaan om de lessen te volgen.</div>",
            "de": "Es handelt sich um eine Schule, in der die Schüler Fähigkeiten auf ihrem altersgemäßen Niveau erlernen. <div>Es gibt wenig oder keine speziellen Einrichtungen für Schüler mit besonderen Bedürfnissen oder die Einrichtungen sind ad-hoc</div>"
          },
          "hideInAnswer": true
        },
        {
          "if": "school:for=mainstream",
          "then": {
            "en": "This is a school for students without special needs<div class='subtle'>This includes students who can follow the courses with small, ad hoc measurements</div>",
            "nl": "Deze school richt zich op studenten zonder extra zorgbehoefte<div class='subtle>Dit omvat leerlingen waarbij kleine, ad-hoc maatregelen volstaan om de lessen te volgen.</div>",
            "de": "Dies ist eine Schule für Schüler ohne besondere Bedürfnisse<div class='subtle'>Dazu gehören auch Schüler, die den Kursen mit kleinen Ad-hoc-Maßnahmen folgen können</div>"
          }
        },
        {
          "if": "school:for=adults",
          "then": {
            "en": "This is a school where adults are taught skills on the level as specified.",
            "nl": "Deze school richt zich op volwassenen",
            "de": "Dies ist eine Schule, in der Erwachsene auf dem angegebenen Niveau unterrichtet werden."
          }
        },
        {
          "if": "school:for=autism",
          "then": {
            "en": "This is a school for students with autism",
            "nl": "Deze school richt zich op studenten in het autisme-spectrum",
            "de": "Dies ist eine Schule für Schüler mit Autismus"
          }
        },
        {
          "if": "school:for=learning_disabilities",
          "then": {
            "en": "This is a school for students with learning disabilities",
            "nl": "Deze school richt zich op leerlingen met een leerprobleem",
            "de": "Dies ist eine Schule für Schüler mit Lernschwierigkeiten"
          }
        },
        {
          "if": "school:for=blind",
          "then": {
            "en": "This is a school for blind students or students with sight impairments",
            "nl": "Deze school richt zich op blinde en slechtziende studenten",
            "de": "Dies ist eine Schule für blinde oder sehbehinderte Schüler"
          }
        },
        {
          "if": "school:for=deaf",
          "then": {
            "en": "This is a school for deaf students or students with hearing impairments",
            "nl": "Deze school richt zich op dove en hardhorende studenten",
            "de": "Dies ist eine Schule für gehörlose oder hörgeschädigte Schüler"
          }
        },
        {
          "if": "school:for=disabilities",
          "then": {
            "en": "This is a school for students with disabilities",
            "nl": "Deze school richt zich op studenten met een beperking",
            "de": "Dies ist eine Schule für Schüler mit Behinderungen"
          }
        },
        {
          "if": "school:for=special_needs",
          "then": {
            "en": "This is a school for students with special needs",
            "nl": "Deze school richt zich op studenten met extra zorgbehoeften",
            "de": "Dies ist eine Schule für Schüler mit besonderen Bedürfnissen"
          }
        }
      ]
    },
    "website",
    "phone",
    "email",
    {
      "id": "language",
      "question": {
        "en": "What is the main language of this school?<div class='subtle'>What language is spoken with the students in non-language related courses and with the administration?</div>",
        "nl": "Wat is de voertaal van deze school?<div class='subtle'>Welke taal wordt met de studenten gesproken in niet-taal-gerelateerde vakken en met de administratie?</div>",
        "de": "Was ist die Hauptsprache dieser Schule?<div class='subtle'>Welche Sprache wird mit den Schülern in den nicht sprachbezogenen Kursen und mit der Verwaltung gesprochen?</div>",
        "fr": "Quelle est la langue principale de cette école ?<div class='subtle'>Quelle langue est parlée avec les élèves des cours non linguistiques et avec l'administration ?</div>"
      },
      "render": {
<<<<<<< HEAD
        "en": "{school:language} is the main language of {name}",
        "nl": "{school:language} is de voertaal van {name}"
=======
        "en": "{school:language} is the main language of {title()}",
        "nl": "{school:language} is de voertaal van {title()}",
        "de": "{school:language} ist die Hauptsprache von {title()}"
>>>>>>> dba6f22e
      },
      "freeform": {
        "key": "school:language",
        "inline": true,
        "placeholder": {
          "en":"Language in lowercase English",
          "nl":"Taal in lowercase Engel"},
        "addExtraTags": [
          "fixme=Freeform tag `school:language` used, to be doublechecked"
        ]
      },
      "mappings": [
        {
          "if": "school:language=english",
          "then": {
            "en": "English is the main language of {name}",
            "nl": "Engels is de voertaal van {name}"
          }
        },
        {
          "if": "school:language=french",
          "then": {
            "en": "French is the main language of {name}",
            "nl": "Frans is de voertaal van {name}"
          }
        },
        {
          "if": "school:language=dutch",
          "then": {
            "en": "Dutch is the main language of {name}",
            "nl": "Nederlands is de voertaal van {name}"
          }
        },
        {
          "if": "school:language=german",
          "then": {
            "en": "German is the main language of {name}",
            "nl": "Duits is de voertaal van {name}"
          }
        },
        {
          "if": "school:language=",
          "then": {
            "en": "The main language of this school is unknown",
            "nl": "De voertaal van deze school is niet gekend",
            "de": "Die Hauptsprache dieser Schule ist unbekannt",
            "fr": "La langue principale de cette école est inconnue"
          },
          "hideInAnswer": true
        }
      ]
    }
  ],
  "presets": [
    {
      "tags": [
        "amenity=school",
        "fixme=Added with MapComplete, the precise geometry should still be drawn"
      ],
      "title": {
        "en": "a primary or secondary school",
        "nl": "een lagere of middelbare school",
        "de": "eine Grundschule oder weiterführende Schule",
        "fr": "une école primaire ou secondaire"
      }
    }
  ],
  "source": {
    "osmTags": "amenity=school"
  },
  "mapRendering": [
    {
      "icon": "circle:white;./assets/layers/school/school.svg",
      "label": {
        "mappings": [
          {
            "if": "name~*",
            "then": "<div class='bg-white rounded-lg p-1'>{name}</div>"
          }
        ]
      },
      "iconSize": {
        "render": "40,40,center"
      },
      "location": [
        "point",
        "centroid"
      ]
    },
    {
      "color": "#fcd862",
      "width": 1
    }
  ]
}<|MERGE_RESOLUTION|>--- conflicted
+++ resolved
@@ -109,43 +109,28 @@
         {
           "if": "school=lower_secondary",
           "then": {
-<<<<<<< HEAD
-            "en": "This is a secondary school which does <b>not</b> have all grades, but offers <b>first and second</b> grade",
-            "nl": "Dit is een middelbare school die <b>niet</b> alle schooljaren aanbiedt, maar wel <b>het eerste en tweede middelbaar</b>"
-=======
             "en": "This is a secondary school which does <i>not</i> have all grades, but offers <b>first and second</b> grade",
-            "nl": "Dit is een middenlbare school die <i>niet</i> alle schooljaren aanbiedt, maar wel <b>het eerste en tweede middelbaar</b>",
+            "nl": "Dit is een middelbare school die <i>niet</i> alle schooljaren aanbiedt, maar wel <b>het eerste en tweede middelbaar</b>",
             "de": "Dies ist eine weiterführende Schule, die <i>nicht</i> alle Klassenstufen hat, aber <b>erste und zweite</b> Klasse anbietet",
             "fr": "Il s'agit d'une école secondaire qui n'a <i>pas</i> toutes les classes, mais qui offre <b>la première et la deuxième</b> années"
->>>>>>> dba6f22e
           }
         },
         {
           "if": "school=middle_secondary",
           "then": {
-<<<<<<< HEAD
-            "en": "This is a secondary school which does <b>not</b> have all grades, but offers <b>third and fourth</b> grade",
-            "nl": "Dit is een middelbare school die <b>niet</b> alle schooljaren aanbiedt, maar wel <b>het derde en vierde middelbaar</b>"
-=======
             "en": "This is a secondary school which does <i>not</i> have all grades, but offers <b>third and fourth</b> grade",
-            "nl": "Dit is een middenlbare school die <i>niet</i> alle schooljaren aanbiedt, maar wel <b>het derde en vierde middelbaar</b>",
+            "nl": "Dit is een middelbare school die <i>niet</i> alle schooljaren aanbiedt, maar wel <b>het derde en vierde middelbaar</b>",
             "de": "Dies ist eine weiterführende Schule, die <i>nicht</i> alle Klassenstufen hat, aber <b>dritte und vierte</b> Klasse anbietet",
             "fr": "Il s'agit d'une école secondaire qui n'a <i>pas</i> toutes les classes, mais qui offre <b>la troisième et la quatrième</b> années"
->>>>>>> dba6f22e
           }
         },
         {
           "if": "school=upper_secondary",
           "then": {
-<<<<<<< HEAD
-            "en": "This is a secondary school which does <b>not</b> have all grades, but offers <b>fifth and sixth</b> grade",
-            "nl": "Dit is een middelbare school die <b>niet</b> alle schooljaren aanbiedt, maar wel <b>het vijfde en zesde middelbaar</b>"
-=======
             "en": "This is a secondary school which does <i>not</i> have all grades, but offers <b>fifth and sixth</b> grade",
-            "nl": "Dit is een middenlbare school die <i>niet</i> alle schooljaren aanbiedt, maar wel <b>het vijfde en zesde middelbaar</b>",
+            "nl": "Dit is een middelbare school die <i>niet</i> alle schooljaren aanbiedt, maar wel <b>het vijfde en zesde middelbaar</b>",
             "de": "Dies ist eine weiterführende Schule, die <i>nicht</i> alle Klassenstufen hat, aber <b>fünfte und sechste</b> Klasse anbietet",
             "fr": "Il s'agit d'une école secondaire qui n'a <i>pas</i> toutes les classes, mais qui offre <b>la cinquième et la sixième</b> années"
->>>>>>> dba6f22e
           }
         },
         {
@@ -313,14 +298,9 @@
         "fr": "Quelle est la langue principale de cette école ?<div class='subtle'>Quelle langue est parlée avec les élèves des cours non linguistiques et avec l'administration ?</div>"
       },
       "render": {
-<<<<<<< HEAD
         "en": "{school:language} is the main language of {name}",
-        "nl": "{school:language} is de voertaal van {name}"
-=======
-        "en": "{school:language} is the main language of {title()}",
-        "nl": "{school:language} is de voertaal van {title()}",
-        "de": "{school:language} ist die Hauptsprache von {title()}"
->>>>>>> dba6f22e
+        "nl": "{school:language} is de voertaal van {name}",
+        "de": "{school:language} ist die Hauptsprache von {name}"
       },
       "freeform": {
         "key": "school:language",
