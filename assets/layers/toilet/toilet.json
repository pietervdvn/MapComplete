--- conflicted
+++ resolved
@@ -171,6 +171,86 @@
       "id": "toilet-access"
     },
     {
+      "question": {
+        "en": "Are these toilets publicly accessible?",
+        "de": "Sind diese Toiletten öffentlich zugänglich?",
+        "fr": "Ces toilettes sont-elles accessibles au public ?",
+        "nl": "Zijn deze toiletten publiek toegankelijk?",
+        "it": "Questi servizi igienici sono aperti al pubblico?",
+        "ru": "Есть ли свободный доступ к этим туалетам?"
+      },
+      "render": {
+        "en": "Access is {access}",
+        "de": "Zugang ist {access}",
+        "fr": "L'accès est {access}",
+        "nl": "Toegankelijkheid is {access}",
+        "it": "L'accesso è {access}"
+      },
+      "freeform": {
+        "key": "access",
+        "addExtraTags": [
+          "fixme=the tag access was filled out by the user and might need refinement"
+        ]
+      },
+      "mappings": [
+        {
+          "if": "access=yes",
+          "then": {
+            "en": "Public access",
+            "de": "Öffentlicher Zugang",
+            "fr": "Accès publique",
+            "nl": "Publiek toegankelijk",
+            "it": "Accesso pubblico",
+            "ru": "Свободный доступ"
+          }
+        },
+        {
+          "if": "access=customers",
+          "then": {
+            "en": "Only access to customers",
+            "de": "Nur Zugang für Kunden",
+            "fr": "Accès réservé aux clients",
+            "nl": "Enkel toegang voor klanten",
+            "it": "Accesso riservato ai clienti e alle clienti"
+          }
+        },
+        {
+          "if": "access=no",
+          "then": {
+            "en": "Not accessible",
+            "de": "Nicht zugänglich",
+            "fr": "Toilettes privées",
+            "nl": "Niet toegankelijk",
+            "ru": "Недоступно",
+            "it": "Non accessibile"
+          }
+        },
+        {
+          "if": "access=key",
+          "then": {
+            "en": "Accessible, but one has to ask a key to enter",
+            "de": "Zugänglich, aber man muss einen Schlüssel für die Eingabe verlangen",
+            "fr": "Accessible, mais vous devez demander la clé",
+            "nl": "Toegankelijk na het vragen van de sleutel",
+            "it": "Accessibile, ma occorre chiedere una chiave per accedere"
+          }
+        },
+        {
+          "if": "access=public",
+          "then": {
+            "en": "Public access",
+            "de": "Öffentlicher Zugang",
+            "fr": "Accès publique",
+            "nl": "Publiek toegankelijk",
+            "it": "Accesso pubblico",
+            "ru": "Свободный доступ"
+          },
+          "hideInAnswer": true
+        }
+      ],
+      "id": "toilet-access"
+    },
+    {
       "id": "toilets-fee",
       "question": {
         "en": "Are these toilets free to use?",
@@ -302,44 +382,6 @@
           }
         },
         {
-<<<<<<< HEAD
-            "builtin": "payment-options",
-            "override": {}
-        },
-        {
-            "id": "toilets-wheelchair",
-            "question": {
-                "en": "Is there a dedicated toilet for wheelchair users",
-                "de": "Gibt es eine Toilette für Rollstuhlfahrer?",
-                "fr": "Y a-t-il des toilettes réservées aux personnes en fauteuil roulant ?",
-                "nl": "Is er een rolstoeltoegankelijke toilet voorzien?",
-                "it": "C'è un WC riservato alle persone in sedia a rotelle"
-            },
-            "mappings": [
-                {
-                    "then": {
-                        "en": "There is a dedicated toilet for wheelchair users",
-                        "de": "Es gibt eine Toilette für Rollstuhlfahrer",
-                        "fr": "Il y a des toilettes réservées pour les personnes à mobilité réduite",
-                        "nl": "Er is een toilet voor rolstoelgebruikers",
-                        "it": "C'è un WC riservato alle persone in sedia a rotelle"
-                    },
-                    "if": "wheelchair=yes"
-                },
-                {
-                    "if": "wheelchair=no",
-                    "then": {
-                        "en": "No wheelchair access",
-                        "de": "Kein Zugang für Rollstuhlfahrer",
-                        "fr": "Non accessible aux personnes à mobilité réduite",
-                        "nl": "Niet toegankelijk voor rolstoelgebruikers",
-                        "it": "Non accessibile in sedia a rotelle",
-                        "ru": "Недоступно пользователям кресел-колясок"
-                    }
-                }
-            ]
-        },
-=======
           "if": "toilets:position=seated;urinal",
           "then": {
             "en": "Both seated toilets and urinals are available here",
@@ -361,7 +403,6 @@
         "it": "È disponibile un fasciatoio (per cambiare i pannolini)?"
       },
       "mappings": [
->>>>>>> 76fa858b
         {
           "then": {
             "en": "A changing table is available",
@@ -425,52 +466,6 @@
           "if": "changing_table:location=male_toilet"
         },
         {
-<<<<<<< HEAD
-            "id": "toilet-handwashing",
-            "question": {
-                "en": "Do these toilets have a sink to wash your hands?",
-                "nl": "Hebben deze toiletten een lavabo om de handen te wassen?"
-            },
-            "mappings": [
-                {
-                    "if": "toilets:handwashing=yes",
-                    "then": {
-                        "en": "This toilets have a sink to wash your hands",
-                        "nl": "Deze toiletten hebben een lavabo waar men de handen kan wassen"
-                    }
-                },
-                {
-                    "if": "toilets:handwashing=no",
-                    "then": {
-                        "en": "This toilets <b>don't</b> have a sink to wash your hands",
-                        "nl": "Deze toiletten hebben <b>geen</b> lavabo waar men de handen kan wassen"
-                    }
-                }
-            ]
-        },
-        {
-            "id": "toilet-has-paper",
-            "question": {
-                "en": "Does one have to bring their own toilet paper to this toilet?",
-                "nl": "Moet je je eigen toiletpappier meenemen naar deze toilet?"
-            },
-            "mappings": [
-                {
-                    "if": "toilets:paper_supplied=yes",
-                    "then": {
-                        "en": "Toilet paper is equipped with toilet paper",
-                        "nl": "Deze toilet is voorzien van toiletpapier"
-                    }
-                },
-                {
-                    "if": "toilets:paper_supplied=no",
-                    "then": {
-                        "en": "You have to bring your own toilet paper to this toilet",
-                        "nl": "Je moet je eigen toiletpapier meebrengen naar deze toilet"
-                    }
-                }
-            ]
-=======
           "if": "changing_table:location=wheelchair_toilet",
           "then": {
             "en": "The changing table is in the toilet for wheelchair users. ",
@@ -489,7 +484,6 @@
             "nl": "De luiertafel bevindt zich in een daartoe voorziene kamer ",
             "it": "Il fasciatoio è in una stanza dedicata. "
           }
->>>>>>> 76fa858b
         }
       ],
       "id": "toilet-changing_table:location"
@@ -531,7 +525,7 @@
         {
           "if": "toilets:paper_supplied=yes",
           "then": {
-            "en": "This toilet is equipped with toilet paper",
+            "en": "Toilet paper is equipped with toilet paper",
             "nl": "Deze toilet is voorzien van toiletpapier"
           }
         },
@@ -573,37 +567,6 @@
         }
       ]
     },
-<<<<<<< HEAD
-    "allowMove": {
-        "enableRelocation": false,
-        "enableImproveAccuraccy": true
-    },
-    "mapRendering": [
-        {
-            "icon": {
-                "render": "./assets/layers/toilet/toilets.svg",
-                "mappings": [
-                    {
-                        "if": "wheelchair=yes",
-                        "then": "circle:white;./assets/layers/toilet/wheelchair.svg"
-                    },
-                    {
-                        "if": {
-                            "or": [
-                                "toilets:position=urinals",
-                                "toilets:position=urinal"
-                            ]
-                        },
-                        "then": "./assets/layers/toilet/urinal.svg"
-                    }
-                ]
-            },
-            "location": [
-                "point"
-            ]
-        }
-    ]
-=======
     {
       "id": "free",
       "options": [
@@ -636,6 +599,30 @@
   "allowMove": {
     "enableRelocation": false,
     "enableImproveAccuraccy": true
-  }
->>>>>>> 76fa858b
+  },
+  "mapRendering": [
+    {
+      "icon": {
+        "render": "./assets/layers/toilet/toilets.svg",
+        "mappings": [
+          {
+            "if": "wheelchair=yes",
+            "then": "circle:white;./assets/layers/toilet/wheelchair.svg"
+          },
+          {
+            "if": {
+              "or": [
+                "toilets:position=urinals",
+                "toilets:position=urinal"
+              ]
+            },
+            "then": "./assets/layers/toilet/urinal.svg"
+          }
+        ]
+      },
+      "location": [
+        "point"
+      ]
+    }
+  ]
 }