{
<<<<<<< HEAD
    "id": "direction",
    "name": {
        "en": "Direction visualization",
        "nl": "Richtingsvisualisatie",
        "fr": "Visualisation de la direction",
        "it": "Visualizzazione della direzione",
        "ru": "Визуализация направления",
        "de": "Visualisierung der Richtung"
    },
    "minzoom": 16,
    "source": {
        "osmTags": {
            "or": [
                "camera:direction~*",
                "direction~*"
            ]
        }
    },
    "doNotDownload": true,
    "passAllFeatures": true,
    "title": null,
    "description": {
        "en": "This layer visualizes directions",
        "nl": "Deze laag toont de oriëntatie van een object",
        "fr": "Cette couche visualise les directions",
        "it": "Questo livello visualizza le direzioni",
        "de": "Diese Ebene visualisiert Richtungen"
    },
    "tagRenderings": [],
    "icon": {
        "render": "direction_gradient:var(--catch-detail-color)",
        "#": "For some weird reason, showing the icon in the layer control panel breaks the svg-gradient (because the svg gradient has a global color or smthng) - so we use a different icon without gradient",
        "mappings": [
            {
                "if": "id=node/-1",
                "then": "direction:var(--catch-detail-color)"
            }
        ]
    },
    "rotation": {
        "render": "{_direction:numerical}deg"
    },
    "iconSize": "200,200,center",
    "color": "--catch-detail-color",
    "stroke": "0",
    "presets": [],
    "wayHandling": 2,
    "mapRendering": [
        {
            "icon": {
                "render": "direction_gradient:var(--catch-detail-color)",
                "#": "For some weird reason, showing the icon in the layer control panel breaks the svg-gradient (because the svg gradient has a global color or smthng) - so we use a different icon without gradient",
                "mappings": [
                    {
                        "if": "id=node/-1",
                        "then": "direction:var(--catch-detail-color)"
                    }
                ]
            },
            "iconSize": "200,200,center",
            "location": [
                "point",
                "centroid"
            ],
            "rotation": {
                "render": "{_direction:numerical}deg"
            }
        },
        {
            "color": "--catch-detail-color"
        }
    ]
=======
  "id": "direction",
  "name": {
    "en": "Direction visualization",
    "nl": "Richtingsvisualisatie",
    "fr": "Visualisation de la direction",
    "it": "Visualizzazione della direzione",
    "ru": "Визуализация направления",
    "de": "Visualisierung der Richtung"
  },
  "minzoom": 16,
  "source": {
    "osmTags": {
      "or": [
        "camera:direction~*",
        "direction~*"
      ]
    }
  },
  "doNotDownload": true,
  "passAllFeatures": true,
  "title": null,
  "description": {
    "en": "This layer visualizes directions",
    "nl": "Deze laag toont de oriëntatie van een object",
    "fr": "Cette couche visualise les directions",
    "it": "Questo livello visualizza le direzioni",
    "de": "Diese Ebene visualisiert Richtungen"
  },
  "tagRenderings": [],
  "icon": {
    "render": "direction_gradient:var(--catch-detail-color)",
    "#": "For some weird reason, showing the icon in the layer control panel breaks the svg-gradient (because the svg gradient has a global color or smthng) - so we use a different icon without gradient",
    "mappings": [
      {
        "if": "id=node/-1",
        "then": "direction:var(--catch-detail-color)"
      }
    ]
  },
  "rotation": {
    "render": "{_direction:numerical}deg"
  },
  "iconSize": "200,200,center",
  "color": "--catch-detail-color",
  "stroke": "0",
  "presets": [],
  "wayHandling": 2
>>>>>>> 76fa858b
}<|MERGE_RESOLUTION|>--- conflicted
+++ resolved
@@ -1,78 +1,4 @@
 {
-<<<<<<< HEAD
-    "id": "direction",
-    "name": {
-        "en": "Direction visualization",
-        "nl": "Richtingsvisualisatie",
-        "fr": "Visualisation de la direction",
-        "it": "Visualizzazione della direzione",
-        "ru": "Визуализация направления",
-        "de": "Visualisierung der Richtung"
-    },
-    "minzoom": 16,
-    "source": {
-        "osmTags": {
-            "or": [
-                "camera:direction~*",
-                "direction~*"
-            ]
-        }
-    },
-    "doNotDownload": true,
-    "passAllFeatures": true,
-    "title": null,
-    "description": {
-        "en": "This layer visualizes directions",
-        "nl": "Deze laag toont de oriëntatie van een object",
-        "fr": "Cette couche visualise les directions",
-        "it": "Questo livello visualizza le direzioni",
-        "de": "Diese Ebene visualisiert Richtungen"
-    },
-    "tagRenderings": [],
-    "icon": {
-        "render": "direction_gradient:var(--catch-detail-color)",
-        "#": "For some weird reason, showing the icon in the layer control panel breaks the svg-gradient (because the svg gradient has a global color or smthng) - so we use a different icon without gradient",
-        "mappings": [
-            {
-                "if": "id=node/-1",
-                "then": "direction:var(--catch-detail-color)"
-            }
-        ]
-    },
-    "rotation": {
-        "render": "{_direction:numerical}deg"
-    },
-    "iconSize": "200,200,center",
-    "color": "--catch-detail-color",
-    "stroke": "0",
-    "presets": [],
-    "wayHandling": 2,
-    "mapRendering": [
-        {
-            "icon": {
-                "render": "direction_gradient:var(--catch-detail-color)",
-                "#": "For some weird reason, showing the icon in the layer control panel breaks the svg-gradient (because the svg gradient has a global color or smthng) - so we use a different icon without gradient",
-                "mappings": [
-                    {
-                        "if": "id=node/-1",
-                        "then": "direction:var(--catch-detail-color)"
-                    }
-                ]
-            },
-            "iconSize": "200,200,center",
-            "location": [
-                "point",
-                "centroid"
-            ],
-            "rotation": {
-                "render": "{_direction:numerical}deg"
-            }
-        },
-        {
-            "color": "--catch-detail-color"
-        }
-    ]
-=======
   "id": "direction",
   "name": {
     "en": "Direction visualization",
@@ -119,6 +45,30 @@
   "color": "--catch-detail-color",
   "stroke": "0",
   "presets": [],
-  "wayHandling": 2
->>>>>>> 76fa858b
+  "wayHandling": 2,
+  "mapRendering": [
+    {
+      "icon": {
+        "render": "direction_gradient:var(--catch-detail-color)",
+        "#": "For some weird reason, showing the icon in the layer control panel breaks the svg-gradient (because the svg gradient has a global color or smthng) - so we use a different icon without gradient",
+        "mappings": [
+          {
+            "if": "id=node/-1",
+            "then": "direction:var(--catch-detail-color)"
+          }
+        ]
+      },
+      "iconSize": "200,200,center",
+      "location": [
+        "point",
+        "centroid"
+      ],
+      "rotation": {
+        "render": "{_direction:numerical}deg"
+      }
+    },
+    {
+      "color": "--catch-detail-color"
+    }
+  ]
 }