--- conflicted
+++ resolved
@@ -264,7 +264,8 @@
     "de": "Eine Ebene mit Trinkwasserbrunnen",
     "es": "Una capa que muestra fuentes de agua potable",
     "fr": "Une couche montrant les fontaines d'eau potable",
-    "ca": "Una capa que mostra fonts d'aigua potable"
+    "ca": "Una capa que mostra fonts d'aigua potable",
+    "cs": "Vrstva zobrazující fontány s pitnou vodou"
   },
   "pointRendering": [
     {
@@ -296,18 +297,5 @@
       ]
     }
   ],
-<<<<<<< HEAD
   "lineRendering": []
-=======
-  "description": {
-    "en": "A layer showing drinking water fountains",
-    "nl": "Deze laag toont drinkwaterpunten",
-    "hu": "Ivóvizet adó kutakat megjelenítő réteg",
-    "de": "Eine Ebene mit Trinkwasserbrunnen",
-    "es": "Una capa que muestra fuentes de agua potable",
-    "fr": "Une couche montrant les fontaines d'eau potable",
-    "ca": "Una capa que mostra fonts d'aigua potable",
-    "cs": "Vrstva zobrazující fontány s pitnou vodou"
-  }
->>>>>>> 7c6ebc95
 }