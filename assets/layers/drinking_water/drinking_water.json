{
  "id": "drinking_water",
  "name": {
    "en": "Drinking water",
    "nl": "Drinkbaar water",
    "fr": "Eau potable",
    "gl": "Auga potábel",
    "de": "Trinkwasserstelle",
    "it": "Acqua potabile",
    "ru": "Питьевая вода",
    "id": "Air minum"
  },
  "title": {
    "render": {
      "en": "Drinking water",
      "nl": "Drinkbaar water",
      "fr": "Eau potable",
      "gl": "Auga potábel",
      "de": "Trinkwasserstelle",
      "it": "Acqua potabile",
      "ru": "Питьевая вода",
      "id": "Air minum"
    }
  },
  "icon": {
    "render": "pin:#6BC4F7;./assets/layers/drinking_water/drips.svg"
  },
  "iconOverlays": [
    {
      "if": {
        "or": [
          "operational_status=broken",
          "operational_status=closed"
        ]
      },
      "then": "close:#c33",
      "badge": true
    }
  ],
  "iconSize": "40,40,bottom",
  "source": {
    "osmTags": {
      "and": [
        "amenity=drinking_water",
        "access!=permissive",
        "access!=private"
      ]
    }
  },
  "calculatedTags": [
    "_closest_other_drinking_water=feat.closestn('drinking_water', 1, undefined, 5000).map(f => ({id: f.feat.id, distance: ''+f.distance}))[0]",
    "_closest_other_drinking_water_id=JSON.parse(feat.properties._closest_other_drinking_water)?.id",
    "_closest_other_drinking_water_distance=Math.floor(Number(JSON.parse(feat.properties._closest_other_drinking_water)?.distance) * 1000)"
  ],
  "minzoom": 13,
  "wayHandling": 1,
  "presets": [
    {
      "title": {
        "en": "drinking water",
        "nl": "drinkbaar water",
        "fr": "eau potable",
        "gl": "auga potábel",
        "de": "Trinkwasserstelle",
<<<<<<< HEAD
        "it": "Acqua potabile",
        "ru": "Питьевая вода",
        "id": "Air minum"
    },
    "title": {
        "render": {
            "en": "Drinking water",
            "nl": "Drinkbaar water",
            "fr": "Eau potable",
            "gl": "Auga potábel",
            "de": "Trinkwasserstelle",
            "it": "Acqua potabile",
            "ru": "Питьевая вода",
            "id": "Air minum"
        }
    },
    "icon": {
        "render": "pin:#6BC4F7;./assets/layers/drinking_water/drips.svg"
    },
    "iconOverlays": [
        {
            "if": {
                "or": [
                    "operational_status=broken",
                    "operational_status=closed"
                ]
            },
            "then": "close:#c33"
        }
    ],
    "iconSize": "40,40,bottom",
    "source": {
        "osmTags": {
            "and": [
                "amenity=drinking_water",
                "access!=permissive",
                "access!=private"
            ]
        }
    },
    "calculatedTags": [
        "_closest_other_drinking_water=feat.closestn('drinking_water', 1, undefined, 5000).map(f => ({id: f.feat.id, distance: ''+f.distance}))[0]",
        "_closest_other_drinking_water_id=JSON.parse(feat.properties._closest_other_drinking_water)?.id",
        "_closest_other_drinking_water_distance=Math.floor(Number(JSON.parse(feat.properties._closest_other_drinking_water)?.distance) * 1000)"
    ],
    "minzoom": 13,
    "wayHandling": 1,
    "presets": [
        {
            "title": {
                "en": "drinking water",
                "nl": "drinkbaar water",
                "fr": "eau potable",
                "gl": "auga potábel",
                "de": "trinkwasser",
                "it": "acqua potabile",
                "ru": "питьевая вода",
                "id": "air minum"
            },
            "tags": [
                "amenity=drinking_water"
            ]
        }
    ],
    "color": "#6bc4f7",
    "tagRenderings": [
        "images",
        {
            "question": {
                "en": "Is this drinking water spot still operational?",
                "nl": "Is deze drinkwaterkraan nog steeds werkende?",
                "it": "Questo punto di acqua potabile è sempre funzionante?",
                "fr": "Ce point d'eau potable est-il toujours opérationnel ?",
                "de": "Ist diese Trinkwasserstelle noch in Betrieb?"
            },
            "render": {
                "en": "The operational status is <i>{operational_status</i>",
                "nl": "Deze waterkraan-status is <i>{operational_status}</i>",
                "it": "Lo stato operativo è <i>{operational_status}</i>",
                "fr": "L'état opérationnel est <i>{operational_status</i>",
                "de": "Der Betriebsstatus ist <i>{operational_status</i>"
            },
            "freeform": {
                "key": "operational_status"
            },
            "mappings": [
                {
                    "if": "operational_status=",
                    "then": {
                        "en": "This drinking water works",
                        "nl": "Deze drinkwaterfontein werkt",
                        "it": "La fontanella funziona",
                        "fr": "Cette fontaine fonctionne"
                    }
                },
                {
                    "if": "operational_status=broken",
                    "then": {
                        "en": "This drinking water is broken",
                        "nl": "Deze drinkwaterfontein is kapot",
                        "it": "La fontanella è guasta",
                        "fr": "Cette fontaine est cassée",
                        "de": "Diese Trinkwasserstelle ist kaputt"
                    }
                },
                {
                    "if": "operational_status=closed",
                    "then": {
                        "en": "This drinking water is closed",
                        "nl": "Deze drinkwaterfontein is afgesloten",
                        "it": "La fontanella è chiusa",
                        "fr": "Cette fontaine est fermée",
                        "de": "Diese Trinkwasserstelle wurde geschlossen"
                    }
                }
            ],
            "id": "Still in use?"
=======
        "it": "acqua potabile",
        "ru": "питьевая вода",
        "id": "air minum"
      },
      "tags": [
        "amenity=drinking_water"
      ]
    }
  ],
  "color": "#6bc4f7",
  "tagRenderings": [
    "images",
    {
      "question": {
        "en": "Is this drinking water spot still operational?",
        "nl": "Is deze drinkwaterkraan nog steeds werkende?",
        "it": "Questo punto di acqua potabile è sempre funzionante?",
        "fr": "Ce point d'eau potable est-il toujours opérationnel ?",
        "de": "Ist diese Trinkwasserstelle noch in Betrieb?"
      },
      "render": {
        "en": "The operational status is <i>{operational_status</i>",
        "nl": "Deze waterkraan-status is <i>{operational_status}</i>",
        "it": "Lo stato operativo è <i>{operational_status}</i>",
        "fr": "L'état opérationnel est <i>{operational_status</i>",
        "de": "Der Betriebsstatus ist <i>{operational_status</i>"
      },
      "freeform": {
        "key": "operational_status"
      },
      "mappings": [
        {
          "if": "operational_status=",
          "then": {
            "en": "This drinking water works",
            "nl": "Deze drinkwaterfontein werkt",
            "it": "La fontanella funziona",
            "fr": "Cette fontaine fonctionne",
            "de": "Diese Trinkwasserstelle funktioniert"
          }
>>>>>>> 76fa858b
        },
        {
          "if": "operational_status=broken",
          "then": {
            "en": "This drinking water is broken",
            "nl": "Deze drinkwaterfontein is kapot",
            "it": "La fontanella è guasta",
            "fr": "Cette fontaine est cassée",
            "de": "Diese Trinkwasserstelle ist kaputt"
          }
        },
        {
<<<<<<< HEAD
            "id": "render-closest-drinking-water",
            "render": {
                "en": "<a href='#{_closest_other_drinking_water_id}'>There is another drinking water fountain at {_closest_other_drinking_water_distance} meter</a>",
                "nl": "<a href='#{_closest_other_drinking_water_id}'>Er bevindt zich een ander drinkwaterpunt op {_closest_other_drinking_water_distance} meter</a>",
                "it": "<a href='#{_closest_other_drinking_water_id}'>C’è un’altra fontanella a {_closest_other_drinking_water_distance} metri</a>",
                "de": "<a href='#{_closest_other_drinking_water_id}'>Ein weiterer Trinkwasserbrunnen befindet sich in {_closest_other_drinking_water_distance} Meter</a>",
                "fr": "<a href='#{_closest_other_drinking_water_id}'>Une autre source d’eau potable est à {_closest_other_drinking_water_distance} mètres a>"
            },
            "condition": "_closest_other_drinking_water_id~*"
=======
          "if": "operational_status=closed",
          "then": {
            "en": "This drinking water is closed",
            "nl": "Deze drinkwaterfontein is afgesloten",
            "it": "La fontanella è chiusa",
            "fr": "Cette fontaine est fermée",
            "de": "Diese Trinkwasserstelle wurde geschlossen"
          }
>>>>>>> 76fa858b
        }
      ],
      "id": "Still in use?"
    },
    {
      "question": {
        "en": "How easy is it to fill water bottles?",
        "nl": "Hoe gemakkelijk is het om drinkbussen bij te vullen?",
        "de": "Wie einfach ist es, Wasserflaschen zu füllen?",
        "it": "Quanto è facile riempire d’acqua le bottiglie?",
        "fr": "Est-il facile de remplir des bouteilles d'eau ?"
      },
      "mappings": [
        {
          "if": "bottle=yes",
          "then": {
            "en": "It is easy to refill water bottles",
            "nl": "Een drinkbus bijvullen gaat makkelijk",
            "de": "Es ist einfach, Wasserflaschen nachzufüllen",
            "it": "È facile riempire d’acqua le bottiglie",
            "fr": "Il est facile de remplir les bouteilles d'eau"
          }
        },
        {
          "if": "bottle=no",
          "then": {
            "en": "Water bottles may not fit",
            "nl": "Een drinkbus past moeilijk",
            "de": "Wasserflaschen passen möglicherweise nicht",
            "it": "Le bottiglie d’acqua potrebbero non entrare",
            "fr": "Les bouteilles d'eau peuvent ne pas passer"
          }
        }
      ],
      "id": "Bottle refill"
    },
<<<<<<< HEAD
    "allowMove": {
        "enableRelocation": false,
        "enableImproveAccuraccy": true
    },
    "mapRendering": [
        {
            "icon": {
                "render": "pin:#6BC4F7;./assets/layers/drinking_water/drips.svg"
            },
            "iconBadges": [
                {
                    "if": {
                        "or": [
                            "operational_status=broken",
                            "operational_status=closed"
                        ]
                    },
                    "then": "close:#c33"
                }
            ],
            "iconSize": "40,40,bottom",
            "location": [
                "point"
            ]
        }
    ]
=======
    {
      "id": "render-closest-drinking-water",
      "render": {
        "en": "<a href='#{_closest_other_drinking_water_id}'>There is another drinking water fountain at {_closest_other_drinking_water_distance} meter</a>",
        "nl": "<a href='#{_closest_other_drinking_water_id}'>Er bevindt zich een ander drinkwaterpunt op {_closest_other_drinking_water_distance} meter</a>",
        "it": "<a href='#{_closest_other_drinking_water_id}'>C’è un’altra fontanella a {_closest_other_drinking_water_distance} metri</a>",
        "de": "<a href='#{_closest_other_drinking_water_id}'>Eine weitere Trinkwasserstelle liegt {_closest_other_drinking_water_distance} Meter entfernt</a>",
        "fr": "<a href='#{_closest_other_drinking_water_id}'>Une autre source d’eau potable est à {_closest_other_drinking_water_distance} mètres a>"
      },
      "condition": "_closest_other_drinking_water_id~*"
    }
  ],
  "deletion": {
    "softDeletionTags": {
      "and": [
        "disused:amenity:={amenity}",
        "amenity="
      ]
    },
    "neededChangesets": 1
  },
  "allowMove": {
    "enableRelocation": false,
    "enableImproveAccuraccy": true
  }
>>>>>>> 76fa858b
}<|MERGE_RESOLUTION|>--- conflicted
+++ resolved
@@ -62,125 +62,6 @@
         "fr": "eau potable",
         "gl": "auga potábel",
         "de": "Trinkwasserstelle",
-<<<<<<< HEAD
-        "it": "Acqua potabile",
-        "ru": "Питьевая вода",
-        "id": "Air minum"
-    },
-    "title": {
-        "render": {
-            "en": "Drinking water",
-            "nl": "Drinkbaar water",
-            "fr": "Eau potable",
-            "gl": "Auga potábel",
-            "de": "Trinkwasserstelle",
-            "it": "Acqua potabile",
-            "ru": "Питьевая вода",
-            "id": "Air minum"
-        }
-    },
-    "icon": {
-        "render": "pin:#6BC4F7;./assets/layers/drinking_water/drips.svg"
-    },
-    "iconOverlays": [
-        {
-            "if": {
-                "or": [
-                    "operational_status=broken",
-                    "operational_status=closed"
-                ]
-            },
-            "then": "close:#c33"
-        }
-    ],
-    "iconSize": "40,40,bottom",
-    "source": {
-        "osmTags": {
-            "and": [
-                "amenity=drinking_water",
-                "access!=permissive",
-                "access!=private"
-            ]
-        }
-    },
-    "calculatedTags": [
-        "_closest_other_drinking_water=feat.closestn('drinking_water', 1, undefined, 5000).map(f => ({id: f.feat.id, distance: ''+f.distance}))[0]",
-        "_closest_other_drinking_water_id=JSON.parse(feat.properties._closest_other_drinking_water)?.id",
-        "_closest_other_drinking_water_distance=Math.floor(Number(JSON.parse(feat.properties._closest_other_drinking_water)?.distance) * 1000)"
-    ],
-    "minzoom": 13,
-    "wayHandling": 1,
-    "presets": [
-        {
-            "title": {
-                "en": "drinking water",
-                "nl": "drinkbaar water",
-                "fr": "eau potable",
-                "gl": "auga potábel",
-                "de": "trinkwasser",
-                "it": "acqua potabile",
-                "ru": "питьевая вода",
-                "id": "air minum"
-            },
-            "tags": [
-                "amenity=drinking_water"
-            ]
-        }
-    ],
-    "color": "#6bc4f7",
-    "tagRenderings": [
-        "images",
-        {
-            "question": {
-                "en": "Is this drinking water spot still operational?",
-                "nl": "Is deze drinkwaterkraan nog steeds werkende?",
-                "it": "Questo punto di acqua potabile è sempre funzionante?",
-                "fr": "Ce point d'eau potable est-il toujours opérationnel ?",
-                "de": "Ist diese Trinkwasserstelle noch in Betrieb?"
-            },
-            "render": {
-                "en": "The operational status is <i>{operational_status</i>",
-                "nl": "Deze waterkraan-status is <i>{operational_status}</i>",
-                "it": "Lo stato operativo è <i>{operational_status}</i>",
-                "fr": "L'état opérationnel est <i>{operational_status</i>",
-                "de": "Der Betriebsstatus ist <i>{operational_status</i>"
-            },
-            "freeform": {
-                "key": "operational_status"
-            },
-            "mappings": [
-                {
-                    "if": "operational_status=",
-                    "then": {
-                        "en": "This drinking water works",
-                        "nl": "Deze drinkwaterfontein werkt",
-                        "it": "La fontanella funziona",
-                        "fr": "Cette fontaine fonctionne"
-                    }
-                },
-                {
-                    "if": "operational_status=broken",
-                    "then": {
-                        "en": "This drinking water is broken",
-                        "nl": "Deze drinkwaterfontein is kapot",
-                        "it": "La fontanella è guasta",
-                        "fr": "Cette fontaine est cassée",
-                        "de": "Diese Trinkwasserstelle ist kaputt"
-                    }
-                },
-                {
-                    "if": "operational_status=closed",
-                    "then": {
-                        "en": "This drinking water is closed",
-                        "nl": "Deze drinkwaterfontein is afgesloten",
-                        "it": "La fontanella è chiusa",
-                        "fr": "Cette fontaine est fermée",
-                        "de": "Diese Trinkwasserstelle wurde geschlossen"
-                    }
-                }
-            ],
-            "id": "Still in use?"
-=======
         "it": "acqua potabile",
         "ru": "питьевая вода",
         "id": "air minum"
@@ -221,7 +102,6 @@
             "fr": "Cette fontaine fonctionne",
             "de": "Diese Trinkwasserstelle funktioniert"
           }
->>>>>>> 76fa858b
         },
         {
           "if": "operational_status=broken",
@@ -234,17 +114,6 @@
           }
         },
         {
-<<<<<<< HEAD
-            "id": "render-closest-drinking-water",
-            "render": {
-                "en": "<a href='#{_closest_other_drinking_water_id}'>There is another drinking water fountain at {_closest_other_drinking_water_distance} meter</a>",
-                "nl": "<a href='#{_closest_other_drinking_water_id}'>Er bevindt zich een ander drinkwaterpunt op {_closest_other_drinking_water_distance} meter</a>",
-                "it": "<a href='#{_closest_other_drinking_water_id}'>C’è un’altra fontanella a {_closest_other_drinking_water_distance} metri</a>",
-                "de": "<a href='#{_closest_other_drinking_water_id}'>Ein weiterer Trinkwasserbrunnen befindet sich in {_closest_other_drinking_water_distance} Meter</a>",
-                "fr": "<a href='#{_closest_other_drinking_water_id}'>Une autre source d’eau potable est à {_closest_other_drinking_water_distance} mètres a>"
-            },
-            "condition": "_closest_other_drinking_water_id~*"
-=======
           "if": "operational_status=closed",
           "then": {
             "en": "This drinking water is closed",
@@ -253,7 +122,6 @@
             "fr": "Cette fontaine est fermée",
             "de": "Diese Trinkwasserstelle wurde geschlossen"
           }
->>>>>>> 76fa858b
         }
       ],
       "id": "Still in use?"
@@ -290,34 +158,6 @@
       ],
       "id": "Bottle refill"
     },
-<<<<<<< HEAD
-    "allowMove": {
-        "enableRelocation": false,
-        "enableImproveAccuraccy": true
-    },
-    "mapRendering": [
-        {
-            "icon": {
-                "render": "pin:#6BC4F7;./assets/layers/drinking_water/drips.svg"
-            },
-            "iconBadges": [
-                {
-                    "if": {
-                        "or": [
-                            "operational_status=broken",
-                            "operational_status=closed"
-                        ]
-                    },
-                    "then": "close:#c33"
-                }
-            ],
-            "iconSize": "40,40,bottom",
-            "location": [
-                "point"
-            ]
-        }
-    ]
-=======
     {
       "id": "render-closest-drinking-water",
       "render": {
@@ -342,6 +182,27 @@
   "allowMove": {
     "enableRelocation": false,
     "enableImproveAccuraccy": true
-  }
->>>>>>> 76fa858b
+  },
+  "mapRendering": [
+    {
+      "icon": {
+        "render": "pin:#6BC4F7;./assets/layers/drinking_water/drips.svg"
+      },
+      "iconBadges": [
+        {
+          "if": {
+            "or": [
+              "operational_status=broken",
+              "operational_status=closed"
+            ]
+          },
+          "then": "close:#c33"
+        }
+      ],
+      "iconSize": "40,40,bottom",
+      "location": [
+        "point"
+      ]
+    }
+  ]
 }