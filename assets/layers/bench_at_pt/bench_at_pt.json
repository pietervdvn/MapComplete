--- conflicted
+++ resolved
@@ -261,8 +261,8 @@
     "cs": "Vrstva zobrazující všechny zastávky veřejné dopravy, které mají lavičku",
     "ca": "Una capa que mostra totes les parades de transport públic que tenen bancs",
     "pt": "Uma camada mostrando todas as paradas de transporte público que possuem um banco",
-<<<<<<< HEAD
-    "pl": "Warstwa pokazująca wszystkie przystanki transportu publicznego, które mają ławki"
+    "pl": "Warstwa pokazująca wszystkie przystanki transportu publicznego, które mają ławki",
+    "pt_BR": "Uma camada mostrando todas as paradas de transporte público que têm um banco"
   },
   "pointRendering": [
     {
@@ -288,9 +288,4 @@
       "width": "8"
     }
   ]
-=======
-    "pl": "Warstwa pokazująca wszystkie przystanki transportu publicznego, które mają ławki",
-    "pt_BR": "Uma camada mostrando todas as paradas de transporte público que têm um banco"
-  }
->>>>>>> 7c6ebc95
 }