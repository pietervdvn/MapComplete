{
  "id": "bench_at_pt",
  "name": {
    "en": "Benches at public transport stops",
    "de": "Sitzbänke bei Haltestellen",
    "fr": "Bancs des arrêts de transport en commun",
    "nl": "Zitbanken aan bushaltes",
    "es": "Bancos en una parada de transporte público",
    "hu": "Padok megállókban",
    "it": "Panchine alle fermate del trasporto pubblico",
    "ru": "Скамейки на остановках общественного транспорта",
    "zh_Hans": "在公交站点的长椅",
    "nb_NO": "Benker",
    "zh_Hant": "大眾運輸站點的長椅",
    "pt_BR": "Bancos em pontos de transporte público",
    "pl": "Ławki na przystankach komunikacji miejskiej",
    "pt": "Bancos em pontos de transporte público"
  },
  "minzoom": 14,
  "source": {
    "osmTags": {
      "or": [
        "bench=yes",
        "bench=stand_up_bench"
      ]
    }
  },
  "title": {
    "render": {
      "en": "Bench",
      "de": "Sitzbank",
      "fr": "Banc",
      "nl": "Zitbank",
      "es": "Banco",
      "hu": "Pad",
      "it": "Panchina",
      "ru": "Скамейка",
      "id": "Bangku",
      "zh_Hans": "长椅",
      "nb_NO": "Benk",
      "zh_Hant": "長椅",
      "pt_BR": "Banco",
      "fi": "Penkki",
      "pl": "Ławka",
      "pt": "Banco"
    },
    "mappings": [
      {
        "if": {
          "or": [
            "public_transport=platform",
            "railway=platform",
            "highway=bus_stop"
          ]
        },
        "then": {
          "en": "Bench at public transport stop",
          "de": "Sitzbank bei Haltestelle",
          "fr": "Banc d'un arrêt de transport en commun",
          "nl": "Zitbank aan een bushalte",
          "hu": "Pad megállóban",
          "it": "Panchina alla fermata del trasporto pubblico",
          "ru": "Скамейка на остановке общественного транспорта",
          "zh_Hans": "在公交站点的长椅",
          "zh_Hant": "大眾運輸站點的長椅",
          "pt_BR": "Banco em ponto de transporte público",
          "pl": "Ławka na przystanku komunikacji miejskiej",
          "pt": "Banco em ponto de transporte público"
        }
      },
      {
        "if": {
          "and": [
            "amenity=shelter"
          ]
        },
        "then": {
          "en": "Bench in shelter",
          "de": "Sitzbank in Unterstand",
          "fr": "Banc dans un abri",
          "nl": "Zitbank in een schuilhokje",
          "hu": "Pad fedett helyen",
          "it": "Panchina in un riparo",
          "zh_Hans": "在庇护所的长椅",
          "ru": "Скамейка в укрытии",
          "zh_Hant": "涼亭內的長椅",
          "pt_BR": "Banco em abrigo",
          "pt": "Banco em abrigo"
        }
      }
    ]
  },
  "tagRenderings": [
    "images",
    {
      "render": {
        "en": "{name}",
        "de": "{name}",
        "fr": "{name}",
        "nl": "{name}",
        "hu": "{name}",
        "it": "{name}",
        "ru": "{name}",
        "id": "{name}",
        "zh_Hans": "{name}",
        "zh_Hant": "{name}",
        "pt_BR": "{name}",
        "fi": "{name}",
        "pl": "{name}",
        "pt": "{name}",
        "eo": "{name}"
      },
      "freeform": {
        "key": "name"
      },
      "id": "bench_at_pt-name"
    },
<<<<<<< HEAD
    "iconSize": {
        "render": "35,35,center"
    },
    "color": {
        "render": "#00f"
    },
    "mapRendering": [
        {
            "icon": {
                "render": "./assets/themes/benches/bench_public_transport.svg"
            },
            "iconSize": {
                "render": "35,35,center"
            },
            "location": [
                "point"
            ]
        },
        {
            "color": {
                "render": "#00f"
            },
            "width": {
                "render": "8"
            }
        }
    ]
=======
    {
      "render": {
        "en": "Stand up bench",
        "de": "Stehbank",
        "fr": "Banc assis debout",
        "nl": "Leunbank",
        "it": "Panca in piedi",
        "zh_Hans": "站立长凳",
        "ru": "Встаньте на скамейке",
        "zh_Hant": "站立長椅"
      },
      "freeform": {
        "key": "bench",
        "addExtraTags": []
      },
      "condition": {
        "and": [
          "bench=stand_up_bench"
        ]
      },
      "id": "bench_at_pt-bench"
    }
  ],
  "icon": {
    "render": "./assets/themes/benches/bench_public_transport.svg"
  },
  "width": {
    "render": "8"
  },
  "iconSize": {
    "render": "35,35,center"
  },
  "color": {
    "render": "#00f"
  }
>>>>>>> 76fa858b
}<|MERGE_RESOLUTION|>--- conflicted
+++ resolved
@@ -115,35 +115,6 @@
       },
       "id": "bench_at_pt-name"
     },
-<<<<<<< HEAD
-    "iconSize": {
-        "render": "35,35,center"
-    },
-    "color": {
-        "render": "#00f"
-    },
-    "mapRendering": [
-        {
-            "icon": {
-                "render": "./assets/themes/benches/bench_public_transport.svg"
-            },
-            "iconSize": {
-                "render": "35,35,center"
-            },
-            "location": [
-                "point"
-            ]
-        },
-        {
-            "color": {
-                "render": "#00f"
-            },
-            "width": {
-                "render": "8"
-            }
-        }
-    ]
-=======
     {
       "render": {
         "en": "Stand up bench",
@@ -178,6 +149,26 @@
   },
   "color": {
     "render": "#00f"
-  }
->>>>>>> 76fa858b
+  },
+  "mapRendering": [
+    {
+      "icon": {
+        "render": "./assets/themes/benches/bench_public_transport.svg"
+      },
+      "iconSize": {
+        "render": "35,35,center"
+      },
+      "location": [
+        "point"
+      ]
+    },
+    {
+      "color": {
+        "render": "#00f"
+      },
+      "width": {
+        "render": "8"
+      }
+    }
+  ]
 }