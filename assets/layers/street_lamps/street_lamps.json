--- conflicted
+++ resolved
@@ -540,8 +540,8 @@
     "nl": "Een laag die alle straatlantaarns toont",
     "de": "Eine Ebene mit Straßenbeleuchtung",
     "es": "Una capa que muestra luces callejeras",
-<<<<<<< HEAD
-    "ca": "Una capa que mostra els llums del carrer"
+    "ca": "Una capa que mostra els llums del carrer",
+    "cs": "Vrstva zobrazující pouliční osvětlení"
   },
   "pointRendering": [
     {
@@ -565,9 +565,4 @@
     }
   ],
   "lineRendering": []
-=======
-    "ca": "Una capa que mostra els llums del carrer",
-    "cs": "Vrstva zobrazující pouliční osvětlení"
-  }
->>>>>>> 7c6ebc95
 }