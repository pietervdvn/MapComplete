{
  "id": "waste_basket",
  "name": {
    "en": "Waste Basket",
    "nl": "Vuilnisbak",
    "ru": "Контейнер для мусора",
    "de": "Abfalleimer",
    "eo": "Rubujo"
  },
  "minzoom": 17,
  "source": {
    "osmTags": {
      "and": [
        "amenity=waste_basket"
      ]
    }
  },
  "title": {
    "render": {
      "en": "Waste Basket",
      "nl": "Vuilnisbak",
      "ru": "Контейнер для мусора",
      "de": "Abfalleimer"
    }
  },
  "description": {
    "en": "This is a public waste basket, thrash can, where you can throw away your thrash.",
    "nl": "Dit is een publieke vuilnisbak waar je je afval kan weggooien.",
    "de": "Dies ist ein öffentlicher Abfalleimer, in den Sie Ihren Müll entsorgen können."
  },
  "tagRenderings": [
    {
      "id": "waste-basket-waste-types",
      "question": {
        "en": "What kind of waste basket is this?",
        "nl": "Wat voor soort vuilnisbak is dit?",
        "de": "Um was für einen Abfalleimer handelt es sich?"
      },
      "multiAnswer": true,
      "mappings": [
        {
<<<<<<< HEAD
            "id": "waste-basket-waste-types",
            "question": {
                "en": "What kind of waste basket is this?",
                "nl": "Wat voor soort vuilnisbak is dit?",
                "de": "Um was für einen Abfalleimer handelt es sich?"
            },
            "multiAnswer": true,
            "mappings": [
                {
                    "if": "waste=",
                    "then": {
                        "en": "A waste basket for general waste",
                        "nl": "Een vuilnisbak voor zwerfvuil",
                        "de": "Ein Abfalleimer für allgemeinen Müll"
                    },
                    "hideInAnswer": true
                },
                {
                    "if": "waste=trash",
                    "then": {
                        "en": "A waste basket for general waste",
                        "nl": "Een vuilnisbak voor zwerfvuil",
                        "de": "Ein Abfalleimer für allgemeinen Müll"
                    }
                },
                {
                    "if": "waste=dog_excrement",
                    "then": {
                        "en": "A waste basket for dog excrements",
                        "nl": "Een vuilnisbak specifiek voor hondenuitwerpselen",
                        "de": "Ein Abfalleimer für Hundekot"
                    }
                },
                {
                    "if": "waste=cigarettes",
                    "then": {
                        "en": "A waste basket for cigarettes",
                        "nl": "Een vuilnisbak voor sigarettenpeuken",
                        "de": "Mülleimer für Zigaretten"
                    }
                },
                {
                    "if": "waste=drugs",
                    "then": {
                        "en": "A waste basket for drugs",
                        "nl": "Een vuilnisbak voor (vervallen) medicatie en drugs",
                        "de": "Mülleimer für Drogen"
                    }
                },
                {
                    "if": "waste=sharps",
                    "then": {
                        "en": "A waste basket for needles and other sharp objects",
                        "nl": "Een vuilnisbak voor injectienaalden en andere scherpe voorwerpen"
                    }
                }
            ]
        },
        {
            "id": "dispensing_dog_bags",
            "question": {
                "en": "Does this waste basket have a dispenser for dog excrement bags?",
                "nl": "Heeft deze vuilnisbak een verdeler voor hondenpoepzakjes?",
                "de": "Verfügt dieser Abfalleimer über einen Spender für (Hunde-)Kotbeutel?"
            },
            "condition": {
                "or": [
                    "waste=dog_excrement",
                    "waste=trash",
                    "waste="
                ]
            },
            "mappings": [
                {
                    "if": {
                        "and": [
                            "vending=dog_excrement_bag",
                            "not:vending="
                        ]
                    },
                    "then": {
                        "en": "This waste basket has a dispenser for (dog) excrement bags",
                        "nl": "Deze vuilnisbak heeft een verdeler voor hondenpoepzakjes",
                        "de": "Dieser Abfalleimer verfügt über einen Spender für (Hunde-)Kotbeutel"
                    }
                },
                {
                    "if": {
                        "and": [
                            "not:vending=dog_excrement_bag",
                            "vending="
                        ]
                    },
                    "then": {
                        "en": "This waste basket <b>does not</b> have a dispenser for (dog) excrement bags",
                        "nl": "Deze vuilnisbak heeft <i>geen</i>verdeler voor hondenpoepzakjes",
                        "de": "Dieser Abfalleimer <b>hat keinen</b> Spender für (Hunde-)Kotbeutel"
                    }
                },
                {
                    "if": "vending=",
                    "then": {
                        "en": "This waste basket <b>does not</b> have a dispenser for (dog) excrement bags",
                        "nl": "Deze vuilnisbaak heeft waarschijnlijk geen verdeler voor hondenpoepzakjes",
                        "de": "Dieser Abfalleimer <b>hat keinen</b> Spender für (Hunde-)Kotbeutel"
                    },
                    "hideInAnwer": true
                }
            ]
=======
          "if": "waste=",
          "then": {
            "en": "A waste basket for general waste",
            "nl": "Een vuilnisbak voor zwerfvuil",
            "de": "Ein Abfalleimer für allgemeinen Müll"
          },
          "hideInAnswer": true
        },
        {
          "if": "waste=trash",
          "then": {
            "en": "A waste basket for general waste",
            "nl": "Een vuilnisbak voor zwerfvuil",
            "de": "Ein Abfalleimer für allgemeinen Müll"
          }
        },
        {
          "if": "waste=dog_excrement",
          "then": {
            "en": "A waste basket for dog excrements",
            "nl": "Een vuilnisbak specifiek voor hondenuitwerpselen",
            "de": "Ein Abfalleimer für Hundekot"
          }
        },
        {
          "if": "waste=cigarettes",
          "then": {
            "en": "A waste basket for cigarettes",
            "nl": "Een vuilnisbak voor sigarettenpeuken",
            "de": "Mülleimer für Zigaretten"
          }
        },
        {
          "if": "waste=drugs",
          "then": {
            "en": "A waste basket for drugs",
            "nl": "Een vuilnisbak voor (vervallen) medicatie en drugs",
            "de": "Mülleimer für Drogen"
          }
        },
        {
          "if": "waste=sharps",
          "then": {
            "en": "A waste basket for needles and other sharp objects",
            "nl": "Een vuilnisbak voor injectienaalden en andere scherpe voorwerpen",
            "de": "Ein Abfalleimer für Nadeln und andere scharfe Gegenstände"
          }
>>>>>>> 76fa858b
        }
      ]
    },
    {
      "id": "dispensing_dog_bags",
      "question": {
        "en": "Does this waste basket have a dispenser for dog excrement bags?",
        "nl": "Heeft deze vuilnisbak een verdeler voor hondenpoepzakjes?",
        "de": "Verfügt dieser Abfalleimer über einen Spender für (Hunde-)Kotbeutel?"
      },
      "condition": {
        "or": [
          "waste=dog_excrement",
          "waste=trash",
          "waste="
        ]
      },
      "mappings": [
        {
          "if": {
            "and": [
              "vending=dog_excrement_bag",
              "not:vending="
            ]
          },
          "then": {
            "en": "This waste basket has a dispenser for (dog) excrement bags",
            "nl": "Deze vuilnisbak heeft een verdeler voor hondenpoepzakjes",
            "de": "Dieser Abfalleimer verfügt über einen Spender für (Hunde-)Kotbeutel"
          }
        },
<<<<<<< HEAD
        "neededChangesets": 1
    },
    "allowMove": {
        "enableRelocation": false,
        "enableImproveAccuraccy": true
    },
    "mapRendering": [
        {
            "icon": {
                "render": "./assets/themes/waste_basket/waste_basket.svg"
            },
            "iconSize": {
                "render": "40,40,center",
                "mappings": [
                    {
                        "if": {
                            "and": [
                                "amenity=waste_basket"
                            ]
                        },
                        "then": {
                            "en": "Waste Basket",
                            "nl": "Vuilnisbak",
                            "ru": "Контейнер для мусора",
                            "de": "Abfalleimer"
                        }
                    }
                ]
            },
            "location": [
                "point"
            ]
        },
        {
            "color": {
                "render": "#00f"
            },
            "width": {
                "render": "8"
            }
        }
    ]
=======
        {
          "if": {
            "and": [
              "not:vending=dog_excrement_bag",
              "vending="
            ]
          },
          "then": {
            "en": "This waste basket <b>does not</b> have a dispenser for (dog) excrement bags",
            "nl": "Deze vuilbak heeft <b>geen</b> verdeler voor hondenpoepzakjes",
            "de": "Dieser Abfalleimer <b>hat keinen</b> Spender für (Hunde-)Kotbeutel"
          }
        },
        {
          "if": "vending=",
          "then": {
            "en": "This waste basket <b>does not</b> have a dispenser for (dog) excrement bags",
            "nl": "Deze vuilnisbak heeft <b>geen</b> verdeler voor hondenpoepzakjes",
            "de": "Dieser Abfalleimer <b>hat keinen</b> Spender für (Hunde-)Kotbeutel"
          },
          "hideInAnwer": true
        }
      ]
    }
  ],
  "icon": {
    "render": "./assets/themes/waste_basket/waste_basket.svg"
  },
  "width": {
    "render": "8"
  },
  "iconSize": {
    "render": "40,40,center",
    "mappings": [
      {
        "if": {
          "and": [
            "amenity=waste_basket"
          ]
        },
        "then": {
          "en": "Waste Basket",
          "nl": "Vuilnisbak",
          "ru": "Контейнер для мусора",
          "de": "Abfalleimer",
          "eo": "Rubujo"
        }
      }
    ]
  },
  "color": {
    "render": "#00f"
  },
  "presets": [
    {
      "tags": [
        "amenity=waste_basket"
      ],
      "title": {
        "en": "Waste Basket",
        "nl": "Vuilnisbak",
        "ru": "Контейнер для мусора",
        "de": "Abfalleimer",
        "eo": "Rubujo"
      },
      "presiceInput": {
        "preferredBackground": "photo"
      }
    }
  ],
  "deletion": {
    "softDeletionTags": {
      "and": [
        "disused:amenity:={amenity}",
        "amenity="
      ]
    },
    "neededChangesets": 1
  },
  "allowMove": {
    "enableRelocation": false,
    "enableImproveAccuraccy": true
  }
>>>>>>> 76fa858b
}<|MERGE_RESOLUTION|>--- conflicted
+++ resolved
@@ -39,117 +39,6 @@
       "multiAnswer": true,
       "mappings": [
         {
-<<<<<<< HEAD
-            "id": "waste-basket-waste-types",
-            "question": {
-                "en": "What kind of waste basket is this?",
-                "nl": "Wat voor soort vuilnisbak is dit?",
-                "de": "Um was für einen Abfalleimer handelt es sich?"
-            },
-            "multiAnswer": true,
-            "mappings": [
-                {
-                    "if": "waste=",
-                    "then": {
-                        "en": "A waste basket for general waste",
-                        "nl": "Een vuilnisbak voor zwerfvuil",
-                        "de": "Ein Abfalleimer für allgemeinen Müll"
-                    },
-                    "hideInAnswer": true
-                },
-                {
-                    "if": "waste=trash",
-                    "then": {
-                        "en": "A waste basket for general waste",
-                        "nl": "Een vuilnisbak voor zwerfvuil",
-                        "de": "Ein Abfalleimer für allgemeinen Müll"
-                    }
-                },
-                {
-                    "if": "waste=dog_excrement",
-                    "then": {
-                        "en": "A waste basket for dog excrements",
-                        "nl": "Een vuilnisbak specifiek voor hondenuitwerpselen",
-                        "de": "Ein Abfalleimer für Hundekot"
-                    }
-                },
-                {
-                    "if": "waste=cigarettes",
-                    "then": {
-                        "en": "A waste basket for cigarettes",
-                        "nl": "Een vuilnisbak voor sigarettenpeuken",
-                        "de": "Mülleimer für Zigaretten"
-                    }
-                },
-                {
-                    "if": "waste=drugs",
-                    "then": {
-                        "en": "A waste basket for drugs",
-                        "nl": "Een vuilnisbak voor (vervallen) medicatie en drugs",
-                        "de": "Mülleimer für Drogen"
-                    }
-                },
-                {
-                    "if": "waste=sharps",
-                    "then": {
-                        "en": "A waste basket for needles and other sharp objects",
-                        "nl": "Een vuilnisbak voor injectienaalden en andere scherpe voorwerpen"
-                    }
-                }
-            ]
-        },
-        {
-            "id": "dispensing_dog_bags",
-            "question": {
-                "en": "Does this waste basket have a dispenser for dog excrement bags?",
-                "nl": "Heeft deze vuilnisbak een verdeler voor hondenpoepzakjes?",
-                "de": "Verfügt dieser Abfalleimer über einen Spender für (Hunde-)Kotbeutel?"
-            },
-            "condition": {
-                "or": [
-                    "waste=dog_excrement",
-                    "waste=trash",
-                    "waste="
-                ]
-            },
-            "mappings": [
-                {
-                    "if": {
-                        "and": [
-                            "vending=dog_excrement_bag",
-                            "not:vending="
-                        ]
-                    },
-                    "then": {
-                        "en": "This waste basket has a dispenser for (dog) excrement bags",
-                        "nl": "Deze vuilnisbak heeft een verdeler voor hondenpoepzakjes",
-                        "de": "Dieser Abfalleimer verfügt über einen Spender für (Hunde-)Kotbeutel"
-                    }
-                },
-                {
-                    "if": {
-                        "and": [
-                            "not:vending=dog_excrement_bag",
-                            "vending="
-                        ]
-                    },
-                    "then": {
-                        "en": "This waste basket <b>does not</b> have a dispenser for (dog) excrement bags",
-                        "nl": "Deze vuilnisbak heeft <i>geen</i>verdeler voor hondenpoepzakjes",
-                        "de": "Dieser Abfalleimer <b>hat keinen</b> Spender für (Hunde-)Kotbeutel"
-                    }
-                },
-                {
-                    "if": "vending=",
-                    "then": {
-                        "en": "This waste basket <b>does not</b> have a dispenser for (dog) excrement bags",
-                        "nl": "Deze vuilnisbaak heeft waarschijnlijk geen verdeler voor hondenpoepzakjes",
-                        "de": "Dieser Abfalleimer <b>hat keinen</b> Spender für (Hunde-)Kotbeutel"
-                    },
-                    "hideInAnwer": true
-                }
-            ]
-=======
           "if": "waste=",
           "then": {
             "en": "A waste basket for general waste",
@@ -197,7 +86,6 @@
             "nl": "Een vuilnisbak voor injectienaalden en andere scherpe voorwerpen",
             "de": "Ein Abfalleimer für Nadeln und andere scharfe Gegenstände"
           }
->>>>>>> 76fa858b
         }
       ]
     },
@@ -229,50 +117,6 @@
             "de": "Dieser Abfalleimer verfügt über einen Spender für (Hunde-)Kotbeutel"
           }
         },
-<<<<<<< HEAD
-        "neededChangesets": 1
-    },
-    "allowMove": {
-        "enableRelocation": false,
-        "enableImproveAccuraccy": true
-    },
-    "mapRendering": [
-        {
-            "icon": {
-                "render": "./assets/themes/waste_basket/waste_basket.svg"
-            },
-            "iconSize": {
-                "render": "40,40,center",
-                "mappings": [
-                    {
-                        "if": {
-                            "and": [
-                                "amenity=waste_basket"
-                            ]
-                        },
-                        "then": {
-                            "en": "Waste Basket",
-                            "nl": "Vuilnisbak",
-                            "ru": "Контейнер для мусора",
-                            "de": "Abfalleimer"
-                        }
-                    }
-                ]
-            },
-            "location": [
-                "point"
-            ]
-        },
-        {
-            "color": {
-                "render": "#00f"
-            },
-            "width": {
-                "render": "8"
-            }
-        }
-    ]
-=======
         {
           "if": {
             "and": [
@@ -355,6 +199,41 @@
   "allowMove": {
     "enableRelocation": false,
     "enableImproveAccuraccy": true
-  }
->>>>>>> 76fa858b
+  },
+  "mapRendering": [
+    {
+      "icon": {
+        "render": "./assets/themes/waste_basket/waste_basket.svg"
+      },
+      "iconSize": {
+        "render": "40,40,center",
+        "mappings": [
+          {
+            "if": {
+              "and": [
+                "amenity=waste_basket"
+              ]
+            },
+            "then": {
+              "en": "Waste Basket",
+              "nl": "Vuilnisbak",
+              "ru": "Контейнер для мусора",
+              "de": "Abfalleimer"
+            }
+          }
+        ]
+      },
+      "location": [
+        "point"
+      ]
+    },
+    {
+      "color": {
+        "render": "#00f"
+      },
+      "width": {
+        "render": "8"
+      }
+    }
+  ]
 }