{
  "id": "doctors",
  "name": {
    "en": "doctors"
  },
<<<<<<< HEAD
=======
  "description": {
    "en": "This layer shows doctor offices, dentists and other healthcare facilities"
  },
>>>>>>> 313dd67e
  "source": {
    "osmTags": {
      "or": [
        "amenity=doctors",
        "amenity=dentist",
        "healthcare=physiotherapist"
      ]
    }
  },
  "title": {
    "render": {
      "en": "Doctors Office {name}"
    },
    "mappings": [
      {
        "if": "amenity=doctors",
        "then": "Doctors Office {name}"
      },
      {
        "if": "amenity=dentist",
        "then": "Dentists office {name}"
      },
      {
        "if": "healthcare=physiotherapist",
        "then": "Physiotherapists office {name}"
      }
    ]
  },
  "minzoom": 13,
  "tagRenderings": [
    "images",
    "opening_hours",
    "phone",
    "email",
    "website",
    {
      "question": {
        "en": "What is the name of this doctors place?"
      },
      "render": {
        "en": "This doctors place is called {name}"
      },
      "freeform": {
        "key": "name"
      },
      "id": "name"
    },
    {
      "condition": "amenity=doctors",
      "id": "specialty",
      "render": {
        "en": "This doctor is specialized in {healthcare:speciality}"
      },
      "question": {
        "en": "What is this doctor specialized in?"
      },
      "freeform": {
        "key": "healthcare:speciality"
      },
      "mappings": [
        {
          "if": "healthcare:speciality=general",
          "then": {
            "en": "This is a general practitioner"
          }
        },
        {
          "if": "healthcare:speciality=gynaecology",
          "then": {
            "en": "This is a gynaecologist"
          }
        },
        {
          "if": "healthcare:speciality=psychiatry",
          "then": {
            "en": "This is a psychiatrist"
          }
        },
        {
          "if": "healthcare:speciality=paediatrics",
          "then": {
            "en": "This is a paediatrician"
          }
        }
      ]
    }
  ],
  "presets": [
    {
      "title": {
        "en": "a doctors office"
      },
      "tags": [
        "amenity=doctors"
      ]
    },
    {
      "title": {
        "en": "a dentists office"
      },
      "tags": [
        "amenity=dentist"
      ]
    },
    {
      "title": {
        "en": "a physiotherapists office"
      },
      "tags": [
        "healthcare=physiotherapist"
      ]
    }
  ],
  "filter": [
    {
      "id": "opened-now",
      "options": [
        {
          "question": {
            "en": "Opened now"
          },
          "osmTags": "_isOpen=yes"
        }
      ]
    }
  ],
  "mapRendering": [
    {
      "icon": {
        "render": "circle:white;./assets/layers/doctors/doctors.svg"
      },
      "iconSize": "40,40,center",
      "location": [
        "point",
        "centroid"
      ]
    }
  ]
}<|MERGE_RESOLUTION|>--- conflicted
+++ resolved
@@ -3,12 +3,9 @@
   "name": {
     "en": "doctors"
   },
-<<<<<<< HEAD
-=======
   "description": {
     "en": "This layer shows doctor offices, dentists and other healthcare facilities"
   },
->>>>>>> 313dd67e
   "source": {
     "osmTags": {
       "or": [
