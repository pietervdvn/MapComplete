{
<<<<<<< HEAD
    "id": "home_location",
    "description": "Meta layer showing the home location of the user",
    "minzoom": 0,
    "source": {
        "osmTags": "user:home=yes"
    },
    "mapRendering": [
        {
            "icon": {
                "render": "circle:white;./assets/svg/home.svg"
            },
            "iconSize": {
                "render": "20,20,center"
            },
            "location": "point"
        }
    ]
=======
  "id": "home_location",
  "description": "Meta layer showing the home location of the user",
  "minzoom": 0,
  "source": {
    "osmTags": "user:home=yes"
  },
  "icon": {
    "render": "circle:white;./assets/svg/home.svg"
  },
  "iconSize": {
    "render": "20,20,center"
  },
  "color": {
    "render": "#00f"
  }
>>>>>>> 76fa858b
}<|MERGE_RESOLUTION|>--- conflicted
+++ resolved
@@ -1,37 +1,19 @@
 {
-<<<<<<< HEAD
-    "id": "home_location",
-    "description": "Meta layer showing the home location of the user",
-    "minzoom": 0,
-    "source": {
-        "osmTags": "user:home=yes"
-    },
-    "mapRendering": [
-        {
-            "icon": {
-                "render": "circle:white;./assets/svg/home.svg"
-            },
-            "iconSize": {
-                "render": "20,20,center"
-            },
-            "location": "point"
-        }
-    ]
-=======
   "id": "home_location",
   "description": "Meta layer showing the home location of the user",
   "minzoom": 0,
   "source": {
     "osmTags": "user:home=yes"
   },
-  "icon": {
-    "render": "circle:white;./assets/svg/home.svg"
-  },
-  "iconSize": {
-    "render": "20,20,center"
-  },
-  "color": {
-    "render": "#00f"
-  }
->>>>>>> 76fa858b
+  "mapRendering": [
+    {
+      "icon": {
+        "render": "circle:white;./assets/svg/home.svg"
+      },
+      "iconSize": {
+        "render": "20,20,center"
+      },
+      "location": "point"
+    }
+  ]
 }