{
  "id": "village_green",
  "name": {
    "nl": "Speelweide"
  },
  "source": {
    "osmTags": "landuse=village_green"
  },
  "minzoom": 0,
  "title": {
    "render": {
      "nl": "Speelweide"
    },
    "mappings": [
      {
        "if": "name~*",
        "then": {
          "nl": "{name}"
        }
      }
    ]
  },
  "tagRenderings": [
    "images",
    {
      "id": "village_green-explanation",
      "render": "Dit is een klein stukje openbaar groen waar je mag spelen, picnicken, zitten, ..."
    },
    {
      "id": "village_green-reviews",
      "render": "{reviews(name, landuse=village_green )}"
    }
  ],
  "description": {
    "en": "A layer showing village-green (which are communal green areas, but not quite parks)",
    "nl": "Een laag die dorpsgroen toont (gemeenschapsgroen, maar niet echt een park)",
    "de": "Eine Ebene mit Dorfangern (kommunale Grünflächen, aber nicht wirklich Parks)",
    "ca": "Una capa que mostra “village-green” (que són zones verdes comunals, però no parcs del tot)"
  },
  "pointRendering": [
    {
      "iconSize": "40,40",
      "location": [
        "point",
        "centroid"
      ],
      "anchor": "center",
      "marker": [
        {
          "icon": "./assets/themes/playgrounds/playground.svg"
        }
      ]
    }
  ],
  "lineRendering": [
    {
      "color": "#937f20",
      "width": "1"
    }
<<<<<<< HEAD
  ]
=======
  ],
  "description": {
    "en": "A layer showing village-green (which are communal green areas, but not quite parks)",
    "nl": "Een laag die dorpsgroen toont (gemeenschapsgroen, maar niet echt een park)",
    "de": "Eine Ebene mit Dorfangern (kommunale Grünflächen, aber nicht wirklich Parks)",
    "ca": "Una capa que mostra “village-green” (que són zones verdes comunals, però no parcs del tot)",
    "cs": "Vrstva zobrazující městskou zeleň (což jsou společné zelené plochy, ale ne tak docela parky)"
  }
>>>>>>> 7c6ebc95
}<|MERGE_RESOLUTION|>--- conflicted
+++ resolved
@@ -35,7 +35,8 @@
     "en": "A layer showing village-green (which are communal green areas, but not quite parks)",
     "nl": "Een laag die dorpsgroen toont (gemeenschapsgroen, maar niet echt een park)",
     "de": "Eine Ebene mit Dorfangern (kommunale Grünflächen, aber nicht wirklich Parks)",
-    "ca": "Una capa que mostra “village-green” (que són zones verdes comunals, però no parcs del tot)"
+    "ca": "Una capa que mostra “village-green” (que són zones verdes comunals, però no parcs del tot)",
+    "cs": "Vrstva zobrazující městskou zeleň (což jsou společné zelené plochy, ale ne tak docela parky)"
   },
   "pointRendering": [
     {
@@ -57,16 +58,5 @@
       "color": "#937f20",
       "width": "1"
     }
-<<<<<<< HEAD
   ]
-=======
-  ],
-  "description": {
-    "en": "A layer showing village-green (which are communal green areas, but not quite parks)",
-    "nl": "Een laag die dorpsgroen toont (gemeenschapsgroen, maar niet echt een park)",
-    "de": "Eine Ebene mit Dorfangern (kommunale Grünflächen, aber nicht wirklich Parks)",
-    "ca": "Una capa que mostra “village-green” (que són zones verdes comunals, però no parcs del tot)",
-    "cs": "Vrstva zobrazující městskou zeleň (což jsou společné zelené plochy, ale ne tak docela parky)"
-  }
->>>>>>> 7c6ebc95
 }