--- conflicted
+++ resolved
@@ -17,24 +17,7 @@
         "then": {
           "nl": "{name}"
         }
-<<<<<<< HEAD
-    ],
-    "mapRendering": [
-        {
-            "icon": "./assets/themes/playgrounds/playground.svg",
-            "iconSize": "40,40,center",
-            "location": [
-                "point",
-                "centroid"
-            ]
-        },
-        {
-            "color": "#937f20",
-            "width": "1"
-        }
-=======
       }
->>>>>>> 76fa858b
     ]
   },
   "icon": "./assets/themes/playgrounds/playground.svg",
@@ -52,5 +35,19 @@
       "id": "village_green-reviews",
       "render": "{reviews(name, landuse=village_green )}"
     }
+  ],
+  "mapRendering": [
+    {
+      "icon": "./assets/themes/playgrounds/playground.svg",
+      "iconSize": "40,40,center",
+      "location": [
+        "point",
+        "centroid"
+      ]
+    },
+    {
+      "color": "#937f20",
+      "width": "1"
+    }
   ]
 }