{
  "id": "advertising",
  "name": {
    "ca": "Publicitat",
    "es": "Publicidad",
    "en": "Advertise",
    "de": "Werbeeinrichtungen",
    "cs": "Reklama",
    "nl": "Reclame",
    "pt": "Anunciar"
  },
  "minzoom": 15,
  "source": {
    "osmTags": "advertising~*"
  },
  "title": {
    "render": {
      "*": "{advertising}"
    },
    "mappings": [
      {
        "if": {
          "and": [
            "advertising=billboard"
          ]
        },
        "then": {
          "ca": "Tanca publicitària",
          "es": "Valla publicitaria",
          "en": "Billboard",
          "de": "Werbetafel",
          "cs": "Billboard"
        }
      },
      {
        "if": {
          "and": [
            "advertising=board"
          ]
        },
        "then": {
          "ca": "Tauló d'anuncis",
          "es": "Tablon de anuncios",
          "en": "Board",
          "de": "Brett",
          "cs": "Deska",
          "fr": "Petit panneau"
        }
      },
      {
        "if": {
          "and": [
            "advertising=poster_box"
          ]
        },
        "then": {
          "ca": "Mupi",
          "es": "Mupi",
          "en": "Poster Box",
          "de": "Posterbox",
          "cs": "Skříň na plakáty"
        }
      },
      {
        "if": {
          "and": [
            "advertising=column"
          ]
        },
        "then": {
          "ca": "Columna",
          "es": "Columna",
          "en": "Column",
          "de": "Litfaßsäule",
          "cs": "Sloup",
          "nl": "Aanplakzuil",
          "fr": "Colonne"
        }
      },
      {
        "if": {
          "and": [
            "advertising=flag"
          ]
        },
        "then": {
          "ca": "Bandera",
          "es": "Bandera",
          "en": "Flag",
          "de": "Flagge",
          "cs": "Vlajka",
          "nl": "Vlag",
          "fr": "Drapeau"
        }
      },
      {
        "if": {
          "and": [
            "advertising=screen"
          ]
        },
        "then": {
          "ca": "Pantalla",
          "es": "Pantalla",
          "en": "Screen",
          "de": "Bildschirm",
          "cs": "Obrazovka",
          "nl": "Scherm",
          "fr": "Écran"
        }
      },
      {
        "if": {
          "and": [
            "advertising=sculpture"
          ]
        },
        "then": {
          "ca": "Esculptura",
          "es": "Escultura",
          "en": "Sculpture",
          "de": "Skulptur",
          "cs": "Socha",
          "nl": "Sculptuur",
          "fr": "Sculpture"
        }
      },
      {
        "if": {
          "and": [
            "advertising=sign"
          ]
        },
        "then": {
          "ca": "Cartell",
          "es": "Cartel",
          "en": "Sign",
          "de": "Schild",
          "cs": "Cedule",
          "fr": "Enseigne",
          "pt_BR": "Placa"
        }
      },
      {
        "if": {
          "and": [
            "advertising=tarp"
          ]
        },
        "then": {
          "ca": "Lona",
          "es": "Lona",
          "en": "Tarp",
          "de": "Plane",
          "cs": "Plachta",
          "nl": "Spandoek",
          "fr": "Bâche"
        }
      },
      {
        "if": {
          "and": [
            "advertising=totem"
          ]
        },
        "then": {
          "ca": "Tòtem",
          "es": "Tótem",
          "en": "Totem",
          "de": "Totem",
          "cs": "Totem",
          "nl": "Aanplakzuil",
          "fr": "Totem"
        }
      },
      {
        "if": {
          "and": [
            "advertising=wall_painting"
          ]
        },
        "then": {
          "ca": "Paret Pintada",
          "es": "Pared Pintada",
          "en": "Wall painting",
          "de": "Wandmalerei",
          "cs": "Nástěnná malba",
          "nl": "Muurschildering",
          "fr": "Peinture murale"
        }
      }
    ]
  },
  "description": {
    "ca": "Completarem les dades dels elements publicitaris amb referència, operador i il·luminació",
    "es": "Completaremos los datos de los elementos publicitarios con referencia, operador y iluminación",
    "en": "We will complete data from advertising features with reference, operator and lit",
    "de": "Wir vervollständigen Daten von Werbeanlagen mit Referenz-, Betreiber- und Beleuchtungsdaten",
    "cs": "Doplníme údaje z reklamních prvků s referencemi, provozovatelem a osvětlením",
    "pt": "Iremos completar os dados das funcionalidades publicitárias com referência, operador e iluminado"
  },
  "tagRenderings": [
    "images",
    {
      "id": "type",
      "render": {
        "ca": "Açò és un {advertising}",
        "es": "Esto es un {advertising}",
        "en": "This is a {advertising}",
        "de": "Das ist ein/e {advertising}",
        "cs": "Toto je {advertising}",
        "nl": "Dit is een {advertising}"
      },
      "question": {
        "ca": "Quin tipus d'element publicitari és aquest?",
        "es": "¿Qué tipo de elemento publicitario es?",
        "en": "Which type of advertising feature is this?",
        "de": "Welche Art von Werbung ist das?",
        "cs": "O jaký typ reklamního prvku se jedná?",
        "fr": "De quel type de dispositif publicitaire s'agit-il ?"
      },
      "freeform": {
        "key": "advertising"
      },
      "mappings": [
        {
          "if": {
            "and": [
              "advertising=billboard"
            ]
          },
          "then": {
            "ca": "Açò és una tanca publicitària",
            "es": "Esto es una valla publicitaria",
            "en": "This is a billboard",
            "de": "Dies ist eine Werbetafel",
            "cs": "Toto je billboard",
            "fr": "C'est un grand panneau",
            "pt": "Isso é um outdoor"
          },
          "icon": {
            "path": "./assets/themes/advertising/billboard.svg",
            "class": "medium"
          }
        },
        {
          "if": {
            "and": [
              "advertising=board"
            ]
          },
          "then": {
            "ca": "Açò és un tauló d'anunis",
            "es": "Esto es un tablón de anuncios",
            "en": "This is a board",
            "de": "Dies ist ein Brett",
            "cs": "Toto je deska",
            "fr": "C'est un petit panneau",
            "pt": "Isso é uma placa"
          },
          "icon": {
            "path": "./assets/themes/advertising/board.svg",
            "class": "medium"
          }
        },
        {
          "if": {
            "and": [
              "advertising=column"
            ]
          },
          "then": {
            "ca": "Açò és una columna",
            "es": "Esto es una columna",
            "en": "This is a column",
            "de": "Dies ist eine Litfaßsäule",
            "cs": "Toto je sloup",
            "fr": "C'est une colonne",
            "nl": "Dit is een aanplakzuil",
            "pt_BR": "Isto é uma coluna"
          },
          "icon": {
            "path": "./assets/themes/advertising/column.svg",
            "class": "medium"
          }
        },
        {
          "if": {
            "and": [
              "advertising=flag"
            ]
          },
          "then": {
            "ca": "Açò és una bandera",
            "es": "Esto es una bndera",
            "en": "This is a flag",
            "de": "Dies ist eine Flagge",
            "cs": "Toto je vlajka",
            "fr": "C'est un drapeau",
            "nl": "Dit is een vlag",
            "pt_BR": "Isto é uma bandeira"
          },
          "icon": {
            "path": "./assets/themes/advertising/flag.svg",
            "class": "medium"
          }
        },
        {
          "if": {
            "and": [
              "advertising=poster_box"
            ]
          },
          "then": {
            "ca": "Açò és un mupi",
            "es": "Esto es un mupi",
            "en": "This is a poster Box",
            "de": "Dies ist eine Posterbox",
            "cs": "Toto je skříň na plakáty",
            "fr": "C'est une sucette (panneau avec affiches)"
          },
          "icon": {
            "path": "./assets/themes/advertising/poster_box.svg",
            "class": "medium"
          }
        },
        {
          "if": {
            "and": [
              "advertising=screen"
            ]
          },
          "then": {
            "ca": "Açò és una pantalla",
            "es": "Esto es una pantalla",
            "en": "This is a screen",
            "de": "Dies ist ein Bildschirm",
            "cs": "Toto je obrazovka",
            "fr": "C'est un écran"
          },
          "icon": {
            "path": "./assets/themes/advertising/screen.svg",
            "class": "medium"
          }
        },
        {
          "if": {
            "and": [
              "advertising=sculpture"
            ]
          },
          "then": {
            "ca": "Açò és una esculptura",
            "es": "Esto es una escultura",
            "en": "This is a sculpture",
            "de": "Dies ist eine Skulptur",
            "cs": "Toto je socha",
            "fr": "C'est une sculpture"
          },
          "icon": {
            "path": "./assets/themes/advertising/sculpture.svg",
            "class": "medium"
          }
        },
        {
          "if": {
            "and": [
              "advertising=sign"
            ]
          },
          "then": {
            "ca": "Açò és un cartell",
            "es": "Esto es un cartel",
            "en": "This is a sign",
            "de": "Dies ist ein Schild",
            "cs": "Toto je cedule",
            "fr": "C'est une enseigne (indique le nom du lieu/magasin)",
            "pt_BR": "Isto é uma placa"
          },
          "icon": {
            "path": "./assets/themes/advertising/sign.svg",
            "class": "medium"
          }
        },
        {
          "if": {
            "and": [
              "advertising=tarp"
            ]
          },
          "then": {
            "ca": "Açò és una lona (una peça de tèxtil impermeable amb un missatge publicitari)",
            "es": "Esto es una lona (una pieza de tela resistente a la intemperie con un mensaje publicitario)",
            "en": "This is a tarp (a weatherproof piece of textile with an advertising message)",
            "de": "Dies ist eine Plane (ein wetterfestes Textilstück mit einer Werbebotschaft)",
            "cs": "Toto je plachta (kus textilu s reklamním sdělením odolný proti povětrnostním vlivům)",
            "fr": "C'est une bâche (un morceau de textile résistant aux intempéries avec un message publicitaire)"
          },
          "icon": {
            "path": "./assets/themes/advertising/tarp.svg",
            "class": "medium"
          }
        },
        {
          "if": {
            "and": [
              "advertising=totem"
            ]
          },
          "then": {
            "ca": "Açò és un tòtem",
            "es": "Esto es un tótem",
            "en": "This is a totem",
            "de": "Dies ist ein Totem",
            "cs": "Toto je totem",
            "fr": "C'est un totem"
          },
          "icon": {
            "path": "./assets/themes/advertising/totem.svg",
            "class": "medium"
          }
        },
        {
          "if": {
            "and": [
              "advertising=wall_painting"
            ]
          },
          "then": {
            "ca": "Açò és una paret pintada",
            "es": "Esto es una pared pintada",
            "en": "This is a wall painting",
            "de": "Dies ist eine Wandmalerei",
            "cs": "Toto je nástěnná malba",
            "fr": "C'est une peinture murale"
          },
          "icon": {
            "path": "./assets/themes/advertising/wall_painting.svg",
            "class": "medium"
          }
        }
      ]
    },
    {
      "id": "animated",
      "question": {
        "ca": "Com canvien els anuncis d'aquest element?",
        "es": "¿Como cambian los anuncios de este elemento?",
        "en": "Does this advertisement cycle through multiple messages?",
        "de": "Werden mehrere Werbungen abwechselnd angezeigt?",
        "cs": "Zobrazuje tato reklama cyklicky několik zpráv?",
        "fr": "Est-ce que cette publicité fait défiler différent messages ?",
        "pt": "Este anúncio percorre várias mensagens?"
      },
      "condition": {
        "#": "Screens are _always_ animated; flags, tarps, and wall_paintings cannot be animated; signs can be anything so we don't make guesses",
        "and": [
          "advertising!=screen",
          "advertising!=flag",
          "advertising!=tarp",
          "advertising!=wall_painting",
          "advertising!=sign",
          "advertising!=board"
        ]
      },
      "mappings": [
        {
          "if": "animated=no",
          "then": {
            "ca": "<b>Estàtic</b>, sempre mostra el mateix missatge",
            "es": "<b>Estático</b>, siempre muestra el mismo mensaje",
            "en": "<b>Static</b>, always shows the same message",
            "de": "<b>Statische Anzeige</b>, zeigt immer die gleiche Werbung",
            "cs": "<b>Statická reklama</b>, která stále zobrazuje stejnou zprávu",
            "fr": "<b>Statique</b>, affiche toujours le même message",
            "pt": "<b> Static</b>, mostra sempre a mesma mensagem"
          }
        },
        {
          "if": "animated=digital_display",
          "then": {
            "en": "This object has a built-in <b>digital display</b> to show prices or some other message",
            "ca": "Aquest objecte té una <b>pantalla digital</b> integrada per a mostrar els preus o algun altre missatge",
            "es": "Este objeto tiene una <b>pantalla digital</b> incorporada para mostrar precios o algún otro mensaje",
            "de": "<b>Digitale Anzeige</b>, zeigt Preise oder anderen Mitteilungen",
            "cs": "Tento objekt má vestavěný <b>digitální displej</b> pro zobrazení cen nebo jiné zprávy",
            "fr": "Cet objet inclut un <b>affichage digital</b> pour indiquer des prix ou d'autres messages",
            "pt": "Este objeto possui um <b>digital display</b> embutido para mostrar preços ou alguma outra mensagem"
          },
          "hideInAnswer": {
            "and": [
              "advertising!=billboard",
              "advertising!=poster_box",
              "advertising!=totem",
              "advertising!=column"
            ]
          }
        },
        {
          "if": "animated=trivision_blades",
          "then": {
            "ca": "<b>Trivision</b> - la tanca publicitària consta de molts prismes triangulars que giren regularment",
            "es": "<b>Trivision</b> - la valla publicitaria consta de muchos prismas triangulares que giran regularmente",
            "en": "<b>Trivision</b> - the billboard consists of many triangular prisms which regularly rotate",
            "de": "<b>Trivision Anzeige</b>, zeigt Werbung auf dreieckigen Prismen, die sich regelmäßig drehen",
            "cs": "<b>Trivision</b> - billboard se skládá z několika trojúhelníkových hranolů, které se pravidelně otáčejí",
            "fr": "<b>Trivision</b> - le panneau est constitué de lames triangulaires qui tournent régulièrement",
            "pt": "<b>Trivision</b> - o outdoor consiste em muitos prismas triangulares que giram regularmente"
          },
          "icon": {
            "class": "large",
            "path": "./assets/themes/advertising/trivision.svg"
          },
          "#": "Only applicable to billboards",
          "hideInAnswer": "advertising!=billboard"
        },
        {
          "if": "animated=winding_posters",
          "then": {
            "ca": "Cartells <b>Rotatius</b>",
            "es": "Cartells <b>Rotatius</b>",
            "en": "<b>Scrolling</b> posters",
            "de": "<b>Rollierende Anzeige</b>, zeigt abwechselnd durchlaufende Werbeplakate",
            "cs": "<b>Rolující</b> plakáty",
            "fr": "Affiches <b>défilantes</b>",
            "pt": "Pôsteres de <b>rolagem</b>"
          },
          "hideInAnswer": {
            "and": [
              "advertising!=poster_box",
              "advertising!=column"
            ]
          }
        },
        {
          "if": "animated=revolving",
          "then": {
            "ca": "<b>Rota</b> sobre si mateix",
            "es": "<b>Rota</b> sobre si mismo",
            "en": "<b>Rotates</b> on itself",
            "de": "<b>Drehende Anzeige</b>, die um die eigene Achse rotiert",
            "cs": "Sám se <b>otáčí</b>",
            "fr": "<b>Tourne</b> sur elle-même",
            "pt": "<b>Gira</b> sobre si mesmo"
          },
          "hideInAnswer": {
            "and": [
              "advertising!=totem",
              "advertising!=column",
              "advertising!=poster_box"
            ]
          }
        }
      ]
    },
    {
      "id": "luminous_or_lit_advertising",
      "builtin": "luminous_or_lit",
      "override": {
        "+mappings": [
          {
            "if": "luminous=neon",
            "then": {
              "en": "This is a neon-tube light",
              "ca": "Aquesta és una llum de tub de neó",
              "es": "Esta es una luz de tubo de neón.",
              "de": "Dies ist eine Neonröhrenleuchte",
              "cs": "Jedná se o neonové světlo",
              "nl": "Dit is een neonlamp",
              "pt": "Esta é uma luz de tubo de néon"
            },
            "hideInAnswer": "advertising!=sign"
          }
        ],
        "condition": {
          "#": "A screen is always luminous",
          "and": [
            "advertising!=screen"
          ]
        }
      }
    },
    {
      "id": "operator",
      "render": {
        "ca": "L'operador és {operator}",
        "es": "El operador es {operator}",
        "en": "Operated by {operator}",
        "de": "Betrieben von {operator}",
        "cs": "Provozuje {operator}",
        "fr": "Exploité par {operator}",
        "nl": "Uitgebaat door {operator}",
<<<<<<< HEAD
=======
        "pt": "Operado por {operator}",
>>>>>>> e99485d6
        "pt_BR": "Operado por {operator}"
      },
      "question": {
        "ca": "Qui opera aquest element?",
        "es": "¿Quien opera este elemento?",
        "en": "Who operates this feature?",
        "de": "Wer betreibt dieses Objekt?",
        "cs": "Kdo tento objekt provozuje?",
        "fr": "Qui exploite ce dispositif ?",
        "nl": "Wie baat dit object uit?",
        "pt": "Quem opera esse elemento?"
      },
      "freeform": {
        "addExtraTags": [],
        "key": "operator"
      }
    },
    {
      "id": "message_type",
      "question": {
        "ca": "Quin tipus de missatge es mostra?",
        "es": "Que tipo de mensaje se muestra?",
        "en": "What kind of message is shown?",
        "de": "Welche Art von Nachricht wird angezeigt?",
        "cs": "Jaký typ zprávy je zobrazen?",
        "nl": "Wat voor boodschap wordt hier getoond?",
<<<<<<< HEAD
        "fr": "Quel est le type de message affiché ?"
=======
        "fr": "Quel est le type de message affiché ?",
        "pt": "Que tipo de mensagem é mostrada?"
>>>>>>> e99485d6
      },
      "mappings": [
        {
          "if": "message=commercial",
          "ifnot": "message=",
          "then": {
            "ca": "Missatge comercial",
            "es": "Mensaje comercial",
            "en": "Commercial message",
            "de": "Werbebotschaft",
            "cs": "Komerční sdělení",
            "fr": "Message commercial",
<<<<<<< HEAD
=======
            "pt": "Mensagem comercial",
>>>>>>> e99485d6
            "pt_BR": "Mensagem comercial"
          }
        },
        {
          "if": "message=local",
          "ifnot": "message=",
          "then": {
            "ca": "Informació municipal",
            "es": "Información municipal",
            "en": "Local information",
            "de": "Lokale Informationen",
            "cs": "Místní informace",
            "fr": "Informations locales",
            "pt": "Informação local"
          }
        },
        {
          "if": "message=safety",
          "ifnot": "message=",
          "then": {
            "ca": "Informació de seguretat",
            "es": "Información de seguridad",
            "en": "Security information",
            "de": "Sicherheitsinformationen",
            "cs": "Bezpečnostní informace",
            "fr": "Information de sécurité",
            "pt": "Informação segura"
          },
          "hideInAnswer": {
            "and": [
              "advertising=flag"
            ]
          }
        },
        {
          "if": "message=political",
          "ifnot": "message=",
          "then": {
            "ca": "Publicitat electoral",
            "es": "Publicidad electoral",
            "en": "Electoral advertising",
            "de": "Wahlwerbung",
            "cs": "Volební reklama",
            "fr": "Propagande électorale",
            "pt": "Propaganda eleitoral"
          }
        },
        {
          "if": "message=showbiz",
          "ifnot": "message=",
          "then": {
            "ca": "Informació sobre teatres, concerts, ...",
            "es": "Información sobre teatros, conciertos, ...",
            "en": "Inormation related to theatre, concerts, ...",
            "de": "Informationen über Theater, Konzerte, ...",
            "cs": "Informace týkající se divadla, koncertů, ...",
            "fr": "Informations liées au théâtre, à des concerts, …",
            "nl": "Informatie over cultuurevenementen zoals theaters, optredens, …",
            "pt": "Informações relacionadas com teatro, concertos, ..."
          },
          "hideInAnswer": {
            "and": [
              "advertising=flag"
            ]
          }
        },
        {
          "if": "message=non_profit",
          "ifnot": "message=",
          "then": {
            "ca": "Missatge d'organitzacions sense ànim de lucre",
            "es": "Mensaje de organizaciones sin ánimo de lucro",
            "en": "Message from non-profit organizations",
            "de": "Nachricht von gemeinnützigen Organisationen",
            "cs": "Zpráva od neziskových organizací",
            "fr": "Message d'organisations sans but lucratif",
            "nl": "Boodschap van NGO-organisaties",
            "pt": "Mensagem de organizações sem fins lucrativos"
          }
        },
        {
          "if": "message=opinion",
          "ifnot": "message=",
          "then": {
            "ca": "Per a expressar la teua opinió",
            "es": "Para expresar tu opinión",
            "en": "To expres your opinion",
            "de": "Um Ihre Meinung zu äußern",
            "cs": "Pro vyjádření vašeho názoru",
            "fr": "Expression d'opinion",
            "pt": "Para expressar sua opinião"
          },
          "hideInAnswer": {
            "or": [
              "advertising=flag",
              "advertising=screen"
            ]
          }
        },
        {
          "if": "message=religion",
          "ifnot": "message=",
          "then": {
            "ca": "Missatge religiós",
            "es": "Mensaje religioso",
            "en": "Religious message",
            "de": "Religiöse Botschaft",
            "cs": "Náboženská zpráva",
            "fr": "Message religieux",
            "nl": "Religieuze boodschap",
<<<<<<< HEAD
=======
            "pt": "Mensagem religiosa",
>>>>>>> e99485d6
            "pt_BR": "Mensagem religiosa"
          }
        },
        {
          "if": "message=funding",
          "ifnot": "message=",
          "then": {
            "ca": "Cartell de financiació",
            "es": "Cartel de financiación",
            "en": "Funding sign",
            "de": "Finanzierungsschild",
            "cs": "Cedule pro financování",
            "pt": "sinal de financiamento"
          },
          "hideInAnswer": {
            "or": [
              "advertising=flag",
              "advertising=column"
            ]
          }
        },
        {
          "if": "information=map",
          "ifnot": "information=",
          "then": {
            "en": "A map",
            "ca": "un mapa",
            "es": "un mapa",
            "de": "eine Karte",
            "cs": "Mapa",
            "fr": "Une carte",
            "nl": "Een kaart",
<<<<<<< HEAD
=======
            "pt": "Um mapa",
>>>>>>> e99485d6
            "pt_BR": "Um mapa"
          }
        }
      ],
      "multiAnswer": true
    },
    {
      "id": "Sides",
      "condition": {
        "and": [
          "_referencing_ways=",
          {
            "or": [
              "advertising=poster_box",
              "advertising=screen",
              "advertising=billboard"
            ]
          }
        ]
      },
      "question": {
        "ca": "Per quants costats pots veure publicitat?",
        "es": "¿Por cuantos lados puedes ver publicidad?",
        "en": "From how many sides you can watch advertisments?",
        "de": "Auf wie vielen Seiten wird Werbung angezeigt?",
        "cs": "Z kolika stran můžete vidět reklamy?",
        "fr": "Sur combien de côtés peut-on voir de la publicité ?",
        "pt": "De quantos lados você pode assistir a anúncios?"
      },
      "mappings": [
        {
          "if": "sides=1",
          "then": {
            "en": "This object has advertisements on a single side",
            "ca": "Aquest objecte té publicitat a un únic costat",
            "es": "Este objeto tiene publicidad en un único lado",
            "de": "Werbung wird nur auf einer Seite angezeigt",
            "cs": "Tento objekt má reklamy na jedné straně",
            "fr": "Cet objet a de la publicité sur un seul côté",
            "pt": "Este objeto tem anúncios em um único lado"
          }
        },
        {
          "if": "sides=2",
          "then": {
            "en": "This object has advertisements on both sides",
            "ca": "Aquest objecte té publicitat pels dos costas",
            "es": "Este objeto tiene publicidad por los dos lados",
            "de": "Werbung wird auf beiden Seiten angezeigt",
            "cs": "Tento objekt má reklamy na obou stranách",
            "fr": "Cet objet a de la publicité des deux côtés",
            "pt": "Este objeto tem anúncios em ambos os lados"
          }
        }
      ]
    },
    {
      "id": "ref",
      "render": {
        "ca": "El número de referència és {ref}",
        "es": "El número de referencia es {ref}",
        "en": "Reference number is {ref}",
        "de": "Die Referenznummer lautet {ref}",
        "cs": "Referenční číslo je {ref}",
        "fr": "Le numéro de référence est {ref}",
        "nl": "Het referentienummer is {ref}",
<<<<<<< HEAD
=======
        "pt": "O número de referência é {ref}",
>>>>>>> e99485d6
        "pt_BR": "O número de referência é {ref}"
      },
      "question": {
        "ca": "Quin és el número de refèrencia?",
        "es": "¿Cual es el número de referencia?",
        "en": "Wich is the reference number?",
        "de": "Wie lautet die Referenznummer?",
        "cs": "Jaké je referenční číslo?",
        "fr": "Quel est le numéro de référence ?",
        "nl": "Wat is het referentienummer?",
        "pt": "Qual é o número de referência?"
      },
      "freeform": {
        "key": "ref"
      },
      "condition": {
        "and": [
          "advertising!=sign"
        ]
      }
    }
  ],
  "mapRendering": [
    {
      "location": [
        "point",
        "centroid"
      ],
      "icon": {
        "render": "./assets/themes/advertising/sign.svg",
        "mappings": [
          {
            "if": {
              "or": [
                "advertising=billboard"
              ]
            },
            "then": "./assets/themes/advertising/billboard.svg"
          },
          {
            "if": "advertising=board",
            "then": "./assets/themes/advertising/board.svg"
          },
          {
            "if": "advertising=column",
            "then": "./assets/themes/advertising/column.svg"
          },
          {
            "if": "advertising=flag",
            "then": "./assets/themes/advertising/flag.svg"
          },
          {
            "if": {
              "and": [
                "advertising=poster_box",
                "_referencing_ways=[\"way/-1\"]"
              ]
            },
            "then": "brick_wall_square;./assets/themes/advertising/poster_box_no_support.svg"
          },
          {
            "if": {
              "and": [
                "advertising=poster_box",
                "_referencing_ways~*"
              ]
            },
            "then": "./assets/themes/advertising/poster_box_no_support.svg"
          },
          {
            "if": "advertising=poster_box",
            "then": "./assets/themes/advertising/poster_box.svg"
          },
          {
            "if": {
              "and": [
                "advertising=screen",
                "_referencing_ways=[\"way/-1\"]"
              ]
            },
            "then": "brick_wall_square;./assets/themes/advertising/screen_no_support.svg"
          },
          {
            "if": {
              "and": [
                "advertising=screen",
                "_referencing_ways~*"
              ]
            },
            "then": "./assets/themes/advertising/screen_no_support.svg"
          },
          {
            "if": "advertising=screen",
            "then": "./assets/themes/advertising/screen.svg"
          },
          {
            "if": "advertising=sculpture",
            "then": "./assets/themes/advertising/sculpture.svg"
          },
          {
            "if": {
              "and": [
                "advertising=sign",
                "_referencing_ways=[\"way/-1\"]"
              ]
            },
            "then": "brick_wall_square;./assets/themes/advertising/sign.svg"
          },
          {
            "if": "advertising=sign",
            "then": "./assets/themes/advertising/sign.svg"
          },
          {
            "if": "advertising=tarp",
            "then": "./assets/themes/advertising/tarp.svg"
          },
          {
            "if": "advertising=totem",
            "then": "./assets/themes/advertising/totem.svg"
          },
          {
            "if": "advertising=wall_painting",
            "then": "./assets/themes/advertising/wall_painting.svg"
          }
        ]
      },
      "iconSize": {
        "render": "40,40,bottom",
        "mappings": [
          {
            "if": "_referencing_ways~*",
            "then": "40,40,center"
          },
          {
            "if": "advertising=flag",
            "then": "60,60,bottom"
          },
          {
            "if": "advertising=sculpture",
            "then": "50,50,bottom"
          }
        ]
      }
    },
    {
      "width": {
        "render": "8"
      },
      "color": {
        "render": "#00f"
      }
    }
  ],
  "allowMove": {
    "enableImproveAccuracy": true,
    "enableRelocation": false
  },
  "deletion": true,
  "presets": [
    {
      "tags": [
        "advertising=billboard"
      ],
      "title": {
        "en": "a billboard",
        "ca": "una tanca publicitària",
        "es": "una valla publicitària",
        "de": "eine Werbetafel",
        "cs": "billboard",
        "pt": "um outdoor"
      },
      "description": {
        "en": "A large outdoor advertising structure, typically found in high-traffic areas such as alongside busy roads",
        "ca": "Una estructura publicitària gran a l'exterior, que normalment es troba a zones transitades com ara al costat de carreteres amb molta intensitat",
        "es": "Una estructura publicitaria grande al aire libre, que normalmente se encuentra en áreas transitadas como carreteras con mucha intensidad",
        "de": "Eine große Außenwerbung, die typischerweise in stark befahrenen Gebieten, z. B. entlang stark befahrener Straßen, zu finden ist",
        "cs": "Velká venkovní reklamní konstrukce, která se obvykle nachází na místech s velkým provozem, například podél frekventovaných silnic",
        "fr": "Un grand équipement extérieur, principalement disposé dans les zones à fort trafic comme une route",
        "pt": "Uma grande estrutura de publicidade ao ar livre, normalmente encontrada em áreas de alto tráfego, como ao longo de estradas movimentadas"
      },
      "exampleImages": [
        "./assets/themes/advertising/KFC_Billboard.jpg",
        "./assets/themes/advertising/LIDL_Billboard.jpg",
        "./assets/themes/advertising/Repsol_Billboard.jpg"
      ]
    },
    {
      "tags": [
        "advertising=poster_box"
      ],
      "title": {
        "en": "a freestanding poster box",
        "ca": "un mupi",
        "es": "un mupi",
        "de": "eine freistehende Posterbox",
        "cs": "volně stojící plakátovací skříň",
        "pt": "uma caixa de pôster independente"
      },
      "exampleImages": [
        "./assets/themes/advertising/Mupi_spain.jpg",
        "./assets/themes/advertising/Mupi_Alcoi.jpg"
      ]
    },
    {
      "tags": [
        "advertising=poster_box"
      ],
      "title": {
        "en": "a poster box mounted on a wall",
        "ca": "un mupi sobre la paret",
        "es": "un mupi sobre la pared",
        "de": "eine wandmontierte Posterbox",
        "cs": "plakátovací skříň připevněná na stěnu",
        "pt": "uma caixa de pôster montada em uma parede"
      },
      "preciseInput": {
        "snapToLayer": "walls_and_buildings"
      }
    },
    {
      "tags": [
        "advertising=board"
      ],
      "title": {
        "ca": "un tauló d'anuncis",
        "es": "un tablón de anuncios",
        "en": "a board",
        "de": "ein Anschlagbrett",
        "cs": "billboard",
        "nl": "een uithangbord",
<<<<<<< HEAD
        "fr": "un petit panneau"
=======
        "fr": "un petit panneau",
        "pt": "a bordo"
>>>>>>> e99485d6
      },
      "description": {
        "en": "Small billboard for neighbourhood advertising, generally intended for pedestrians",
        "es": "Un pequeño tablón de anuncios para anuncios del vecindario, normalmente destinado a peatones",
        "ca": "Un xicotet tauló d'anuncics per a anuncis del veïnat, normalment destitat a peatons",
        "de": "Kleines Anschlagbrett für Nachbarschaftswerbung, normalerweise an Fußgänger gerichtet",
        "cs": "Malý billboard pro sousedskou reklamu, zpravidla určený pro chodce",
        "fr": "Petit panneau pour l’affichage de proximité, généralement à destination des piétons",
        "nl": "Een klein uithangbord voor buurtadvertenties, meestal gericht op voetgangers",
        "pt": "Pequeno outdoor para publicidade de bairro, geralmente destinado a pedestres"
      },
      "exampleImages": [
        "./assets/themes/advertising/local_Board.jpg",
        "./assets/themes/advertising/FGV_Founding.jpg",
        "./assets/themes/advertising/Small_Board.jpg"
      ]
    },
    {
      "tags": [
        "advertising=column"
      ],
      "title": {
        "ca": "una columna",
        "es": "una columna",
        "en": "a column",
        "de": "eine Litfaßsäule",
        "cs": "sloup",
        "nl": "een aanplakzuil",
<<<<<<< HEAD
        "fr": "une colonne"
=======
        "fr": "une colonne",
        "pt": "uma coluna"
>>>>>>> e99485d6
      },
      "description": {
        "en": "A cylindrical outdoor structure which shows advertisements",
        "es": "Una estructura cilíndrica exterior que muestra publicidad",
        "ca": "Una extructura cilíndica exterior que mostra publicitat",
        "de": "Eine zylindrische Struktur im Freien, die Werbung zeigt",
        "cs": "Válcová venkovní konstrukce, která zobrazuje reklamy",
        "fr": "Une structure extérieure cylindrique qui affiche de la publicité",
        "nl": "Een cylindervormige structuur die buiten staat waarop advertenties staan",
        "pt": "Uma estrutura exterior cilíndrica que mostra anúncios"
      },
      "exampleImages": [
        "./assets/themes/advertising/AdvertisingColumn_001.jpg",
        "./assets/themes/advertising/AdvertisingColumn_003.jpg"
      ]
    },
    {
      "tags": [
        "advertising=flag",
        "man_made=pole"
      ],
      "title": {
        "ca": "una bandera",
        "es": "una bandera",
        "en": "a flag",
        "de": "eine Flagge",
        "cs": "vlajka",
        "nl": "een vlag",
<<<<<<< HEAD
        "fr": "un drapeau"
=======
        "fr": "un drapeau",
        "pt": "uma bandeira"
>>>>>>> e99485d6
      },
      "exampleImages": [
        "./assets/themes/advertising/Advertising_flag.jpg",
        "./assets/themes/advertising/JR_Central.jpg"
      ]
    },
    {
      "tags": [
        "advertising=screen"
      ],
      "title": {
        "ca": "una pantalla",
        "es": "una pantalla",
        "en": "a screen",
        "de": "einen Bildschirm",
        "cs": "obrazovka",
        "nl": "een scherm",
<<<<<<< HEAD
        "fr": "un écran"
=======
        "fr": "un écran",
        "pt": "uma tela"
>>>>>>> e99485d6
      },
      "exampleImages": [
        "./assets/themes/advertising/Screen_poster_box.jpg",
        "./assets/themes/advertising/City-Light-Poster.jpg"
      ]
    },
    {
      "tags": [
        "advertising=screen"
      ],
      "title": {
        "ca": "una patalla sobre una paret",
        "es": "una pantalla sobre una pared",
        "en": "a screen mounted on a wall",
        "de": "ein wandmontierter Bildschirm",
        "cs": "obrazovka připevněná na stěnu",
        "nl": "een scherm op een muur",
<<<<<<< HEAD
        "fr": "un écran fixé au mur"
=======
        "fr": "un écran fixé au mur",
        "pt": "uma tela montada em uma parede"
>>>>>>> e99485d6
      },
      "preciseInput": {
        "preferredBackground": "map",
        "snapToLayer": "walls_and_buildings",
        "maxSnapDistance": 5
      },
      "exampleImages": [
        "./assets/themes/advertising/Subway_screen.jpg",
        "./assets/themes/advertising/TV_media.jpg",
        "./assets/themes/advertising/Times square.jpg"
      ]
    },
    {
      "tags": [
        "advertising=tarp"
      ],
      "title": {
        "ca": "una lona",
        "es": "una lona",
        "en": "a tarp",
        "de": "eine Plane",
        "cs": "plachta",
        "nl": "een spandoek",
<<<<<<< HEAD
        "fr": "une bâche"
=======
        "fr": "une bâche",
        "pt": "uma lona"
>>>>>>> e99485d6
      },
      "description": {
        "en": "A piece of waterproof textile with a printed message, permanently anchored on a wall",
        "ca": "Una peça de tèxtil impermeable amb un missatge imprès, fixada permanentment a una paret",
        "es": "Una pieza de tela impermeable con un mensaje impreso, anclada permanentemente en una pared",
        "de": "Ein wasserfestes Textil mit einer aufgedruckten Botschaft, das dauerhaft an einer Wand verankert ist",
        "cs": "Kus nepromokavého textilu s natištěným vzkazem, trvale připevněný na stěnu",
        "nl": "Een stuk groot, weerbestendig textiel met opgedrukte reclameboodschap die permanent aan de muur hangt",
        "pt": "Uma peça de tecido impermeável com uma mensagem impressa, permanentemente ancorada na parede"
      },
      "preciseInput": {
        "preferredBackground": "map",
        "snapToLayer": "walls_and_buildings",
        "maxSnapDistance": 5
      },
      "exampleImages": [
        "./assets/themes/advertising/tarp_feder.jpg",
        "./assets/themes/advertising/tarp_madrid.jpg"
      ]
    },
    {
      "tags": [
        "advertising=totem"
      ],
      "title": {
        "ca": "un tòtem",
        "es": "un tótem",
        "en": "a totem",
        "de": "ein Totem",
        "cs": "totem",
<<<<<<< HEAD
        "fr": "un totem"
=======
        "fr": "un totem",
        "pt": "um totem"
>>>>>>> e99485d6
      },
      "exampleImages": [
        "./assets/themes/advertising/AdvertisingTotem_004.jpg",
        "./assets/themes/advertising/AdvertisingTotem_003.jpg",
        "./assets/themes/advertising/Lidl_totem.jpg"
      ]
    },
    {
      "tags": [
        "advertising=sign"
      ],
      "title": {
        "ca": "un lletrer",
        "es": "un lletrer",
        "en": "a sign",
        "de": "ein Schild",
        "cs": "cedule",
        "fr": "une enseigne",
<<<<<<< HEAD
=======
        "pt": "um sinal",
>>>>>>> e99485d6
        "pt_BR": "uma placa"
      },
      "preciseInput": {
        "preferredBackground": "map",
        "snapToLayer": "walls_and_buildings",
        "maxSnapDistance": 5
      },
      "description": {
        "en": "Used for advertising signs, neon signs, logos & institutional entrance signs",
        "es": "Se utiliza para carteles publicitarios, letreros de neón, logotipos y carteles en entradas institucionales",
        "ca": "S'utilitza per a cartells publicitaris, retols de neó, logotips i cartells en entrades institucionals",
        "de": "Verwendet für Werbeschilder, Leuchtreklamen, Logos und institutionelle Eingangsschilder",
        "cs": "Používá se pro reklamní nápisy, neonové nápisy, loga a vstupní nápisy institucí",
        "fr": "Désigne une enseigne publicitaire, une enseigne néon, les logos ou des indications d'entrées",
        "pt": "Usado para sinais publicitários, sinais de néon, logotipos e sinais de entrada institucionais"
      },
      "exampleImages": [
        "./assets/themes/advertising/Waitrose_sign.jpg",
        "./assets/themes/advertising/sign_EOI.jpg",
        "./assets/themes/advertising/farma_sign.jpg"
      ]
    },
    {
      "tags": [
        "advertising=sculpture"
      ],
      "title": {
        "ca": "una escupltura",
        "es": "una escultura",
        "en": "a sculpture",
        "de": "eine Skulptur",
        "cs": "socha",
<<<<<<< HEAD
        "fr": "une sculpture"
=======
        "fr": "une sculpture",
        "pt": "uma escultura"
>>>>>>> e99485d6
      },
      "exampleImages": [
        "./assets/themes/advertising/Aircraft_Sculpture.jpg",
        "./assets/themes/advertising/Mug.jpg",
        "./assets/themes/advertising/BS.JPG"
      ]
    },
    {
      "tags": [
        "advertising=wall_painting"
      ],
      "title": {
        "ca": "una paret pintada",
        "es": "una pared pintada",
        "en": "a wall painting",
        "de": "eine Wandmalerei",
        "cs": "nástěnná malba",
<<<<<<< HEAD
        "fr": "une peinture murale"
=======
        "fr": "une peinture murale",
        "pt": "uma pintura de parede"
>>>>>>> e99485d6
      },
      "preciseInput": {
        "preferredBackground": "map",
        "snapToLayer": "walls_and_buildings",
        "maxSnapDistance": 5
      },
      "exampleImages": [
        "./assets/themes/advertising/Capitol_wall.jpg",
        "./assets/themes/advertising/clarke_wall.jpg"
      ]
    }
  ]
}<|MERGE_RESOLUTION|>--- conflicted
+++ resolved
@@ -590,10 +590,7 @@
         "cs": "Provozuje {operator}",
         "fr": "Exploité par {operator}",
         "nl": "Uitgebaat door {operator}",
-<<<<<<< HEAD
-=======
         "pt": "Operado por {operator}",
->>>>>>> e99485d6
         "pt_BR": "Operado por {operator}"
       },
       "question": {
@@ -620,12 +617,8 @@
         "de": "Welche Art von Nachricht wird angezeigt?",
         "cs": "Jaký typ zprávy je zobrazen?",
         "nl": "Wat voor boodschap wordt hier getoond?",
-<<<<<<< HEAD
-        "fr": "Quel est le type de message affiché ?"
-=======
         "fr": "Quel est le type de message affiché ?",
         "pt": "Que tipo de mensagem é mostrada?"
->>>>>>> e99485d6
       },
       "mappings": [
         {
@@ -638,10 +631,7 @@
             "de": "Werbebotschaft",
             "cs": "Komerční sdělení",
             "fr": "Message commercial",
-<<<<<<< HEAD
-=======
             "pt": "Mensagem comercial",
->>>>>>> e99485d6
             "pt_BR": "Mensagem comercial"
           }
         },
@@ -752,10 +742,7 @@
             "cs": "Náboženská zpráva",
             "fr": "Message religieux",
             "nl": "Religieuze boodschap",
-<<<<<<< HEAD
-=======
             "pt": "Mensagem religiosa",
->>>>>>> e99485d6
             "pt_BR": "Mensagem religiosa"
           }
         },
@@ -788,10 +775,7 @@
             "cs": "Mapa",
             "fr": "Une carte",
             "nl": "Een kaart",
-<<<<<<< HEAD
-=======
             "pt": "Um mapa",
->>>>>>> e99485d6
             "pt_BR": "Um mapa"
           }
         }
@@ -858,10 +842,7 @@
         "cs": "Referenční číslo je {ref}",
         "fr": "Le numéro de référence est {ref}",
         "nl": "Het referentienummer is {ref}",
-<<<<<<< HEAD
-=======
         "pt": "O número de referência é {ref}",
->>>>>>> e99485d6
         "pt_BR": "O número de referência é {ref}"
       },
       "question": {
@@ -1092,12 +1073,8 @@
         "de": "ein Anschlagbrett",
         "cs": "billboard",
         "nl": "een uithangbord",
-<<<<<<< HEAD
-        "fr": "un petit panneau"
-=======
         "fr": "un petit panneau",
         "pt": "a bordo"
->>>>>>> e99485d6
       },
       "description": {
         "en": "Small billboard for neighbourhood advertising, generally intended for pedestrians",
@@ -1126,12 +1103,8 @@
         "de": "eine Litfaßsäule",
         "cs": "sloup",
         "nl": "een aanplakzuil",
-<<<<<<< HEAD
-        "fr": "une colonne"
-=======
         "fr": "une colonne",
         "pt": "uma coluna"
->>>>>>> e99485d6
       },
       "description": {
         "en": "A cylindrical outdoor structure which shows advertisements",
@@ -1160,12 +1133,8 @@
         "de": "eine Flagge",
         "cs": "vlajka",
         "nl": "een vlag",
-<<<<<<< HEAD
-        "fr": "un drapeau"
-=======
         "fr": "un drapeau",
         "pt": "uma bandeira"
->>>>>>> e99485d6
       },
       "exampleImages": [
         "./assets/themes/advertising/Advertising_flag.jpg",
@@ -1183,12 +1152,8 @@
         "de": "einen Bildschirm",
         "cs": "obrazovka",
         "nl": "een scherm",
-<<<<<<< HEAD
-        "fr": "un écran"
-=======
         "fr": "un écran",
         "pt": "uma tela"
->>>>>>> e99485d6
       },
       "exampleImages": [
         "./assets/themes/advertising/Screen_poster_box.jpg",
@@ -1206,12 +1171,8 @@
         "de": "ein wandmontierter Bildschirm",
         "cs": "obrazovka připevněná na stěnu",
         "nl": "een scherm op een muur",
-<<<<<<< HEAD
-        "fr": "un écran fixé au mur"
-=======
         "fr": "un écran fixé au mur",
         "pt": "uma tela montada em uma parede"
->>>>>>> e99485d6
       },
       "preciseInput": {
         "preferredBackground": "map",
@@ -1235,12 +1196,8 @@
         "de": "eine Plane",
         "cs": "plachta",
         "nl": "een spandoek",
-<<<<<<< HEAD
-        "fr": "une bâche"
-=======
         "fr": "une bâche",
         "pt": "uma lona"
->>>>>>> e99485d6
       },
       "description": {
         "en": "A piece of waterproof textile with a printed message, permanently anchored on a wall",
@@ -1271,12 +1228,8 @@
         "en": "a totem",
         "de": "ein Totem",
         "cs": "totem",
-<<<<<<< HEAD
-        "fr": "un totem"
-=======
         "fr": "un totem",
         "pt": "um totem"
->>>>>>> e99485d6
       },
       "exampleImages": [
         "./assets/themes/advertising/AdvertisingTotem_004.jpg",
@@ -1295,10 +1248,7 @@
         "de": "ein Schild",
         "cs": "cedule",
         "fr": "une enseigne",
-<<<<<<< HEAD
-=======
         "pt": "um sinal",
->>>>>>> e99485d6
         "pt_BR": "uma placa"
       },
       "preciseInput": {
@@ -1331,12 +1281,8 @@
         "en": "a sculpture",
         "de": "eine Skulptur",
         "cs": "socha",
-<<<<<<< HEAD
-        "fr": "une sculpture"
-=======
         "fr": "une sculpture",
         "pt": "uma escultura"
->>>>>>> e99485d6
       },
       "exampleImages": [
         "./assets/themes/advertising/Aircraft_Sculpture.jpg",
@@ -1354,12 +1300,8 @@
         "en": "a wall painting",
         "de": "eine Wandmalerei",
         "cs": "nástěnná malba",
-<<<<<<< HEAD
-        "fr": "une peinture murale"
-=======
         "fr": "une peinture murale",
         "pt": "uma pintura de parede"
->>>>>>> e99485d6
       },
       "preciseInput": {
         "preferredBackground": "map",
