{
  "id": "bicycle_rental",
  "name": {
    "en": "Bicycle rental",
    "nl": "Fietsverhuur",
    "fr": "Location de vélo",
    "de": "Fahrradverleihstationen",
    "da": "Cykeludlejning",
    "es": "Alquiler de bicicletas",
    "cs": "Půjčovna kol",
    "ca": "Lloguer de bicicletes"
  },
  "source": {
    "osmTags": {
      "and": [
        {
          "or": [
            "amenity=bicycle_rental",
            "bicycle_rental~*",
            "service:bicycle:rental=yes",
            "rental~.*bicycle.*"
          ]
        }
      ]
    }
  },
  "minzoom": 12,
  "title": {
    "render": {
      "en": "Bicycle rental",
      "nl": "Fietsverhuur",
      "es": "Alquiler de bicicletas",
      "de": "Fahrradverleih",
      "da": "Cykeludlejning",
      "fr": "Location de vélo",
      "cs": "Půjčovna kol",
      "ca": "Lloguer de bicicletes"
    },
    "mappings": [
      {
        "if": {
          "and": [
            "name~*"
          ]
        },
        "then": {
          "en": "{name}",
          "nl": "{name}",
          "ca": "{name}",
          "de": "{name}",
          "es": "{name}",
          "da": "{name}",
          "fr": "{name}",
          "cs": "{name}"
        }
      }
    ]
  },
  "description": {
    "en": "Bicycle rental stations",
    "nl": "Fietsverhuurstations",
    "fr": "Stations de location de vélo",
    "de": "Fahrradverleihstationen",
    "es": "Estaciones de alquiler de bicicletas",
    "da": "Stationer til udlejning af cykler",
    "cs": "Půjčovny jízdních kol",
    "ca": "Estacions de lloguer de bicicletes"
  },
  "tagRenderings": [
    "images",
    {
      "id": "bicycle_rental_type",
      "question": {
        "en": "What kind of bicycle rental is this?",
        "nl": "Wat voor fietsverhuur is dit?",
        "de": "Was ist das für ein Fahrradverleih?",
        "es": "¿Qué tipo de alquiler de bicicletas es este?",
        "da": "Hvilken slags cykeludlejning er dette?",
        "fr": "De quel type de location de vélo s'agit-il ?",
        "cs": "O jakou půjčovnu jízdních kol se jedná?",
        "ca": "Quin tipus de lloguer de bicicletes és aquest?"
      },
      "mappings": [
        {
          "if": {
            "and": [
              "shop=rental",
              "bicycle_rental=shop"
            ]
          },
          "then": {
            "en": "This is a shop whose main focus is bicycle rental",
            "nl": "Dit is een zaak die focust op fietsverhuur",
            "de": "Dies ist ein Geschäft, dessen Schwerpunkt auf dem Fahrradverleih liegt",
            "es": "Esta es una tienda que se centra en el alquiler de bicicletas",
            "da": "Dette er en butik, hvis hovedfokus er cykeludlejning",
            "fr": "C'est un magasin dont l'activité principale est la location de vélo",
            "cs": "Jedná se o obchod, jehož hlavním zaměřením je půjčování jízdních kol",
            "ca": "Es tracta d'una botiga que té com a objectiu principal el lloguer de bicicletes"
          }
        },
        {
          "if": "shop=rental",
          "then": {
            "en": "This is a rental business which rents out various objects and/or vehicles. It rents out bicycles too, but this is not the main focus",
            "nl": "Dit is een zaak die verschillende voorwerpen en/of voertuigen verhuurt, waaronder ook fietsen; al zijn fietsen niet de hoofdfocus",
            "de": "Dies ist ein Geschäft, das verschiedene Gegenstände und/oder Fahrzeuge vermietet. Es vermietet auch Fahrräder, aber das ist nicht der Hauptschwerpunkt",
            "es": "Este es un negocio de alquileres que alquila varios objetos y/o vehículos. También alquila bicicletas, pero este no es el enfoque principal",
            "da": "Dette er en udlejningsvirksomhed, som udlejer forskellige genstande og/eller køretøjer. Den udlejer også cykler, men det er ikke det primære fokus",
            "fr": "C'est une agence louant diverses choses et/ou voitures. Elle loue également des vélos, mais ce n'est pas sa principale activité",
            "cs": "Jedná se o pronájem různých předmětů a/nebo vozidel. Pronajímá také jízdní kola, ale to není hlavní náplní",
            "ca": "Es tracta d'una empresa de lloguer que lloga diversos objectes i/o vehicles. També lloga bicicletes, però aquest no és l'objectiu principal"
          }
        },
        {
          "if": {
            "and": [
              "service:bicycle:rental=yes",
              "shop=bicycle"
            ]
          },
          "then": {
            "en": "This is a shop which sells or repairs bicycles, but also rents out bicycles",
            "nl": "Dit is een fietsenmaker of fietswinkel die ook fietsen verhuurt",
            "de": "Dies ist ein Geschäft, das Fahrräder verkauft oder repariert, aber auch Fahrräder vermietet",
            "es": "Esta es una tienda que vende o alquila bicicletas, pero también las alquila",
            "da": "Dette er en butik, der sælger eller reparerer cykler, men som også udlejer cykler",
            "fr": "C'est un magasin qui vend ou répare des vélos mais peut également en louer",
            "cs": "Jedná se o prodejnu, která prodává nebo opravuje jízdní kola, ale také je pronajímá",
            "ca": "Es tracta d'una botiga que ven o repara bicicletes, però també lloga bicicletes"
          }
        },
        {
          "if": "bicycle_rental=docking_station",
          "then": {
            "en": "This is an automated docking station, where a bicycle is mechanically locked to a structure",
            "nl": "Dit is een docking station waar de fietsen mechanisch in een grotere structuur worden vastgemaakt",
            "de": "Dies ist eine automatisierte Radstation, bei der ein Fahrrad mechanisch an einer Struktur befestigt wird",
            "es": "Esta es una estación automática, en la que una bici se asegura mecánicamente a una estructura",
            "fr": "Ceci est un point d’attache automatisé où le vélo est attaché mécaniquement à une structure",
            "da": "Dette er en automatiseret dockingstation, hvor en cykel låses mekanisk fast i en struktur",
            "cs": "Jedná se o automatickou dokovací stanici, kde je jízdní kolo mechanicky uzamčeno do konstrukce",
            "ca": "Es tracta d'una estació d'acoblament automatitzada, on una bicicleta es bloqueja mecànicament a una estructura"
          }
        },
        {
          "if": "bicycle_rental=key_dispensing_machine",
          "then": {
            "en": "A machine is present which dispenses and accepts keys, eventually after authentication and/or payment. The bicycles are parked nearby",
            "nl": "Hier is een machine die fietssleutels verdeelt en terugneemt, eventueel na aanmelden of betaling. De fietsen staan in de buurt geparkeerd",
            "hu": "Ez egy leadási pont: ennek a kerékpárkölcsönzőnek a kijelölt kerékpártárolója",
            "de": "Dies ist ein Automat, der Schlüssel ausgibt und annimmt, eventuell nach Authentifizierung und/oder Bezahlung. Die Fahrräder sind in der Nähe geparkt",
            "es": "Una máquina que dispensa y acepta llaves, eventualmente después de la autenticación y/o el pago está presente. Las bicicletas están aparcadas cerca",
            "fr": "Il y a un distributeur qui distribue et accepte les clés, éventuellement après identification et/ou payement. Les vélos sont stationnés à proximité",
            "da": "Der er en maskine til stede, som udleverer og modtager nøgler, eventuelt efter autentificering og/eller betaling. Cyklerne er parkeret i nærheden",
            "cs": "Přítomný je automat, který vydává a přijímá klíče, případně po ověření pravosti a/nebo zaplacení. Jízdní kola jsou zaparkována v blízkosti",
            "ca": "Hi ha una màquina present que dispensa i accepta claus, eventualment després de l'autenticació i/o el pagament. Les bicicletes estan aparcades a prop"
          }
        },
        {
          "if": "bicycle_rental=dropoff_point",
          "then": {
            "en": "This is a dropoff point, e.g. a reserved parking to place the bicycles clearly marked as being for the rental service only",
            "nl": "Dit is een dropzone, bv. een fietsparkeerplaats die is voorbehouden voor fietsverhuur",
            "de": "Dies ist ein Rückgabepunkt, z.B. ein reservierter Parkplatz, um die Fahrräder abzustellen, die eindeutig als nur für den Verleih gekennzeichnet sind",
            "es": "Este es un punto de entrega, ej. un aparcamiento reservado para colocar las bicicletas, claramente marcado como solo para el servicio de alquiler",
            "fr": "Ceci est un point de dépôt, p.ex. un emplacement de parking réservé aux vélos de location",
            "da": "Dette er et afleveringssted, f.eks. en reserveret parkeringsplads til cykler, som er tydeligt markeret som værende forbeholdt udlejningstjenesten",
            "cs": "Jedná se o místo předání, např. vyhrazené parkoviště pro umístění jízdních kol, které je zřetelně označeno jako místo určené pouze pro půjčovnu",
            "ca": "Aquest és un punt de baixada, p. ex. un aparcament reservat per col·locar les bicicletes marcades clarament com a només per al servei de lloguer"
          }
        }
      ],
      "condition": "amenity=bicycle_rental"
    },
    "website",
    "email",
    "phone",
    {
      "builtin": "opening_hours",
      "override": {
        "condition": {
          "or": [
            "shop~*",
            "opening_hours~*"
          ]
        }
      }
    },
    {
      "builtin": "payment-options",
      "override": {
        "condition": "shop~*"
      }
    },
    {
      "builtin": "payment-options-advanced",
      "override": {
        "condition": "shop="
      }
    },
    {
      "id": "bicycle-types",
      "labels": [
        "bicycle_rental"
      ],
      "question": {
        "en": "What kind of bicycles and accessories are rented here?",
        "nl": "Wat voor soort fietsen en fietstoebehoren worden hier verhuurd?",
        "de": "Welche Fahrräder und welches Zubehör kann hier geliehen werden?",
        "es": "¿Qué tipo de bicicletas y accesorios se alquilan aquí?",
        "da": "Hvilken slags cykler og tilbehør udlejes her?",
        "fr": "Quels types de vélos et d’accessoires peuvent être loués ici ?",
        "cs": "Jaká jízdní kola a příslušenství se zde půjčují?",
        "ca": "Quin tipus de bicicletes i accessoris es lloguen aquí?"
      },
      "render": {
        "en": "{rental} is rented here",
        "nl": "{rental} kunnen hier uitgeleend worden",
        "de": "{rental} können hier gemietet werden",
        "es": "{rental} se alquilan aquí",
        "da": "{rental} udlejes her",
        "fr": "{rental} est louable ici",
        "cs": "Zde si můžete půjčit {rental}",
        "ca": "{rental} es lloga aquí"
      },
      "freeform": {
        "key": "rental",
        "inline": true
      },
      "multiAnswer": true,
      "mappings": [
        {
          "if": "rental=city_bike",
          "then": {
            "en": "Normal city bikes can be rented here",
            "nl": "Gewone stadsfietsen kunnen hier gehuurd worden",
            "de": "Normale Stadtfahrräder können ausgeliehen werden",
            "es": "Aquí se pueden alquilar bicis normales",
            "da": "Her kan man leje almindelige bycykler",
            "fr": "Des vélos de ville peuvent être loués ici",
            "cs": "Zde si můžete půjčit běžná městská kola",
            "ca": "Aquí es poden llogar bicicletes de ciutat normals"
          }
        },
        {
          "if": "rental=ebike",
          "then": {
            "en": "Electrical bikes can be rented here",
            "nl": "Elektrische fietsen kunnen hier gehuurd worden",
            "de": "Elektrofahrräder können ausgeliehen werden",
            "es": "Aquí se pueden alquilar bicis eléctricas",
            "da": "El-cykler kan lejes her",
            "fr": "Des vélos électriques peuvent être loués ici",
            "cs": "Zde si můžete půjčit elektrokola",
            "ca": "Aquí es poden llogar bicicletes elèctriques"
          }
        },
        {
          "if": "rental=bmx",
          "then": {
            "en": "BMX bikes can be rented here",
            "nl": "BMX-fietsen kunnen hier gehuurd worden",
            "de": "BMX-Räder können ausgeliehen werden",
            "es": "Aquí se pueden alquilar bicis BMX",
            "da": "BMX cykler kan lejes her",
            "fr": "Des BMX peuvent être loués ici",
            "cs": "Zde si můžete půjčit BMX kola",
            "ca": "Aquí es poden llogar BMX"
          }
        },
        {
          "if": "rental=mtb",
          "then": {
            "en": "Mountainbikes can be rented here",
            "nl": "Mountainbikes kunnen hier gehuurd worden",
            "de": "Mountainbikes können ausgeliehen werden",
            "es": "Aquí se pueden alquilar bicis de montaña",
            "da": "Mountainbikes kan lejes her",
            "fr": "Des vélos de montagne peuvent être loués ici",
            "cs": "Zde si můžete půjčit horská kola",
            "ca": "Aquí es poden llogar bicicletes de muntanya"
          }
        },
        {
          "if": "rental=kid_bike",
          "then": {
            "en": "Bikes for children can be rented here",
            "nl": "Kinderfietsen kunnen hier gehuurd worden",
            "de": "Kinderfahrräder können ausgeliehen werden",
            "es": "Aquí se pueden alquilar bicis infantiles",
            "da": "Børnecykler kan lejes her",
            "fr": "Des vélos d'enfants peuvent être loués ici",
            "cs": "Zde si můžete půjčit dětská kola",
            "ca": "Aquí es poden llogar bicicletes infantils"
          }
        },
        {
          "if": "rental=tandem",
          "then": {
            "en": "Tandem bicycles can be rented here",
            "nl": "Tandems kunnen hier gehuurd worden",
            "de": "Tandems können ausgeliehen werden",
            "da": "Tandemcykler kan lejes her",
            "fr": "Des tandems peuvent être loués ici",
            "es": "Aquí se pueden alquilar tándems",
            "cs": "Zde si můžete půjčit tandemová kola",
            "ca": "Aquí es poden llogar tàndems"
          }
        },
        {
          "if": "rental=racebike",
          "then": {
            "en": "Race bicycles can be rented here",
            "nl": "Wielerfietsen (sportfietsen) kunnen hier gehuurd worden",
            "de": "Rennräder können ausgeliehen werden",
            "es": "Aquí se pueden alquilar bicicletas de carreras",
            "da": "Racercykler kan lejes her",
            "fr": "Des vélos de course peuvent être loués ici",
            "cs": "Zde si můžete půjčit závodní kola",
            "ca": "Aquí es poden llogar bicicletes de carreres"
          }
        },
        {
          "if": "rental=bike_helmet",
          "then": {
            "en": "Bike helmets can be rented here",
            "nl": "Fietshelmen kunnen hier gehuurd worden",
            "es": "Aquí se pueden alquilar cascos",
            "de": "Fahrradhelme können ausgeliehen werden",
            "fr": "Des casques de vélos peuvent être loués ici",
            "da": "Cykelhjelme kan lejes her",
            "cs": "Zde si můžete půjčit cyklistické přilby",
            "ca": "Aquí es poden llogar cascos de bicicleta"
          }
        }
      ],
      "condition": {
        "and": []
      }
    },
    {
      "id": "rental_types",
      "rewrite": {
        "sourceString": [
          "bicycle_type",
          "type_plural"
        ],
        "into": [
          [
            "city_bike",
            {
              "en": "city bikes",
              "nl": "stadsfietsen",
              "de": "Stadträder",
              "es": "bicis de ciudad",
              "da": "bycykler",
              "eo": "urbaj bicikloj",
              "fr": "vélos de ville",
              "cs": "městská kola",
              "ca": "Bicicletes de ciutat"
            }
          ],
          [
            "ebike",
            {
              "en": "electrical bikes",
              "nl": "elektrische fietsen",
              "de": "Elektrofahrräder",
              "es": "bicis eléctricas",
              "da": "elektriske cykler",
              "eo": "elektraj bicikloj",
              "fr": "vélos électriques",
              "cs": "elektrokola",
              "ca": "bicicletes elèctriques"
            }
          ],
          [
            "kid_bike",
            {
              "en": "bikes for children",
              "nl": "kinderfietsen",
              "de": "Kinderfahrräder",
              "es": "bicis infantiles",
              "da": "børnecykler",
              "eo": "bicikloj por infanoj",
              "fr": "vélos d'enfants",
              "cs": "kola pro děti",
              "ca": "bicicletes per a xiquets"
            }
          ],
          [
            "bmx",
            {
              "en": "BMX bikes",
              "nl": "BMX-fietsen",
              "de": "BMX-Räder",
              "es": "bicis BMX",
              "da": "BMX-cykler",
              "eo": "BMX-bicikloj",
              "fr": "BMX",
              "cs": "BMX kola",
              "ca": "Bicicletes BMX"
            }
          ],
          [
            "mtb",
            {
              "en": "mountainbikes",
              "nl": "mountainbikes",
              "ca": "bicicletas de muntanya",
              "de": "Mountainbikes",
              "es": "bicis de montaña",
              "da": "mountainbike",
              "eo": "montobicikloj",
              "fr": "vélos de montagne",
              "cs": "horské kolo"
            }
          ],
          [
            "bicycle_pannier",
            {
              "en": "bicycle panniers",
              "nl": "fietstassen",
              "de": "Fahrradtaschen",
              "da": "cykeltasker",
              "es": "alforjas de bicicleta",
              "fr": "sacoches pour vélo",
              "cs": "brašny na kolo",
              "ca": "maletes de bicicletes"
            }
          ],
          [
            "tandem_bicycle",
            {
              "en": "tandem",
              "nl": "tandem",
              "ca": "tàndem",
              "de": "Tandems",
              "da": "tandem",
              "es": "tándem",
              "fr": "tandem",
              "cs": "tandem"
            }
          ]
        ]
      },
      "renderings": [
        {
          "id": "rental-capacity-bicycle_type",
          "labels": [
            "bicycle_rental"
          ],
          "question": {
            "en": "How many type_plural can be rented here?",
            "nl": "Hoeveel type_plural kunnen hier uitgeleend worden?",
            "de": "Wie viele type_plural können hier gemietet werden?",
            "fr": "Combien de type_plural peuvent être loués ici ?",
            "cs": "Kolik typů kol si zde můžete pronajmout?",
            "es": "¿Cuántas type_plural pueden alquilarse aquí?",
<<<<<<< HEAD
            "ca": "Quantes type_plural poden llogar-se aquí?"
=======
            "ca": "Quants type_plural es poden llogar aquí?"
>>>>>>> e99485d6
          },
          "render": {
            "en": "{capacity:bicycle_type} type_plural can be rented here",
            "nl": "{capacity:bicycle_type} type_plural kunnen hier uitgeleend worden",
            "de": "{capacity:bicycle_type} type_plural können hier gemietet werden",
            "fr": "{capacity:bicycle_type} type_plural peuvent être loués ici",
            "cs": "{capacity:bicycle_type} typů si můžete pronajmout zde",
            "es": "{capacity:bicycle_type} type_plural pueden alquilarse aquí",
            "ca": "{capacity:bicycle_type} type_plural es poden llogar aquí"
          },
          "freeform": {
            "key": "capacity:bicycle_type",
            "type": "pnat"
          },
          "condition": {
            "and": [
              "rental~.*bicycle_type.*"
            ]
          }
        }
      ]
    }
  ],
  "presets": [
    {
      "title": {
        "en": "a bicycle rental shop",
        "nl": "een fietsverhuurzaak",
        "fr": "un magasin de location de vélos",
        "de": "ein Geschäft mit Fahrradverleih",
        "es": "una tienda de alquiler de bicicletas",
        "da": "en cykeludlejningsforretning",
        "cs": "půjčovna jízdních kol",
        "ca": "una botiga de lloguer de bicicletes"
      },
      "tags": [
        "amenity=bicycle_rental",
        "bicycle_rental=shop"
      ],
      "description": {
        "en": "A manned shop which focuses on bicycle rental",
        "nl": "Een bemande winkel die focust op fietsverhuur",
        "fr": "Un magasin qui priorise la location de vélos",
        "de": "Ein Geschäft, das sich auf den Fahrradverleih konzentriert",
        "da": "En bemandet butik, der fokuserer på cykeludlejning",
        "es": "Una tienda atendida que se centra en el alquiler de bicicletas",
        "cs": "Obsluhovaný obchod zaměřený na půjčování jízdních kol",
        "ca": "Una botiga atesa que es centra en el lloguer de bicicletes"
      }
    },
    {
      "title": {
        "en": "a bicycle rental",
        "nl": "een fietsverhuur",
        "de": "eine Fahrradleihstation",
        "da": "cykeludlejning",
        "es": "un alquiler de bicicletas",
        "fr": "une location de vélos",
        "cs": "půjčovna kol",
        "ca": "un lloguer de bicicletes"
      },
      "tags": [
        "amenity=bicycle_rental"
      ]
    }
  ],
  "mapRendering": [
    {
      "icon": "./assets/themes/bicycle_rental/logo.svg",
      "iconSize": {
        "render": "40,40,center"
      },
      "location": [
        "point",
        "centroid"
      ]
    },
    {
      "color": {
        "render": "#3333aa88"
      },
      "width": {
        "render": "2"
      }
    }
  ],
  "allowMove": {
    "enableImproveAccuracy": true,
    "enableRelocation": true
  },
  "deletion": {
    "softDeletionTags": {
      "and": [
        "disused:amenity=bicycle_rental",
        "bicycle_rental=",
        "rental="
      ]
    },
    "neededChangesets": 10,
    "extraDeleteReasons": [
      {
        "explanation": {
          "nl": "{title()} is permanent gestopt",
          "en": "{title()} has closed down permanently",
          "fr": "{title()} a était fermé de façon permanente",
          "de": "{title()} ist dauerhaft geschlossen",
          "es": "{title()} ha cerrado permanentemente",
          "da": "{title()} er lukket permanent",
          "cs": "{title()} je trvale uzavřen",
          "ca": "{title()} ha tancat permanentment"
        },
        "changesetMessage": "shop_closed"
      }
    ],
    "nonDeleteMappings": [
      {
        "if": {
          "and": [
            "service:bicycle:rental=no"
          ]
        },
        "then": {
          "en": "This bicycle shop used to rent out bikes but doesn't rent out bikes anymore",
          "nl": "Deze fietszaak verhuurde vroeger fietsen, maar nu niet meer",
          "fr": "Ce magasin de vélo louait des vélos, mais n'en loue plus maintenant",
          "de": "Dieser Fahrradladen vermietete früher Fahrräder, aber jetzt nicht mehr",
          "es": "Esta tienda de bicicletas alquilaba bicis, pero ya no lo hace",
          "da": "Denne cykelbutik plejede at udleje cykler, men udlejer ikke længere cykler",
          "cs": "Tento obchod s koly dříve půjčoval kola, ale už je nepůjčuje",
          "ca": "Aquesta botiga de bicicletes solia llogar bicicletes, però ja no"
        }
      }
    ]
  }
}<|MERGE_RESOLUTION|>--- conflicted
+++ resolved
@@ -458,11 +458,7 @@
             "fr": "Combien de type_plural peuvent être loués ici ?",
             "cs": "Kolik typů kol si zde můžete pronajmout?",
             "es": "¿Cuántas type_plural pueden alquilarse aquí?",
-<<<<<<< HEAD
-            "ca": "Quantes type_plural poden llogar-se aquí?"
-=======
             "ca": "Quants type_plural es poden llogar aquí?"
->>>>>>> e99485d6
           },
           "render": {
             "en": "{capacity:bicycle_type} type_plural can be rented here",
