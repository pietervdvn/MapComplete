--- conflicted
+++ resolved
@@ -38,10 +38,7 @@
         "then": {
           "en": "{name}",
           "nl": "{name}",
-<<<<<<< HEAD
-=======
           "ca": "{name}",
->>>>>>> 8db80d87
           "de": "{name}"
         }
       }
@@ -266,10 +263,7 @@
             {
               "en": "mountainbike",
               "nl": "mountainbike",
-<<<<<<< HEAD
-=======
               "ca": "bicicleta de muntanya",
->>>>>>> 8db80d87
               "de": "Mountainbikes"
             }
           ],
@@ -286,10 +280,7 @@
             {
               "en": "tandem",
               "nl": "tandem",
-<<<<<<< HEAD
-=======
               "ca": "tàndem",
->>>>>>> 8db80d87
               "de": "Tandems"
             }
           ]
