{
  "id": "observation_tower",
  "name": {
    "en": "Observation towers",
    "nl": "Uitkijktorens",
    "ru": "Смотровые башни",
    "de": "Aussichtstürme"
  },
  "minzoom": 8,
  "title": {
    "render": {
      "en": "Observation tower",
      "nl": "Uitkijktoren",
      "ru": "Смотровая башня",
      "de": "Beobachtungsturm"
    },
<<<<<<< HEAD
    "minzoom": 8,
    "title": {
        "render": {
            "en": "Observation tower",
            "nl": "Uitkijktoren",
            "ru": "Смотровая башня",
            "de": "Beobachtungsturm"
        },
        "mappings": [
            {
                "if": "name~*",
                "then": {
                    "en": "<b>{name}</b>",
                    "nl": "<b>{name}</b>",
                    "ru": "<b>{name}</b>",
                    "de": "<b>{name}</b>"
                }
            }
        ]
    },
    "description": {
        "en": "Towers with a panoramic view",
        "nl": "Torens om van het uitzicht te genieten",
        "de": "Türme zur Aussicht auf die umgebende Landschaft"
    },
    "tagRenderings": [
        "images",
        {
            "question": {
                "en": "What is the name of this tower?",
                "nl": "Heeft deze toren een naam?",
                "de": "Wie heißt dieser Turm?"
            },
            "render": {
                "en": "This tower is called <b>{name}</b>",
                "nl": "Deze toren heet <b>{name}</b>",
                "de": "Der Name dieses Turms lautet <b>{name}</b>"
            },
            "freeform": {
                "key": "name"
            },
            "mappings": [
                {
                    "if": "noname=yes",
                    "then": {
                        "en": "This tower doesn't have a specific name",
                        "nl": "Deze toren heeft geen specifieke naam",
                        "de": "Dieser Turm hat keinen eigenen Namen"
                    }
                }
            ],
            "id": "name"
        },
        {
            "question": {
                "en": "What is the height of this tower?",
                "nl": "Hoe hoog is deze toren?",
                "de": "Wie hoch ist dieser Turm?"
            },
            "render": {
                "en": "This tower is {height} high",
                "nl": "Deze toren is {height} hoog",
                "de": "Dieser Turm ist {height} hoch"
            },
            "freeform": {
                "key": "height",
                "type": "pfloat"
            },
            "id": "Height"
        },
        {
            "question": {
                "en": "Who maintains this tower?",
                "nl": "Wie onderhoudt deze toren?",
                "de": "Wer betreibt diesen Turm?"
            },
            "render": {
                "nl": "Wordt onderhouden door <b>{operator}</b>",
                "en": "Maintained by <b>{operator}</b>",
                "de": "Betrieben von <b>{operator}</b>"
            },
            "freeform": {
                "key": "operator"
            },
            "id": "Operator"
        },
        "website",
        {
            "question": {
                "en": "How much does one have to pay to enter this tower?",
                "nl": "Hoeveel moet men betalen om deze toren te bezoeken?"
            },
            "render": {
                "en": "Visiting this tower costs <b>{charge}</b>",
                "nl": "Deze toren bezoeken kost <b>{charge}</b>",
                "de": "Der Besuch des Turms kostet <b>{charge}</b>"
            },
            "freeform": {
                "key": "charge",
                "addExtraTags": [
                    "fee=yes"
                ]
            },
            "mappings": [
                {
                    "if": {
                        "and": [
                            "fee=no",
                            "charge="
                        ]
                    },
                    "then": {
                        "en": "Free to visit",
                        "nl": "Gratis te bezoeken",
                        "de": "Eintritt kostenlos"
                    }
                }
            ],
            "id": "Fee"
        },
=======
    "mappings": [
      {
        "if": "name~*",
        "then": {
          "en": "<b>{name}</b>",
          "nl": "<b>{name}</b>",
          "ru": "<b>{name}</b>",
          "de": "<b>{name}</b>"
        }
      }
    ]
  },
  "description": {
    "en": "Towers with a panoramic view",
    "nl": "Torens om van het uitzicht te genieten",
    "de": "Türme zur Aussicht auf die umgebende Landschaft"
  },
  "tagRenderings": [
    "images",
    {
      "question": {
        "en": "What is the name of this tower?",
        "nl": "Heeft deze toren een naam?",
        "de": "Wie heißt dieser Turm?"
      },
      "render": {
        "en": "This tower is called <b>{name}</b>",
        "nl": "Deze toren heet <b>{name}</b>",
        "de": "Der Name dieses Turms lautet <b>{name}</b>"
      },
      "freeform": {
        "key": "name"
      },
      "mappings": [
>>>>>>> 76fa858b
        {
          "if": "noname=yes",
          "then": {
            "en": "This tower doesn't have a specific name",
            "nl": "Deze toren heeft geen specifieke naam",
            "de": "Dieser Turm hat keinen eigenen Namen"
          }
        }
      ],
      "id": "name"
    },
    {
      "question": {
        "en": "What is the height of this tower?",
        "nl": "Hoe hoog is deze toren?",
        "de": "Wie hoch ist dieser Turm?"
      },
      "render": {
        "en": "This tower is {height} high",
        "nl": "Deze toren is {height} hoog",
        "de": "Dieser Turm ist {height} hoch"
      },
      "freeform": {
        "key": "height",
        "type": "pfloat"
      },
      "id": "Height"
    },
    {
      "question": {
        "en": "Who maintains this tower?",
        "nl": "Wie onderhoudt deze toren?",
        "de": "Wer betreibt diesen Turm?"
      },
      "render": {
        "nl": "Wordt onderhouden door <b>{operator}</b>",
        "en": "Maintained by <b>{operator}</b>",
        "de": "Betrieben von <b>{operator}</b>"
      },
      "freeform": {
        "key": "operator"
      },
      "id": "Operator"
    },
    "website",
    {
      "question": {
        "en": "How much does one have to pay to enter this tower?",
        "nl": "Hoeveel moet men betalen om deze toren te bezoeken?",
        "de": "Was kostet der Zugang zu diesem Turm?"
      },
      "render": {
        "en": "Visiting this tower costs <b>{charge}</b>",
        "nl": "Deze toren bezoeken kost <b>{charge}</b>",
        "de": "Der Besuch des Turms kostet <b>{charge}</b>"
      },
      "freeform": {
        "key": "charge",
        "addExtraTags": [
          "fee=yes"
        ]
      },
      "mappings": [
        {
          "if": {
            "and": [
              "fee=no",
              "charge="
            ]
          },
          "then": {
            "en": "Free to visit",
            "nl": "Gratis te bezoeken",
            "de": "Eintritt kostenlos"
          }
        }
      ],
      "id": "Fee"
    },
    {
      "builtin": "payment-options",
      "override": {
        "condition": {
          "or": [
            "fee=yes",
            "charge~*"
          ]
        }
      },
      "id": "Payment methods"
    },
    "wheelchair-access",
    "wikipedia"
  ],
  "wayHandling": 1,
  "icon": {
    "render": "circle:white;./assets/layers/observation_tower/Tower_observation.svg"
  },
  "width": {
    "render": "2"
  },
  "iconSize": {
    "render": "40,40,center"
  },
  "color": {
    "render": "#00f"
  },
  "presets": [
    {
      "tags": [
        "man_made=tower",
        "tower:type=observation"
      ],
      "title": {
        "en": "observation tower",
        "nl": "Uitkijktoren",
        "ru": "смотровая башня",
        "de": "Beobachtungsturm"
      },
      "description": {
        "nl": "Een publiek toegankelijke uitkijktoren"
      }
    }
  ],
  "source": {
    "osmTags": {
      "and": [
        "tower:type=observation"
      ]
    }
  },
  "units": [
    {
      "appliesToKey": [
        "height"
      ],
      "applicableUnits": [
        {
          "canonicalDenomination": "m",
          "alternativeDenomination": [
            "meter",
            "mtr"
          ],
          "human": {
            "nl": " meter",
            "en": " meter",
            "ru": " метр",
            "de": " Meter"
          }
        }
<<<<<<< HEAD
    ],
    "allowMove": {
        "enableRelocation": false,
        "enableImproveAccuraccy": true
    },
    "mapRendering": [
        {
            "icon": {
                "render": "circle:white;./assets/layers/observation_tower/Tower_observation.svg"
            },
            "iconSize": {
                "render": "40,40,center"
            },
            "location": [
                "point"
            ]
        }
    ]
=======
      ],
      "eraseInvalidValues": true
    }
  ],
  "allowMove": {
    "enableRelocation": false,
    "enableImproveAccuraccy": true
  }
>>>>>>> 76fa858b
}<|MERGE_RESOLUTION|>--- conflicted
+++ resolved
@@ -14,128 +14,6 @@
       "ru": "Смотровая башня",
       "de": "Beobachtungsturm"
     },
-<<<<<<< HEAD
-    "minzoom": 8,
-    "title": {
-        "render": {
-            "en": "Observation tower",
-            "nl": "Uitkijktoren",
-            "ru": "Смотровая башня",
-            "de": "Beobachtungsturm"
-        },
-        "mappings": [
-            {
-                "if": "name~*",
-                "then": {
-                    "en": "<b>{name}</b>",
-                    "nl": "<b>{name}</b>",
-                    "ru": "<b>{name}</b>",
-                    "de": "<b>{name}</b>"
-                }
-            }
-        ]
-    },
-    "description": {
-        "en": "Towers with a panoramic view",
-        "nl": "Torens om van het uitzicht te genieten",
-        "de": "Türme zur Aussicht auf die umgebende Landschaft"
-    },
-    "tagRenderings": [
-        "images",
-        {
-            "question": {
-                "en": "What is the name of this tower?",
-                "nl": "Heeft deze toren een naam?",
-                "de": "Wie heißt dieser Turm?"
-            },
-            "render": {
-                "en": "This tower is called <b>{name}</b>",
-                "nl": "Deze toren heet <b>{name}</b>",
-                "de": "Der Name dieses Turms lautet <b>{name}</b>"
-            },
-            "freeform": {
-                "key": "name"
-            },
-            "mappings": [
-                {
-                    "if": "noname=yes",
-                    "then": {
-                        "en": "This tower doesn't have a specific name",
-                        "nl": "Deze toren heeft geen specifieke naam",
-                        "de": "Dieser Turm hat keinen eigenen Namen"
-                    }
-                }
-            ],
-            "id": "name"
-        },
-        {
-            "question": {
-                "en": "What is the height of this tower?",
-                "nl": "Hoe hoog is deze toren?",
-                "de": "Wie hoch ist dieser Turm?"
-            },
-            "render": {
-                "en": "This tower is {height} high",
-                "nl": "Deze toren is {height} hoog",
-                "de": "Dieser Turm ist {height} hoch"
-            },
-            "freeform": {
-                "key": "height",
-                "type": "pfloat"
-            },
-            "id": "Height"
-        },
-        {
-            "question": {
-                "en": "Who maintains this tower?",
-                "nl": "Wie onderhoudt deze toren?",
-                "de": "Wer betreibt diesen Turm?"
-            },
-            "render": {
-                "nl": "Wordt onderhouden door <b>{operator}</b>",
-                "en": "Maintained by <b>{operator}</b>",
-                "de": "Betrieben von <b>{operator}</b>"
-            },
-            "freeform": {
-                "key": "operator"
-            },
-            "id": "Operator"
-        },
-        "website",
-        {
-            "question": {
-                "en": "How much does one have to pay to enter this tower?",
-                "nl": "Hoeveel moet men betalen om deze toren te bezoeken?"
-            },
-            "render": {
-                "en": "Visiting this tower costs <b>{charge}</b>",
-                "nl": "Deze toren bezoeken kost <b>{charge}</b>",
-                "de": "Der Besuch des Turms kostet <b>{charge}</b>"
-            },
-            "freeform": {
-                "key": "charge",
-                "addExtraTags": [
-                    "fee=yes"
-                ]
-            },
-            "mappings": [
-                {
-                    "if": {
-                        "and": [
-                            "fee=no",
-                            "charge="
-                        ]
-                    },
-                    "then": {
-                        "en": "Free to visit",
-                        "nl": "Gratis te bezoeken",
-                        "de": "Eintritt kostenlos"
-                    }
-                }
-            ],
-            "id": "Fee"
-        },
-=======
     "mappings": [
       {
         "if": "name~*",
@@ -170,7 +48,6 @@
         "key": "name"
       },
       "mappings": [
->>>>>>> 76fa858b
         {
           "if": "noname=yes",
           "then": {
@@ -321,26 +198,6 @@
             "de": " Meter"
           }
         }
-<<<<<<< HEAD
-    ],
-    "allowMove": {
-        "enableRelocation": false,
-        "enableImproveAccuraccy": true
-    },
-    "mapRendering": [
-        {
-            "icon": {
-                "render": "circle:white;./assets/layers/observation_tower/Tower_observation.svg"
-            },
-            "iconSize": {
-                "render": "40,40,center"
-            },
-            "location": [
-                "point"
-            ]
-        }
-    ]
-=======
       ],
       "eraseInvalidValues": true
     }
@@ -348,6 +205,18 @@
   "allowMove": {
     "enableRelocation": false,
     "enableImproveAccuraccy": true
-  }
->>>>>>> 76fa858b
+  },
+  "mapRendering": [
+    {
+      "icon": {
+        "render": "circle:white;./assets/layers/observation_tower/Tower_observation.svg"
+      },
+      "iconSize": {
+        "render": "40,40,center"
+      },
+      "location": [
+        "point"
+      ]
+    }
+  ]
 }