{
  "id": "transit_stops",
  "name": {
    "en": "Transit Stops",
    "de": "Haltestellen",
    "da": "Transitstationer",
    "fr": "Arrêts de transport en commun",
    "ca": "Parades de transport públic"
  },
  "description": {
    "en": "Layer showing different types of transit stops.",
    "de": "Ebene mit verschiedenen Arten von Haltestellen.",
    "da": "Lag, der viser forskellige typer transitstop.",
    "ca": "Capa que mostra diferents tipus de parades de transport públic."
  },
  "source": {
    "osmTags": {
      "or": [
        "highway=bus_stop"
      ]
    }
  },
  "minzoom": 15,
  "title": {
    "render": {
      "en": "Transit Stop",
      "de": "Haltestelle",
      "da": "Transit Stop",
      "nl": "Bushalte",
      "ca": "Parada de transport públic"
    },
    "mappings": [
      {
        "if": "name~*",
        "then": {
          "en": "Stop {name}",
          "de": "Haltestelle {name}",
          "da": "Stop {name}",
          "nl": "Halte {name}",
          "ca": "Parada {name}"
        }
      }
    ]
  },
<<<<<<< HEAD
  "calculatedTags": [
    "_routes=feat.memberships()",
    "_contained_routes_properties=feat.memberships().map(p => {return {id: p.relation.id, name: p.relation.properties.name} }).filter((v,i,a)=>a.findIndex(t=>(JSON.stringify(t) === JSON.stringify(v)))===i)",
    "_contained_route_ids=JSON.parse(feat.properties._contained_routes_properties ?? '[]').map(p => p.id)",
    "_contained_routes=JSON.parse(feat.properties._contained_routes_properties ?? '[]').map(p => `<li><a href='#relation/${p.id}'>${p.name ?? 'bus route'}</a></li>`).join('')",
    "_contained_routes_count=JSON.parse(feat.properties._contained_routes_properties ?? '[]').length"
=======
  "mapRendering": [
    {
      "location": [
        "point",
        "centroid"
      ],
      "icon": {
        "render": "./assets/layers/transit_stops/bus_stop.svg",
        "mappings": []
      },
      "label": "<div style=\"background: white; display: block\">{name}</div>"
    }
>>>>>>> a96a214c
  ],
  "tagRenderings": [
    {
      "id": "stop_name",
      "render": {
        "en": "This stop is called <b>{name}</b>",
        "de": "Der Name der Haltestelle lautet <b>{name}</b>",
        "da": "Dette stop hedder <b>{name}</b>",
        "nl": "Deze halte heet <b>{name}</b>",
        "ca": "Aquesta parada es diu <b>{name}</b>",
        "fr": "Cet arrêt est nommé <b>{name}</b>"
      },
      "freeform": {
        "key": "name",
        "type": "string",
        "addExtraTags": [
          "noname="
        ],
        "placeholder": {
          "en": "Name of the stop",
          "de": "Name der Haltestelle",
          "da": "Navn på stoppestedet",
          "nl": "Naam van de halte",
          "ca": "Nom de la parada"
        }
      },
      "mappings": [
        {
          "if": {
            "and": [
              "noname=yes",
              "name="
            ]
          },
          "then": {
            "en": "This stop has no name",
            "de": "Die Haltestelle hat keinen Namen",
            "da": "Dette stop har intet navn",
            "nl": "Deze halte heeft geen naam",
            "ca": "Aquesta parada no té nom"
          }
        }
      ],
      "question": {
        "en": "What is the name of this stop?",
        "de": "Wie lautet der Name der Haltestelle?",
        "da": "Hvad er navnet på dette stop?",
        "nl": "Wat is de naam van deze halte?",
        "ca": "Quin és el nom d'aquesta parada?"
      }
    },
    "images",
    {
      "id": "shelter",
      "mappings": [
        {
          "if": "shelter=yes",
          "then": {
            "en": "This stop has a shelter",
            "de": "Die Haltestelle hat einen Unterstand",
            "da": "Dette stop har et ly",
            "nl": "Deze halte heeft een schuilplaats",
            "ca": "Aquesta parada té una coberta",
            "fr": "Cet arrêt a un abri"
          }
        },
        {
          "if": "shelter=no",
          "then": {
            "en": "This stop does <b>not</b> have a shelter",
            "de": "Die Haltestelle hat <b>keinen</b> Unterstand",
            "da": "Dette stop har ikke et ly",
            "nl": "Deze halte heeft <b>geen</b> schuilplaats",
            "ca": "Aquesta parada <b>no</b> té una coberta",
            "fr": "Cet arrêt <b>n'a pas</b> d'abri"
          }
        },
        {
          "if": "shelter=separate",
          "then": {
            "en": "This stop has a shelter, that's separately mapped",
            "de": "Die Haltestelle hat einen Unterstand, der separat kariert ist",
            "nl": "Deze halte heeft een schuilplaats, die apart op de kaart staat",
            "ca": "Aquesta parada té un refugi que està mapejat separadament"
          },
          "hideInAnswer": true
        }
      ],
      "question": {
        "en": "Does this stop have a shelter?",
        "de": "Hat die Haltestelle einen Unterstand?",
        "da": "Har dette stop et ly?",
        "nl": "Heeft deze halte een schuilplaats?",
        "ca": "Aquesta parada té una coberta?",
        "fr": "Cet arrêt a-t-il un abri ?"
      }
    },
    {
      "id": "bench",
      "mappings": [
        {
          "if": "bench=yes",
          "then": {
            "en": "This stop has a bench",
            "de": "Die Haltestelle hat eine Bank",
            "da": "Dette stop har en bænk",
            "nl": "Deze halte heeft een zitbank",
            "ca": "Aquesta parada té un banc",
            "fr": "Cet arrêt a un banc"
          }
        },
        {
          "if": "bench=no",
          "then": {
            "en": "This stop does <b>not</b> have a bench",
            "de": "Die Haltestelle hat <b>keine</b> Sitzbank",
            "da": "Dette stoppested har ingen bænk",
            "nl": "Deze halte heeft <b>geen</b> zitbank",
            "ca": "Aquesta parada <b>no</b> té un banc",
            "fr": "Cet arrêt <b>n'a pas</b> de banc"
          }
        },
        {
          "if": "bench=separate",
          "then": {
            "en": "This stop has a bench, that's separately mapped",
            "de": "Die Haltestelle hat eine Bank, die separat kartiert ist",
            "nl": "Deze halte heeft een zitbank, die los aangegeven is op de kaart",
            "fr": "Cet arrêt a un banc, cartographié séparément",
            "ca": "Aquesta parada té un banc que està mapejat separadament"
          },
          "hideInAnswer": true
        }
      ],
      "question": {
        "en": "Does this stop have a bench?",
        "de": "Gibt es an der Haltestelle eine Sitzbank?",
        "da": "Har dette stop en bænk?",
        "nl": "Heeft deze halte een zitbank?",
        "ca": "Aquesta parada té un banc?",
        "fr": "Est-ce que cet arrêt a un banc ?"
      }
    },
    {
      "id": "bin",
      "mappings": [
        {
          "if": "bin=yes",
          "then": {
            "en": "This stop has a bin",
            "de": "Die Haltestelle hat einen Mülleimer",
            "da": "Dette stop har en skraldespand",
            "nl": "Deze halte heeft een vuilnisbak",
            "ca": "Aquesta parada té una paperera",
            "fr": "Cet arrêt a un poubelle"
          }
        },
        {
          "if": "bin=no",
          "then": {
            "en": "This stop does <b>not</b> have a bin",
            "de": "Die Haltestelle hat <b>keinen</b> Mülleimer",
            "da": "Dette stoppested har ikke en skraldespand",
            "nl": "Deze halte heeft <b>geen</b> vuilnisbak",
            "ca": "Aquesta parada <b>no</b> té paperera",
            "fr": "Cet arrêt <b>n'a pas</b> de poubelle"
          }
        },
        {
          "if": "bin=separate",
          "then": {
            "en": "This stop has a bin, that's separately mapped",
            "de": "Die Haltestelle hat einen Mülleimer, der separat kartiert ist",
            "nl": "Deze heeft een vuilnisbak, die los op de kaart staat",
            "ca": "Aquesta parada té una paperera que està mapejada separadament"
          },
          "hideInAnswer": true
        }
      ],
      "question": {
        "en": "Does this stop have a bin?",
        "de": "Hat die Haltestelle einen Mülleimer?",
        "da": "Har dette stop en skraldespand?",
        "nl": "Heeft deze halte een vuilnisbak?",
        "ca": "Aquesta parada té una paperera?"
      }
    },
    "wheelchair-access",
    {
      "id": "tactile_paving",
      "mappings": [
        {
          "if": "tactile_paving=yes",
          "then": {
            "en": "This stop has tactile paving",
            "de": "Die Haltestelle hat ein taktiles Pflaster",
            "ca": "Aquesta parada té una superfície podotàctil",
            "nl": "Deze halte heeft een geleidelijn",
            "fr": "Cet arrêt a une surface podotactile"
          }
        },
        {
          "if": "tactile_paving=no",
          "then": {
            "en": "This stop does <b>not</b> have tactile paving",
            "de": "Die Haltestelle hat <b>kein</b> taktiles Pflaster",
            "ca": "Aquesta parada <b>no</b> té superfície podotàctil",
            "nl": "Deze halte heeft <b>geen</b> geleidelijn",
            "fr": "Cet arrêt <b>n'a pas</b> de surface podotactile"
          }
        }
      ],
      "question": {
        "en": "Does this stop have tactile paving?",
        "de": "Hat die Haltestelle hat ein taktiles Pflaster?",
        "ca": "Aquesta parada té una superfície podotàctil?",
        "nl": "Heeft deze halte een geleidelijn?",
        "fr": "Cet arrêt a-t-il une surface podotactile ?"
      }
    },
    {
      "id": "lit",
      "mappings": [
        {
          "if": "lit=yes",
          "then": {
            "en": "This stop is lit",
            "de": "Die Haltestelle ist beleuchtet",
            "nl": "Deze halte is verlicht",
            "ca": "Aquesta parada té il·luminació",
            "fr": "Cet arrêt est éclairé"
          }
        },
        {
          "if": "lit=no",
          "then": {
            "en": "This stop is <b>not</b> lit",
            "de": "Die Haltestelle hat <b>keine</b> Beleuchtung",
            "da": "Dette stop lyser ikke",
            "nl": "Deze halte is <b>niet</b> verlicht",
            "ca": "Aquesta parada <b>no</b> té il·luminació",
            "fr": "Cet arrêt <b>n'est pas</b> éclairé"
          }
        }
      ],
      "question": {
        "en": "Is this stop lit?",
        "de": "Ist die Haltestelle beleuchtet?",
        "nl": "Is deze halte verlicht?",
        "ca": "Aquesta parada té il·luminació?",
        "fr": "Cet arrêt est-il éclairé ?"
      }
    },
    {
      "id": "departures_board",
      "mappings": [
        {
          "if": "departures_board=yes",
          "then": {
            "en": "This stop has a departures board of unknown type",
            "de": "Die Haltestelle hat einen Fahrplan, der nicht näher definiert ist",
            "da": "Dette stoppested har en afgangstavle af ukendt type",
            "ca": "Aquesta parada té un tauler de sortides de tipus desconegut"
          },
          "hideInAnswer": true
        },
        {
          "if": "departures_board=realtime",
          "then": {
            "en": "This stop has a board showing realtime departure information",
            "de": "Die Haltestelle hat einen Fahrplan, der Abfahrtszeiten in Echtzeit anzeigt",
            "da": "Dette stop har en tavle med oplysninger om afgang i realtid",
            "fr": "Cet arrêt a un panneau indiquant les départs en temps réel",
            "ca": "Aquesta parada té un tauló amb els horaris en temps real"
          }
        },
        {
          "if": "passenger_information_display=yes",
          "then": {
            "en": "This stop has a board showing realtime departure information",
            "de": "Die Haltestelle hat einen Fahrplan, der Abfahrtszeiten in Echtzeit anzeigt",
            "da": "Dette stop har en tavle med oplysninger om afgang i realtid",
            "ca": "Aquesta parada té un tauló amb els horaris en temps real"
          },
          "hideInAnswer": true
        },
        {
          "if": "departures_board=timetable",
          "then": {
            "en": "This stop has a timetable showing regular departures",
            "de": "Die Haltestelle hat einen Fahrplan, der die regulären Abfahrtszeiten anzeigt",
            "da": "Dette stop har en køreplan, der viser regelmæssige afgange",
            "ca": "Aquesta parada té un horari que mostra les sortides regulars"
          }
        },
        {
          "if": "departures_board=interval",
          "then": {
            "en": "This stop has a timetable containing just the interval between departures",
            "de": "Die Haltestelle hat einen Fahrplan, der den Abstand zwischen Abfahrten anzeigt",
            "da": "Dette stop har en køreplan, der kun indeholder intervallet mellem afgangene",
            "ca": "Aquesta parada té un horari que conté només l'interval entre sortides"
          }
        },
        {
          "if": "departures_board=no",
          "then": {
            "en": "This stop does <b>not</b> have a departures board",
            "de": "Die Haltestelle hat <b>keinen</b> Fahrplan",
            "da": "Dette stop har ikke en afgangstavle",
            "ca": "Aquesta parada <b>no</b> té un tauler de sortides"
          }
        }
      ]
    },
    {
      "render": {
        "en": "<h3>{_contained_routes_count} routes stop at this stop</h3> <ul>{_contained_routes}</ul>",
        "de": "<h3>{_contained_routes_count} Linien halten an der Haltestelle</h3> <ul>{_contained_routes}</ul>",
        "da": "<h3>{_contained_routes_count} ruter stopper ved dette stoppested</h3> <ul>{_contained_routes}</ul>",
        "nl": "<h3>{_contained_routes_count} lijnen stoppen bij deze halte</h3> <ul>{_contained_routes}</ul>",
        "ca": "<h3>{_contained_routes_count} rutes paren a aquesta parada</h3> <ul>{_contained_routes}</ul>"
      },
      "condition": "_contained_routes~*",
      "id": "contained_routes"
    }
  ],
  "filter": [
    {
      "id": "shelter",
      "options": [
        {
          "osmTags": {
            "or": [
              "shelter=yes",
              "shelter=separate"
            ]
          },
          "question": {
            "en": "With a shelter",
            "de": "Mit Unterstand",
            "fr": "Avec un abri",
            "ca": "Amb refugi"
          }
        }
      ]
    },
    {
      "id": "bench",
      "options": [
        {
          "osmTags": {
            "or": [
              "bench=yes",
              "bench=separate"
            ]
          },
          "question": {
            "en": "With a bench",
            "de": "Mit Sitzbank",
            "fr": "Avec un banc",
            "ca": "Amb un banc"
          }
        }
      ]
    },
    {
      "id": "bin",
      "options": [
        {
          "osmTags": {
            "or": [
              "bin=yes",
              "bin=separate"
            ]
          },
          "question": {
            "en": "With a bin",
            "de": "Mit Mülleimer",
            "fr": "Avec un poubelle",
            "ca": "Amb paperera"
          }
        }
      ]
    },
    "tactile_paving"
  ],
  "allowMove": false,
  "pointRendering": [
    {
      "location": [
        "point",
        "centroid"
      ],
      "label": "<div style=\"background: white; display: block\">{name}</div>",
      "marker": [
        {
          "icon": {
            "render": "./assets/layers/transit_stops/bus_stop.svg",
            "mappings": []
          }
        }
      ]
    }
  ],
  "lineRendering": []
}<|MERGE_RESOLUTION|>--- conflicted
+++ resolved
@@ -42,14 +42,6 @@
       }
     ]
   },
-<<<<<<< HEAD
-  "calculatedTags": [
-    "_routes=feat.memberships()",
-    "_contained_routes_properties=feat.memberships().map(p => {return {id: p.relation.id, name: p.relation.properties.name} }).filter((v,i,a)=>a.findIndex(t=>(JSON.stringify(t) === JSON.stringify(v)))===i)",
-    "_contained_route_ids=JSON.parse(feat.properties._contained_routes_properties ?? '[]').map(p => p.id)",
-    "_contained_routes=JSON.parse(feat.properties._contained_routes_properties ?? '[]').map(p => `<li><a href='#relation/${p.id}'>${p.name ?? 'bus route'}</a></li>`).join('')",
-    "_contained_routes_count=JSON.parse(feat.properties._contained_routes_properties ?? '[]').length"
-=======
   "mapRendering": [
     {
       "location": [
@@ -62,7 +54,6 @@
       },
       "label": "<div style=\"background: white; display: block\">{name}</div>"
     }
->>>>>>> a96a214c
   ],
   "tagRenderings": [
     {
