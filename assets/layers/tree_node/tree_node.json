--- conflicted
+++ resolved
@@ -213,124 +213,6 @@
           }
         },
         {
-<<<<<<< HEAD
-            "id": "tree-heritage",
-            "question": {
-                "nl": "Is deze boom erkend als erfgoed?",
-                "en": "Is this tree registered heritage?",
-                "it": "Quest’albero è registrato come patrimonio?",
-                "fr": "Cet arbre est-il inscrit au patrimoine ?",
-                "de": "Ist dieser Baum ein Naturdenkmal?"
-            },
-            "mappings": [
-                {
-                    "if": {
-                        "and": [
-                            "heritage=4",
-                            "heritage:operator=OnroerendErfgoed"
-                        ]
-                    },
-                    "then": {
-                        "nl": "<img src=\"./assets/layers/tree_node/Onroerend_Erfgoed_logo_without_text.svg\" style=\"width:0.85em;height:1em;vertical-align:middle\" alt=\"\"/> Erkend als houtig erfgoed door Onroerend Erfgoed Vlaanderen",
-                        "en": "<img src=\"./assets/layers/tree_node/Onroerend_Erfgoed_logo_without_text.svg\" style=\"width:0.85em;height:1em;vertical-align:middle\" alt=\"\"/> Registered as heritage by <i>Onroerend Erfgoed</i> Flanders",
-                        "it": "<img src=\"./assets/layers/tree_node/Onroerend_Erfgoed_logo_without_text.svg\" style=\"width:0.85em;height:1em;vertical-align:middle\" alt=\"\"/>Registrato come patrimonio da <i>Onroerend Erfgoed</i> Flanders",
-                        "fr": "<img src=\"./assets/layers/tree_node/Onroerend_Erfgoed_logo_without_text.svg\" style=\"width:0.85em;height:1em;vertical-align:middle\" alt=\"\"/> Fait partie du patrimoine par <i>Onroerend Erfgoed</i>",
-                        "de": "<img src=\"./assets/layers/tree_node/Onroerend_Erfgoed_logo_without_text.svg\" style=\"width:0.85em;height:1em;vertical-align:middle\" alt=\"\"/> Als Denkmal registriert von der <i>Onroerend Erfgoed</i> Flandern"
-                    }
-                },
-                {
-                    "if": {
-                        "and": [
-                            "heritage=4",
-                            "heritage:operator=aatl"
-                        ]
-                    },
-                    "then": {
-                        "nl": "Erkend als natuurlijk erfgoed door Directie Cultureel Erfgoed Brussel",
-                        "en": "Registered as heritage by <i>Direction du Patrimoine culturel</i> Brussels",
-                        "it": "Registrato come patrimonio da <i>Direction du Patrimoine culturel</i> di Bruxelles",
-                        "fr": "Enregistré comme patrimoine par la <i>Direction du Patrimoine culturel</i> Bruxelles",
-                        "de": "Als Denkmal registriert von der <i>Direction du Patrimoine culturel</i> Brüssel"
-                    }
-                },
-                {
-                    "if": {
-                        "and": [
-                            "heritage=yes",
-                            "heritage:operator="
-                        ]
-                    },
-                    "then": {
-                        "nl": "Erkend als erfgoed door een andere organisatie",
-                        "en": "Registered as heritage by a different organisation",
-                        "it": "Registrato come patrimonio da un’organizzazione differente",
-                        "fr": "Enregistré comme patrimoine par une autre organisation"
-                    }
-                },
-                {
-                    "if": {
-                        "and": [
-                            "heritage=no",
-                            "heritage:operator="
-                        ]
-                    },
-                    "then": {
-                        "nl": "Niet erkend als erfgoed",
-                        "en": "Not registered as heritage",
-                        "it": "Non è registrato come patrimonio",
-                        "fr": "Non enregistré comme patrimoine",
-                        "de": "Nicht als Denkmal registriert"
-                    }
-                },
-                {
-                    "if": {
-                        "and": [
-                            "heritage~*"
-                        ]
-                    },
-                    "then": {
-                        "nl": "Erkend als erfgoed door een andere organisatie",
-                        "en": "Registered as heritage by a different organisation",
-                        "it": "Registrato come patrimonio da un’organizzazione differente",
-                        "fr": "Enregistré comme patrimoine par une autre organisation"
-                    },
-                    "hideInAnswer": true
-                }
-            ],
-            "condition": {
-                "or": [
-                    "denotation=landmark",
-                    "denotation=natural_monument"
-                ]
-            }
-        },
-        {
-            "render": {
-                "nl": "<img src=\"./assets/layers/tree_node/Onroerend_Erfgoed_logo_without_text.svg\" style=\"width:0.85em;height:1em;vertical-align:middle\" alt=\"\"/> Onroerend Erfgoed-ID: <a href=\"https://id.erfgoed.net/erfgoedobjecten/{ref:OnroerendErfgoed}\">{ref:OnroerendErfgoed}</a>",
-                "en": "<img src=\"./assets/layers/tree_node/Onroerend_Erfgoed_logo_without_text.svg\" style=\"width:0.85em;height:1em;vertical-align:middle\" alt=\"\"/> Onroerend Erfgoed ID: <a href=\"https://id.erfgoed.net/erfgoedobjecten/{ref:OnroerendErfgoed}\">{ref:OnroerendErfgoed}</a>",
-                "it": "<img src=\"./assets/layers/tree_node/Onroerend_Erfgoed_logo_without_text.svg\" style=\"width:0.85em;height:1em;vertical-align:middle\" alt=\"\"/> Onroerend Erfgoed ID: <a href=\"https://id.erfgoed.net/erfgoedobjecten/{ref:OnroerendErfgoed}\">{ref:OnroerendErfgoed}</a>",
-                "ru": "<img src=\"./assets/layers/tree_node/Onroerend_Erfgoed_logo_without_text.svg\" style=\"width:0.85em;height:1em;vertical-align:middle\" alt=\"\"/> Onroerend Erfgoed ID: <a href=\"https://id.erfgoed.net/erfgoedobjecten/{ref:OnroerendErfgoed}\">{ref:OnroerendErfgoed}</a>",
-                "fr": "<img src=\"./assets/layers/tree_node/Onroerend_Erfgoed_logo_without_text.svg\" style=\"width:0.85em;height:1em;vertical-align:middle\" alt=\"\"/> Identifiant Onroerend Erfgoed : <a href=\"https://id.erfgoed.net/erfgoedobjecten/{ref:OnroerendErfgoed}\">{ref:OnroerendErfgoed}</a>"
-            },
-            "question": {
-                "nl": "Wat is het ID uitgegeven door Onroerend Erfgoed Vlaanderen?",
-                "en": "What is the ID issued by Onroerend Erfgoed Flanders?",
-                "it": "Qual è l’ID rilasciato da Onroerend Erfgoed Flanders?",
-                "fr": "Quel est son identifiant donné par Onroerend Erfgoed ?",
-                "de": "Wie lautet die Kennung der Onroerend Erfgoed Flanders?"
-            },
-            "freeform": {
-                "key": "ref:OnroerendErfgoed",
-                "type": "nat"
-            },
-            "condition": {
-                "and": [
-                    "heritage=4",
-                    "heritage:operator=OnroerendErfgoed"
-                ]
-            },
-            "id": "tree_node-ref:OnroerendErfgoed"
-=======
           "if": {
             "and": [
               "denotation=avenue"
@@ -356,7 +238,6 @@
             "it": "L’albero si trova in un’area urbana.",
             "fr": "L'arbre est une zone urbaine."
           }
->>>>>>> 76fa858b
         },
         {
           "if": {
@@ -680,42 +561,6 @@
         "preferredBackground": "photo"
       }
     },
-<<<<<<< HEAD
-    "deletion": {
-        "minNeededChangesets": 5
-    },
-    "mapRendering": [
-        {
-            "icon": {
-                "render": "circle:#ffffff;./assets/themes/trees/unknown.svg",
-                "mappings": [
-                    {
-                        "if": {
-                            "and": [
-                                "leaf_type=broadleaved"
-                            ]
-                        },
-                        "then": "circle:#ffffff;./assets/themes/trees/broadleaved.svg"
-                    },
-                    {
-                        "if": {
-                            "and": [
-                                "leaf_type=needleleaved"
-                            ]
-                        },
-                        "then": "circle:#ffffff;./assets/themes/trees/needleleaved.svg"
-                    }
-                ]
-            },
-            "iconSize": {
-                "render": "40,40,bottom"
-            },
-            "location": [
-                "point"
-            ]
-        }
-    ]
-=======
     {
       "tags": [
         "natural=tree",
@@ -773,6 +618,36 @@
   },
   "deletion": {
     "minNeededChangesets": 5
-  }
->>>>>>> 76fa858b
+  },
+  "mapRendering": [
+    {
+      "icon": {
+        "render": "circle:#ffffff;./assets/themes/trees/unknown.svg",
+        "mappings": [
+          {
+            "if": {
+              "and": [
+                "leaf_type=broadleaved"
+              ]
+            },
+            "then": "circle:#ffffff;./assets/themes/trees/broadleaved.svg"
+          },
+          {
+            "if": {
+              "and": [
+                "leaf_type=needleleaved"
+              ]
+            },
+            "then": "circle:#ffffff;./assets/themes/trees/needleleaved.svg"
+          }
+        ]
+      },
+      "iconSize": {
+        "render": "40,40,bottom"
+      },
+      "location": [
+        "point"
+      ]
+    }
+  ]
 }