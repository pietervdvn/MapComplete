{
  "id": "tree_node",
  "name": {
    "nl": "Boom",
    "en": "Tree",
    "it": "Albero",
    "ru": "Дерево",
    "fr": "Arbre",
    "de": "Bäume",
    "ca": "Arbre",
    "es": "Árbol",
    "da": "Træ",
    "pt_BR": "Árvore",
    "cs": "Strom"
  },
  "minzoom": 16,
  "source": {
    "osmTags": {
      "and": [
        "natural=tree"
      ]
    }
  },
  "title": {
    "render": {
      "nl": "Boom",
      "en": "Tree",
      "it": "Albero",
      "ru": "Дерево",
      "fr": "Arbre",
      "de": "Baum",
      "eo": "Arbo",
      "ca": "Arbre",
      "es": "Árbol",
      "da": "Træ",
      "pt": "Árvore",
      "cs": "Strom"
    },
    "mappings": [
      {
        "if": {
          "and": [
            "name~*",
            "species:wikidata~*"
          ]
        },
        "then": {
          "*": "{name} ({wikidata_label(species:wikidata)})"
        }
      },
      {
        "if": {
          "and": [
            "name~*"
          ]
        },
        "then": {
          "*": "{name}"
        }
      },
      {
        "if": "species:wikidata~*",
        "then": {
          "*": "{wikidata_label(species:wikidata)}"
        }
      },
      {
        "if": "species~*",
        "then": {
          "*": "<i>{species}</i>"
        }
      }
    ]
  },
  "tagRenderings": [
    "images",
    {
      "id": "plantnet",
      "render": "{plantnet_detection()}"
    },
    {
      "id": "tree-species-wikidata",
      "question": {
        "en": "What species is this tree?",
        "de": "Um welche Baumart handelt es sich?",
        "id": "Spesies pohon apa ini?",
        "es": "¿De qué especie es este árbol?",
        "nl": "Wat is de boomsoort?",
        "fr": "Quelle est l'espèce de cet arbre ?",
        "da": "Hvilken art er dette træ?",
        "pt": "Que espécie é esta árvore?",
        "pt_BR": "Que espécie é esta árvore?",
        "ca": "De quina espècie és aquest arbre?",
        "cs": "Jaký druh je tento strom?"
      },
      "render": {
        "*": "{wikipedia(species:wikidata):max-height: 25rem}"
      },
      "freeform": {
        "key": "species:wikidata",
        "type": "wikidata",
        "helperArgs": [
          "species",
          {
            "instanceOf": [
              10884,
              16521
            ]
          }
        ]
      }
    },
    {
      "id": "tree-wikipedia",
      "#": "If this tree has a wikipedia article, show it. People can _only_ set the species though!",
      "render": {
        "*": "{wikipedia()}"
      },
      "condition": {
        "or": [
          "wikipedia~*",
          "wikidata~*"
        ]
      }
    },
    {
      "id": "circumference",
      "question": {
        "en": "What is the circumference of the tree trunk?",
        "de": "Wie groß ist der Umfang des Baumstammes?",
        "fr": "Quelle est la circonférence du tronc ? ",
        "nl": "Wat is de omtrek van de boomstam? ",
        "es": "¿Cuál es la circunferencia del tronco del árbol?",
        "pt": "Qual é a circunferência do tronco da árvore?",
        "pt_BR": "Qual é a circunferência do tronco da árvore?",
        "ca": "Quina és la circumferència del tronc de l'arbre?",
        "cs": "Jaký je obvod kmene stromu?"
      },
      "render": {
        "en": "The tree trunk has a circumference of {circumference} meter",
        "de": "Der Baumstamm hat einen Umfang von {circumference} Meter",
        "fr": "Le tronc a une circonférence de {circumference} mètre(s)",
        "nl": "De boomstam heeft een omtrek van {circumference} meter",
        "es": "El tronco del árbol tiene una circunferencia de {circumference} metros",
        "pt": "O tronco da árvore tem uma circunferência de <b>{circumference}</b> metros",
        "pt_BR": "O tronco da árvore tem uma circunferência de {circumference} metro",
        "ca": "El tronc de l'arbre té una circumferència de {circumference} metre",
        "cs": "Kmen stromu má obvod {circumference} metr"
      },
      "freeform": {
        "key": "circumference",
        "inline": true,
        "type": "pfloat"
      },
      "questionHint": {
        "en": "This is measured at a height of 1.30m",
        "de": "Dies wird in einer Höhe von 1,30 m gemessen",
        "fr": "La mesure est effectuée à 1.30m de hauteur",
        "nl": "Dit wordt 1.30m boven de grond gemeten",
        "es": "Se mide a una altura de 1,30 m",
        "ca": "Es mesura a una alçada d'1,30 m",
        "pt_BR": "Isso é medido a uma altura de 1,30m",
        "cs": "Měří se ve výšce 1,30 m"
      }
    },
    {
      "id": "height",
      "question": {
        "en": "What is the height of this tree?",
        "de": "Wie hoch ist dieser Baum?",
        "fr": "Quelle est la hauteur de cette arbre ?",
        "nl": "Wat is de hoogte van deze boom?",
        "pt": "Qual a altura dessa árvore?",
        "pt_BR": "Qual a altura dessa árvore?",
        "ca": "Quina és l'alçada d'aquest arbre?",
        "cs": "Jaká je výška tohoto stromu?",
        "es": "¿Cuál es la altura de este árbol?"
      },
      "freeform": {
        "key": "height",
        "type": "pfloat",
        "inline": true
      },
      "render": {
        "en": "This tree is {height} meter high",
        "de": "Dieser Baum ist {height} Meter hoch",
        "fr": "Cet arbre a une hauteur de {height} mètre(s)",
        "nl": "Deze boom is {height} meter hoog",
        "es": "Este árbol tiene {height} metros de altura",
        "pt": "Esta árvore tem {height} metros de altura",
        "pt_BR": "Esta árvore tem {height} metros de altura",
        "ca": "Aquest arbre té {height} metres d'altura",
        "cs": "Tento strom je {height} metr vysoký"
      }
    },
    {
      "id": "tree-denotation",
      "question": {
        "nl": "Hoe significant is deze boom? Kies het eerste antwoord dat van toepassing is.",
        "en": "How significant is this tree? Choose the first answer that applies.",
        "it": "Quanto significativo è questo albero? Scegli la prima risposta che corrisponde.",
        "fr": "Quelle est l'importance de cet arbre ? Choisissez la première réponse qui s'applique.",
        "de": "Wie bedeutsam ist dieser Baum? Wählen Sie die erste Antwort, die zutrifft.",
        "es": "¿Qué importancia tiene este árbol? Elige la primera respuesta que corresponda.",
        "da": "Hvor vigtigt er dette træ? Vælg det første svar, der passer.",
        "pt": "Quão significativa é esta árvore? Escolha a primeira resposta que se aplica.",
        "ca": "Quina importància té aquest arbre? Trieu la primera resposta que correspongui.",
        "cs": "Jak významný je tento strom? Vyberte první správnou odpověď."
      },
      "mappings": [
        {
          "if": {
            "and": [
              "denotation=landmark"
            ]
          },
          "then": {
            "nl": "De boom valt op door zijn grootte of prominente locatie. Hij is nuttig voor navigatie.",
            "en": "The tree is remarkable due to its size or prominent location. It is useful for navigation.",
            "it": "È un albero notevole per le sue dimensioni o per la posizione prominente. È utile alla navigazione.",
            "fr": "L'arbre est remarquable en raison de sa taille ou de son emplacement proéminent. Il est utile pour la navigation.",
            "de": "Der Baum ist aufgrund seiner Größe oder seiner markanten Lage bedeutsam. Er ist nützlich zur Orientierung.",
            "es": "El árbol es notable debido a su tamaño o ubicación prominente. Es útil para la navegación.",
            "da": "Træet er bemærkelsesværdigt på grund af sin størrelse eller sin fremtrædende placering. Det er nyttigt til navigation.",
            "pt": "A árvore é notável devido ao seu tamanho ou localização proeminente. É útil para navegação.",
            "ca": "L'arbre és notable per la seva mida o per la seva ubicació destacada. És útil per a la navegació.",
            "cs": "Strom je pozoruhodný svou velikostí nebo nápadným umístěním. Je užitečný pro navigaci."
          }
        },
        {
          "if": {
            "and": [
              "denotation=natural_monument"
            ]
          },
          "then": {
            "nl": "De boom is een natuurlijk monument, bijvoorbeeld doordat hij bijzonder oud of van een waardevolle soort is.",
            "en": "The tree is a natural monument, e.g. because it is especially old, or of a valuable species.",
            "it": "L’albero è un monumento naturale, ad esempio perché specialmente antico o appartenente a specie importanti.",
            "fr": "Cet arbre est un monument naturel (p.ex. : âge, espèce, etc).",
            "de": "Der Baum ist ein Naturdenkmal, z. B. weil er besonders alt ist oder zu einer wertvollen Art gehört.",
            "es": "El árbol es un monumento natural, por ejemplo, porque es especialmente antiguo, o de una especie valiosa.",
            "da": "Træet er et naturmonument, f.eks. fordi den er særlig gammel eller af en værdifuld art.",
            "pt": "A árvore é um monumento natural, por ex. porque é especialmente antigo ou de uma espécie valiosa.",
            "ca": "L'arbre és un monument natural, p. e. perquè és especialment antic o d'una espècie valuosa.",
            "cs": "Strom je přírodní památkou, např. proto, že je mimořádně starý nebo patří k cenným druhům."
          }
        },
        {
          "if": {
            "and": [
              "denotation=agricultural"
            ]
          },
          "then": {
            "nl": "De boom wordt voor landbouwdoeleinden gebruikt, bijvoorbeeld in een boomgaard.",
            "en": "The tree is used for agricultural purposes, e.g. in an orchard.",
            "it": "L’albero è usato per scopi agricoli, ad esempio in un frutteto.",
            "fr": "Cet arbre est utilisé à but agricole (p.ex. : dans un verger).",
            "de": "Der Baum wird für landwirtschaftliche Zwecke genutzt, z. B. in einer Obstplantage.",
            "es": "El árbol se utiliza con fines agrícolas, por ejemplo, en un huerto.",
            "da": "Træet anvendes til landbrugsformål, f.eks. i en frugtplantage.",
            "pt": "A árvore é utilizada para fins agrícolas, por ex. em um pomar.",
            "ca": "L'arbre s'utilitza amb finalitats agrícoles, p. en un hort.",
            "cs": "Strom se používá pro zemědělské účely, např. v sadu."
          }
        },
        {
          "if": {
            "and": [
              "denotation=park"
            ]
          },
          "then": {
            "nl": "De boom staat in een park of dergelijke (begraafplaats, schoolterrein, …).",
            "en": "The tree is in a park or similar (cemetery, school grounds, …).",
            "it": "L’albero è in un parco o qualcosa di simile (cimitero, aree didattiche, etc.).",
            "fr": "Cet arbre est dans un parc ou une aire similaire (ex : cimetière, cour d’école, …).",
            "de": "Der Baum steht in einem Park oder ähnlichem (Friedhof, Schulgelände, ...).",
            "es": "El árbol está en un parque o similar (cementerio, recinto escolar, ...).",
            "da": "Træet står i en park eller lignende (kirkegård, skoleområde, ...).",
            "pt": "A árvore está em um parque ou similar (cemitério, pátio da escola, …).",
            "ca": "L'arbre està en un parc o semblant (cementiri, recinte escolar, …).",
            "cs": "Strom se nachází v parku nebo podobném místě (hřbitov, školní pozemek, ...)."
          }
        },
        {
          "if": {
            "and": [
              "denotation=garden"
            ]
          },
          "then": {
            "nl": "De boom staat in de tuin bij een woning/flatgebouw.",
            "en": "The tree is in a residential garden.",
            "it": "L’albero è un giardino residenziale.",
            "fr": "Cet arbre est dans une jardin de résidence.",
            "es": "El árbol está en un jardín privado o residencial.",
            "de": "Der Baum steht in einem Wohngarten.",
            "da": "Træet står i en villahave.",
            "ca": "L'arbre està en un jardí residencial.",
            "pt": "A árvore está em um jardim residencial.",
            "cs": "Strom se nachází v obytné zahradě."
          }
        },
        {
          "if": {
            "and": [
              "denotation=avenue"
            ]
          },
          "then": {
            "nl": "Dit is een laanboom.",
            "en": "This is a tree along an avenue.",
            "it": "Fa parte di un viale alberato.",
            "fr": "C'est un arbre le long d'une avenue.",
            "de": "Dieser Baum steht entlang einer Straße.",
            "es": "Este es un árbol a lo largo de una avenida.",
            "da": "Dette er et træ langs en allé.",
            "pt": "Esta é uma árvore ao longo de uma avenida.",
            "ca": "Aquest és un arbre al llarg d'una avinguda.",
            "cs": "Tohle je strom podél aleje."
          }
        },
        {
          "if": {
            "and": [
              "denotation=urban"
            ]
          },
          "then": {
            "nl": "De boom staat in een woonkern.",
            "en": "The tree is in an urban area.",
            "it": "L’albero si trova in un’area urbana.",
            "fr": "L'arbre est dans une zone urbaine.",
            "es": "El árbol está en un zona urbana.",
            "de": "Der Baum steht in einem städtischen Gebiet.",
            "da": "Træet står i et byområde.",
            "ca": "L'arbre està en una àrea urbana.",
            "pt": "A árvore está em uma área urbana.",
            "pt_BR": "A árvore está em uma área urbana.",
            "cs": "Strom se nachází v městské oblasti."
          }
        },
        {
          "if": {
            "and": [
              "denotation=none"
            ]
          },
          "then": {
            "nl": "De boom staat buiten een woonkern.",
            "en": "The tree is outside of an urban area.",
            "it": "L’albero si trova fuori dall’area urbana.",
            "fr": "Cet arbre est en zone rurale.",
            "de": "Dieser Baum steht außerhalb eines städtischen Gebiets.",
            "es": "El árbol está fuera de una zona urbana.",
            "da": "Træet står uden for et byområde.",
            "pt": "A árvore está fora de uma área urbana.",
            "ca": "L'arbre es troba fora d'una zona urbana.",
            "cs": "Strom se nachází mimo městskou oblast."
          }
        }
      ]
    },
    {
      "id": "tree-leaf_type",
      "question": {
        "nl": "Is dit een naald- of loofboom?",
        "en": "Is this a broadleaved or needleleaved tree?",
        "it": "Si tratta di un albero latifoglia o aghifoglia?",
        "fr": "Cet arbre est-il un feuillu ou un résineux ?",
        "de": "Ist dies ein Laub- oder Nadelbaum?",
        "es": "¿Es un árbol de hoja ancha o de hoja aguja?",
        "pt": "Esta é uma árvore de folhas largas ou acículas?",
        "ca": "És un arbre de fulla ampla o d'agulla?",
        "cs": "Jedná se o listnatý nebo jehličnatý strom?"
      },
      "mappings": [
        {
          "if": {
            "and": [
              "leaf_type=broadleaved"
            ]
          },
          "then": {
            "nl": "Loofboom",
            "en": "Broadleaved",
            "it": "Latifoglia",
            "fr": "Feuillu",
            "de": "Laubbaum",
            "ca": "De fulla ampla",
            "es": "Latifoliada",
            "id": "Berdaun lebar",
            "da": "Bredbladet",
            "pt": "Folha larga",
            "cs": "Listnatý"
          },
          "icon": {
            "path": "./assets/layers/tree_node/broadleaved.svg",
            "class": "small"
          }
        },
        {
          "if": {
            "and": [
              "leaf_type=needleleaved"
            ]
          },
          "then": {
            "nl": "Naaldboom",
            "en": "Needleleaved",
            "it": "Aghifoglia",
            "fr": "Résineux",
            "de": "Nadelbaum",
            "ca": "Amb fulles d'agulla",
            "es": "Hoja aguja",
            "id": "Berdaun jarum",
            "cs": "Jehličnatý"
          },
          "icon": {
            "path": "./assets/layers/tree_node/needleleaved.svg",
            "class": "small"
          }
        },
        {
          "if": {
            "and": [
              "leaf_type=leafless"
            ]
          },
          "then": {
            "nl": "Permanent bladloos",
            "en": "Permanently leafless",
            "it": "Privo di foglie (permanente)",
            "fr": "Sans feuilles (Permanent)",
            "de": "Dauerhaft blattlos",
            "es": "Permanentemente sin hojas",
            "id": "Tanpa daun permanen",
            "da": "Permanent bladløs",
            "pt": "permanentemente sem folhas",
            "ca": "Permanentment sense fulles",
            "cs": "Trvale bez listů"
          },
          "hideInAnswer": true,
          "icon": {
            "path": "./assets/layers/tree_node/leafless.svg",
            "class": "small"
          }
        }
      ],
      "condition": {
        "#": "If the wikidata entry is known, no need to ask for redundant data such as leaf type",
        "and": [
          "species:wikidata="
        ]
      }
    },
    {
      "id": "tree-decidouous",
      "question": {
        "nl": "Is deze boom groenblijvend of bladverliezend?",
        "en": "Is this tree evergreen or deciduous?",
        "it": "È un sempreverde o caduco?",
        "ru": "Это дерево вечнозелёное или листопадное?",
        "fr": "L’arbre est-il à feuillage persistant ou caduc ?",
        "de": "Ist dies ein Nadelbaum oder ein Laubbaum?",
        "es": "¿El árbol es perenne o caduco?",
        "da": "Er dette træ stedsegrønt eller løvfældende?",
        "pt": "Essa árvore é perene ou caducifólia?",
        "pt_BR": "Essa árvore é perene ou caducifólia?",
        "ca": "Aquest arbre és perenne o caducifoli?",
        "cs": "Je tento strom stálezelený nebo opadavý?"
      },
      "mappings": [
        {
          "if": {
            "and": [
              "leaf_cycle=deciduous"
            ]
          },
          "then": {
            "nl": "Bladverliezend: de boom is een periode van het jaar kaal.",
            "en": "Deciduous: the tree loses its leaves for some time of the year.",
            "it": "Caduco: l’albero perde le sue foglie per un periodo dell’anno.",
            "ru": "Листопадное: у дерева опадают листья в определённое время года.",
            "fr": "Caduc : l’arbre perd son feuillage une partie de l’année.",
            "de": "Laubabwerfend: Der Baum verliert für eine gewisse Zeit des Jahres seine Blätter.",
            "es": "Caduco o Deciduo: el árbol pierde las hojas en un período del año.",
            "da": "Løvfældende: træet mister bladene i en periode af året.",
            "pt": "Caducifólia: a árvore perde as folhas em alguma época do ano.",
            "ca": "Caducifoli: l'arbre perd les fulles durant alguna època de l'any.",
            "cs": "Opadavý: strom po určitou část roku ztrácí listy."
          }
        },
        {
          "if": {
            "and": [
              "leaf_cycle=evergreen"
            ]
          },
          "then": {
            "nl": "Groenblijvend.",
            "en": "Evergreen.",
            "it": "Sempreverde.",
            "fr": "À feuilles persistantes.",
            "ru": "Вечнозелёное.",
            "de": "immergrüner Baum.",
            "ca": "Perenne.",
            "es": "Siempreverde.",
            "da": "Stedsegrøn.",
            "pt": "Perene.",
            "cs": "Stálozelený."
          }
        }
      ],
      "condition": {
        "#": "If the wikidata entry is known, no need to ask for redundant data such as leaf type",
        "and": [
          "leaf_type!~^leafless$",
          "species:wikidata="
        ]
      }
    },
    {
      "render": {
        "nl": "Naam: {name}",
        "en": "Name: {name}",
        "it": "Nome: {name}",
        "ru": "Название: {name}",
        "fr": "Nom : {name}",
        "id": "Nama: {name}",
        "de": "Name: {name}",
        "eo": "Nomo: {name}",
        "es": "Nombre: {name}",
        "da": "Navn: {name}",
        "pt": "Nome: {name}",
        "ca": "Nom : {name}",
        "cs": "Jméno: {name}"
      },
      "question": {
        "nl": "Heeft de boom een naam?",
        "en": "Does the tree have a name?",
        "it": "L’albero ha un nome?",
        "fr": "L'arbre a-t-il un nom ?",
        "ru": "Есть ли у этого дерева название?",
        "de": "Hat der Baum einen Namen?",
        "es": "¿Tiene nombre este árbol?",
        "id": "Apakah pohon ini memiliki nama?",
        "da": "Har træet et navn?",
        "pt": "A árvore tem nome?",
        "ca": "Té nom aquest arbre?",
        "cs": "Má strom nějaké jméno?"
      },
      "freeform": {
        "key": "name",
        "addExtraTags": [
          "noname="
        ]
      },
      "mappings": [
        {
          "if": {
            "and": [
              "name=",
              "noname=yes"
            ]
          },
          "then": {
            "nl": "De boom heeft geen naam.",
            "en": "The tree does not have a name.",
            "it": "L’albero non ha un nome.",
            "fr": "L'arbre n'a pas de nom.",
            "ru": "У этого дерева нет названия.",
            "de": "Der Baum hat keinen Namen.",
            "es": "El árbol no tiene nombre.",
            "id": "Pohon ini tidak memiliki nama.",
            "da": "Træet har ikke et navn.",
            "pt": "A árvore não tem nome.",
            "ca": "L'arbre no té nom.",
            "cs": "Strom nemá jméno."
          }
        }
      ],
      "condition": {
        "or": [
          "denotation=landmark",
          "denotation=natural_monument",
          "name~*"
        ]
      },
      "id": "tree_node-name"
    },
    {
      "id": "tree-heritage",
      "question": {
        "nl": "Is deze boom erkend als erfgoed?",
        "en": "Is this tree registered heritage?",
        "it": "Quest’albero è registrato come patrimonio?",
        "fr": "Cet arbre est-il inscrit au patrimoine ?",
        "de": "Ist dieser Baum ein Naturdenkmal?",
        "es": "¿Este árbol es patrimonio registrado?",
        "id": "Apakah pohon ini merupakan warisan yang terdaftar?",
        "da": "Er dette træ registreret som kulturarv?",
        "pt": "Esta árvore é patrimônio tombado?",
        "ca": "Aquest arbre és patrimoni registrat?",
        "cs": "Je tento strom registrovaným dědictvím?"
      },
      "mappings": [
        {
          "if": {
            "and": [
              "heritage=4",
              "heritage:operator=OnroerendErfgoed"
            ]
          },
          "then": {
            "nl": "Erkend als houtig erfgoed door <i>Onroerend Erfgoed Vlaanderen</i>",
            "en": "Registered as heritage by <i>Onroerend Erfgoed</i> Flanders",
            "it": "Registrato come patrimonio da <i>Onroerend Erfgoed</i> Flanders",
            "fr": "Inscrit au registre du Patrimoine Immobilier (<i>Onroerend Erfgoed</i>) Flammand",
            "de": "Als Denkmal registriert von der <i>Onroerend Erfgoed</i> Flandern",
            "es": "Registrado como patrimonio por <i>Onroerend Erfgoed</i> Flandes",
            "id": "Terdaftar sebagai warisan oleh <i>Onroerend Erfgoed</i> Flanders",
            "pt": "Registrado como patrimônio por <i>Onroerend Erfgoed</i> Flanders",
            "ca": "Registrat com a patrimoni per <i>Onroerend Erfgoed</i> Flandes",
            "cs": "Zapsáno jako dědictví <i>Onroerend Erfgoed</i> Flanders"
          },
          "icon": {
            "path": "./assets/layers/tree_node/Onroerend_Erfgoed_logo_without_text.svg",
            "class": "small"
          }
        },
        {
          "if": {
            "and": [
              "heritage=4",
              "heritage:operator=aatl"
            ]
          },
          "then": {
            "nl": "Erkend als natuurlijk erfgoed door <i>Directie Cultureel Erfgoed Brussel</i>",
            "en": "Registered as heritage by <i>Direction du Patrimoine culturel</i> Brussels",
            "it": "Registrato come patrimonio da <i>Direction du Patrimoine culturel</i> di Bruxelles",
            "fr": "Enregistré comme patrimoine par la <i>Direction du Patrimoine culturel</i> Bruxelles",
            "de": "Als Denkmal registriert von der <i>Direction du Patrimoine culturel</i> Brüssel",
            "es": "Registrado como patrimonio por la <i>Dirección de Patrimonio Cultural</i> de Bruselas",
            "id": "Terdaftar sebagai warisan budaya oleh <i>Direction du Patrimoine culturel</i> Brussels",
            "da": "Registreret som kulturarv af <i>Direction du Patrimoine culturel</i> Bruxelles",
            "pt": "Registrado como patrimônio por <i>Direction du Patrimoine culturel</i> Brussels",
            "ca": "Registrat com a patrimoni per la <i>Direction du Patrimoine culturel</i> Brussel·les",
            "cs": "Zapsáno jako kulturní dědictví <i>Direction du Patrimoine culturel</i> Brusel"
          }
        },
        {
          "if": {
            "and": [
              "heritage=yes",
              "heritage:operator="
            ]
          },
          "then": {
            "nl": "Erkend als erfgoed door een andere organisatie",
            "en": "Registered as heritage by a different organisation",
            "it": "Registrato come patrimonio da un’organizzazione differente",
            "fr": "Enregistré comme patrimoine par une autre organisation",
            "de": "Von einer anderen Organisation als Denkmal registriert",
            "es": "Registrado como patrimonio por una organización diferente",
            "id": "Terdaftar sebagai warisan oleh organisasi yang berbeda",
            "da": "Registreret som kulturarv af en anden organisation",
            "pt": "Registrado como patrimônio por uma organização diferente",
            "ca": "Registrat com a patrimoni per una organització diferent",
            "cs": "Registrováno jako kulturní dědictví jinou organizací"
          }
        },
        {
          "if": {
            "and": [
              "heritage=no",
              "heritage:operator="
            ]
          },
          "then": {
            "nl": "Niet erkend als erfgoed",
            "en": "Not registered as heritage",
            "it": "Non è registrato come patrimonio",
            "fr": "Non enregistré comme patrimoine",
            "de": "Nicht als Denkmal registriert",
            "es": "No registrado como patrimonio",
            "id": "Tidak terdaftar sebagai warisan",
            "da": "Ikke registreret som kulturarv",
            "pt": "Não registrado como patrimônio",
            "ca": "No registrat com a patrimoni",
            "cs": "Není zapsáno jako kulturní dědictví"
          }
        },
        {
          "if": {
            "and": [
              "heritage~*"
            ]
          },
          "then": {
            "nl": "Erkend als erfgoed door een andere organisatie",
            "en": "Registered as heritage by a different organisation",
            "it": "Registrato come patrimonio da un’organizzazione differente",
            "fr": "Enregistré comme patrimoine par une autre organisation",
            "de": "Von einer anderen Organisation als Denkmal registriert",
            "es": "Registrado como patrimonio por un organización diferente",
            "id": "Terdaftar sebagai warisan oleh organisasi yang berbeda",
            "da": "Registreret som kulturarv af en anden organisation",
            "pt": "Registrado como patrimônio por uma organização diferente",
            "ca": "Registrat com a patrimoni per una organització diferent",
            "cs": "Registrováno jako kulturní dědictví jinou organizací"
          },
          "hideInAnswer": true
        }
      ],
      "condition": {
        "or": [
          "denotation=landmark",
          "denotation=natural_monument"
        ]
      }
    },
    {
      "render": {
        "nl": "<img src=\"./assets/layers/tree_node/Onroerend_Erfgoed_logo_without_text.svg\" style=\"width:0.85em;height:1em;vertical-align:middle\" alt=\"\"/> Onroerend Erfgoed-ID: <a href=\"https://id.erfgoed.net/erfgoedobjecten/{ref:OnroerendErfgoed}\">{ref:OnroerendErfgoed}</a>",
        "en": "<img src=\"./assets/layers/tree_node/Onroerend_Erfgoed_logo_without_text.svg\" style=\"width:0.85em;height:1em;vertical-align:middle\" alt=\"\"/> Onroerend Erfgoed ID: <a href=\"https://id.erfgoed.net/erfgoedobjecten/{ref:OnroerendErfgoed}\">{ref:OnroerendErfgoed}</a>",
        "it": "<img src=\"./assets/layers/tree_node/Onroerend_Erfgoed_logo_without_text.svg\" style=\"width:0.85em;height:1em;vertical-align:middle\" alt=\"\"/> Onroerend Erfgoed ID: <a href=\"https://id.erfgoed.net/erfgoedobjecten/{ref:OnroerendErfgoed}\">{ref:OnroerendErfgoed}</a>",
        "ru": "<img src=\"./assets/layers/tree_node/Onroerend_Erfgoed_logo_without_text.svg\" style=\"width:0.85em;height:1em;vertical-align:middle\" alt=\"\"/> Onroerend Erfgoed ID: <a href=\"https://id.erfgoed.net/erfgoedobjecten/{ref:OnroerendErfgoed}\">{ref:OnroerendErfgoed}</a>",
        "fr": "<img src=\"./assets/layers/tree_node/Onroerend_Erfgoed_logo_without_text.svg\" style=\"width:0.85em;height:1em;vertical-align:middle\" alt=\"\"/> Identifiant Onroerend Erfgoed : <a href=\"https://id.erfgoed.net/erfgoedobjecten/{ref:OnroerendErfgoed}\">{ref:OnroerendErfgoed}</a>",
        "de": "<img src=\"./assets/layers/tree_node/Onroerend_Erfgoed_logo_without_text.svg\" style=\"width:0.85em;height:1em;vertical-align:middle\" alt=\"\"/> Onroerend Erfgoed Kennung: <a href=\"https://id.erfgoed.net/erfgoedobjecten/{ref:OnroerendErfgoed}\">{ref:OnroerendErfgoed}</a>",
        "da": "<img src=\"./assets/layers/tree_node/Onroerend_Erfgoed_logo_without_text.svg\" style=\"width:0.85em;height:1em;vertical-align:middle\" alt=\"\"/> Onroerend Erfgoed ID: <a href=\"https://id.erfgoed.net/erfgoedobjecten/{ref:OnroerendErfgoed}\">{ref:OnroerendErfgoed}</a>",
        "ca": "<img src=\"./assets/layers/tree_node/Onroerend_Erfgoed_logo_without_text.svg\" style=\"width:0.85em;height:1em;vertical-align:middle\" alt=\"\"/>Identifiació Onroerend Erfgoed: <a href=\"https://id.erfgoed.net/erfgoedobjecten/{ref:OnroerendErfgoed}\">{ref:OnroerendErfgoed}</a>"
      },
      "question": {
        "nl": "Wat is het ID uitgegeven door Onroerend Erfgoed Vlaanderen?",
        "en": "What is the ID issued by Onroerend Erfgoed Flanders?",
        "it": "Qual è l’ID rilasciato da Onroerend Erfgoed Flanders?",
        "fr": "Quel est son identifiant donné par Onroerend Erfgoed ?",
        "de": "Wie lautet die Kennung der Onroerend Erfgoed Flanders?",
        "es": "¿Cuál es el número de identificación emitido por Onroerend Erfgoed Flandes?",
        "da": "Hvad er ID udstedt af Onroerend Erfgoed Flanders?",
        "pt": "Qual é o ID emitido por Onroerend Erfgoed Flanders?",
        "ca": "Quina és la identificació emesa per Onroerend Erfgoed Flanders?",
        "cs": "Jaké je ID vydané společností Onroerend Erfgoed Flanders?"
      },
      "freeform": {
        "key": "ref:OnroerendErfgoed",
        "type": "nat"
      },
      "condition": {
        "and": [
          "heritage=4",
          "heritage:operator=OnroerendErfgoed"
        ]
      },
      "id": "tree_node-ref:OnroerendErfgoed"
    },
    {
      "render": {
        "nl": "<img src=\"./assets/svg/wikidata.svg\" style=\"width:1em;height:0.56em;vertical-align:middle\" alt=\"\"/> Wikidata: <a href=\"http://www.wikidata.org/entity/{wikidata}\">{wikidata}</a>",
        "en": "<img src=\"./assets/svg/wikidata.svg\" style=\"width:1em;height:0.56em;vertical-align:middle\" alt=\"\"/> Wikidata: <a href=\"http://www.wikidata.org/entity/{wikidata}\">{wikidata}</a>",
        "it": "<img src=\"./assets/svg/wikidata.svg\" style=\"width:1em;height:0.56em;vertical-align:middle\" alt=\"\"/> Wikidata: <a href=\"http://www.wikidata.org/entity/{wikidata}\">{wikidata}</a>",
        "ru": "<img src=\"./assets/svg/wikidata.svg\" style=\"width:1em;height:0.56em;vertical-align:middle\" alt=\"\"/> Wikidata: <a href=\"http://www.wikidata.org/entity/{wikidata}\">{wikidata}</a>",
        "fr": "<img src=\"./assets/svg/wikidata.svg\" style=\"width:1em;height:0.56em;vertical-align:middle\" alt=\"\"/> Wikidata : <a href=\"http://www.wikidata.org/entity/{wikidata}\">{wikidata}</a>",
        "de": "<img src=\"./assets/svg/wikidata.svg\" style=\"width:1em;height:0.56em;vertical-align:middle\" alt=\"\"/> Wikidata: <a href=\"http://www.wikidata.org/entity/{wikidata}\">{wikidata}</a>",
        "es": "<img src=\"./assets/svg/wikidata.svg\" style=\"width:1em;height:0.56em;vertical-align:middle\" alt=\"\"/> Wikidata: <a href=\"http://www.wikidata.org/entity/{wikidata}\">{wikidata}</a>",
        "da": "<img src=\"./assets/svg/wikidata.svg\" style=\"width:1em;height:0.56em;vertical-align:middle\" alt=\"\"/> Wikidata: <a href=\"http://www.wikidata.org/entity/{wikidata}\">{wikidata}</a>",
        "ca": "<img src=\"./assets/svg/wikidata.svg\" style=\"width:1em;height:0.56em;vertical-align:middle\" alt=\"\"/>Wikidata<a href=\"http://www.wikidata.org/entity/{wikidata}\">{wikidata}</a>"
      },
      "question": {
        "nl": "Wat is het Wikidata-ID van deze boom?",
        "en": "What is the Wikidata ID for this tree?",
        "it": "Qual è l’ID Wikidata per questo albero?",
        "fr": "Quel est l'identifiant Wikidata de cet arbre ?",
        "de": "Was ist das passende Wikidata Element zu diesem Baum?",
        "es": "¿Cuál es el ID de Wikidata para este árbol?",
        "da": "Hvad er Wikidata-id'et for dette træ?",
        "pt": "Qual é o ID do Wikidata para esta árvore?",
        "ca": "Quin és l'identificador de Wikidata d'aquest arbre?",
        "cs": "Jaké je ID Wikidata pro tento strom?"
      },
      "freeform": {
        "key": "wikidata",
        "type": "wikidata"
      },
      "condition": {
        "or": [
          "denotation=landmark",
          "denotation=natural_monument",
          "wikidata~*"
        ]
      },
      "id": "tree_node-wikidata"
    }
  ],
  "presets": [
    {
      "tags": [
        "natural=tree",
        "leaf_type=broadleaved"
      ],
      "title": {
        "nl": "een loofboom",
        "en": "a broadleaved tree",
        "it": "una albero latifoglia",
        "fr": "une arbre feuillu",
        "ru": "Лиственное дерево",
        "de": "ein Laubbaum",
        "es": "árbol de hoja ancha",
        "da": "et løvtræ",
        "pt": "uma árvore de folhas largas",
        "ca": "un arbre de fulla ampla",
        "cs": "listnatý strom"
      },
      "description": {
        "nl": "Een boom van een soort die blaadjes heeft, bijvoorbeeld eik of populier.",
        "en": "A tree of a species with leaves, such as oak or populus.",
        "it": "Un albero di una specie con foglie larghe come la quercia o il pioppo.",
        "fr": "Un arbre d'une espèce avec de larges feuilles, comme le chêne ou le peuplier.",
        "de": "Ein Baum mit Blättern, z. B. Eiche oder Buche.",
        "es": "Un árbol de hojas como el Roble o el Álamo.",
        "pt": "Uma árvore de uma espécie com folhas, como carvalho ou populus.",
        "ca": "Arbre d'una espècie amb fulles, com el roure o el pollancre.",
        "cs": "Strom s listy, například dub nebo topol."
      }
    },
    {
      "tags": [
        "natural=tree",
        "leaf_type=needleleaved"
      ],
      "title": {
        "nl": "een naaldboom",
        "en": "a needleleaved tree",
        "it": "una albero aghifoglia",
        "ru": "Хвойное дерево",
        "fr": "une arbre résineux",
        "de": "ein Nadelbaum",
        "es": "Árbol tipo Conífera",
        "da": "et nåletræ",
        "pt": "uma árvore com folhas de agulha",
        "ca": "un arbre amb fulles d'agulla",
        "cs": "jehličnatý strom"
      },
      "description": {
        "nl": "Een boom van een soort met naalden, bijvoorbeeld den of spar.",
        "en": "A tree of a species with needles, such as pine or spruce.",
        "it": "Un albero di una specie con aghi come il pino o l’abete.",
        "ru": "Дерево с хвоей (иглами), например, сосна или ель.",
        "fr": "Une espèce d’arbre avec des épines comme le pin ou l’épicéa.",
        "de": "Ein Baum mit Nadeln, z. B. Kiefer oder Fichte.",
        "es": "Un árbol de hojas agujas, como el Pino o el Abeto.",
        "da": "Et træ af en art med nåle, såsom fyr eller gran.",
        "ca": "Arbre d'una espècie amb agulles, com el pi o l'avet.",
        "cs": "Strom s jehlicemi, například borovice nebo smrk."
      }
    },
    {
      "tags": [
        "natural=tree"
      ],
      "title": {
        "nl": "een boom",
        "en": "a tree",
        "it": "una albero",
        "ru": "Дерево",
        "fr": "une arbre",
        "id": "Pohon",
        "de": "ein Baum",
        "ca": "un arbre",
        "es": "un árbol",
        "da": "et træ",
        "pt": "uma árvore",
        "pt_BR": "uma árvore",
        "cs": "strom"
      },
      "description": {
        "nl": "Wanneer je niet zeker bent of het nu een loof- of naaldboom is.",
        "en": "If you're not sure whether it's a broadleaved or needleleaved tree.",
        "it": "Qualora non si sia sicuri se si tratta di un albero latifoglia o aghifoglia.",
        "fr": "Si vous n'êtes pas sûr(e) de savoir s'il s'agit d'un arbre à feuilles larges ou à aiguilles.",
        "ru": "Если вы не уверены в том, лиственное это дерево или хвойное.",
        "de": "Wenn Sie nicht sicher sind, ob es sich um einen Laubbaum oder einen Nadelbaum handelt.",
        "es": "Si no estás seguro de si es un árbol de hoja ancha o de hoja de aguja.",
        "da": "Hvis du ikke er sikker på, om det er et løv- eller nåletræ.",
        "ca": "Si no esteu segur de si es tracta d'un arbre amb fulles amples o amb fulles d'agulles.",
        "cs": "Pokud si nejste jisti, zda se jedná o listnatý nebo jehličnatý strom."
      }
    }
  ],
  "allowMove": {
    "enableRelocation": false,
    "enableImproveAccuraccy": true
  },
  "deletion": {
    "minNeededChangesets": 5
  },
  "description": {
    "en": "A layer showing trees",
    "nl": "Een laag die bomen toont",
    "es": "Una capa que muestra árboles",
    "de": "Eine Ebene, die Bäume zeigt",
    "fr": "Une couche montrant les arbres",
    "da": "Et lag, der viser træer",
    "ca": "Una capa que mostra arbres"
  },
  "pointRendering": [
    {
      "marker": [
        {
          "icon": "circle",
          "color": "#ffffff"
        },
        {
          "icon": {
            "render": "./assets/layers/tree_node/unknown.svg",
            "mappings": [
              {
                "if": {
                  "and": [
                    "leaf_type=broadleaved"
                  ]
                },
                "then": "./assets/layers/tree_node/broadleaved.svg"
              },
              {
                "if": {
                  "and": [
                    "leaf_type=needleleaved"
                  ]
                },
                "then": "./assets/layers/tree_node/needleleaved.svg"
              }
            ]
          }
        }
      ],
      "iconSize": "40,40",
      "location": [
        "point",
        "centroid"
      ],
      "anchor": "bottom"
    }
  ],
<<<<<<< HEAD
  "lineRendering": []
=======
  "description": {
    "en": "A layer showing trees",
    "nl": "Een laag die bomen toont",
    "es": "Una capa que muestra árboles",
    "de": "Eine Ebene, die Bäume zeigt",
    "fr": "Une couche montrant les arbres",
    "da": "Et lag, der viser træer",
    "ca": "Una capa que mostra arbres",
    "cs": "Vrstva zobrazující stromy"
  }
>>>>>>> 059ef2c1
}<|MERGE_RESOLUTION|>--- conflicted
+++ resolved
@@ -905,7 +905,8 @@
     "de": "Eine Ebene, die Bäume zeigt",
     "fr": "Une couche montrant les arbres",
     "da": "Et lag, der viser træer",
-    "ca": "Una capa que mostra arbres"
+    "ca": "Una capa que mostra arbres",
+    "cs": "Vrstva zobrazující stromy"
   },
   "pointRendering": [
     {
@@ -946,18 +947,5 @@
       "anchor": "bottom"
     }
   ],
-<<<<<<< HEAD
   "lineRendering": []
-=======
-  "description": {
-    "en": "A layer showing trees",
-    "nl": "Een laag die bomen toont",
-    "es": "Una capa que muestra árboles",
-    "de": "Eine Ebene, die Bäume zeigt",
-    "fr": "Une couche montrant les arbres",
-    "da": "Et lag, der viser træer",
-    "ca": "Una capa que mostra arbres",
-    "cs": "Vrstva zobrazující stromy"
-  }
->>>>>>> 059ef2c1
 }