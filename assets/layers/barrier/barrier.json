--- conflicted
+++ resolved
@@ -193,9 +193,9 @@
         {
           "if": "cycle_barrier:type=double",
           "then": {
-            "en": "Double, two barriers behind each other <img src='./assets/themes/cycle_infra/Cycle_barrier_double.svg' style='width:8em'>",
-            "nl": "Dubbel, twee hekjes achter elkaar <img src='./assets/themes/cycle_infra/Cycle_barrier_double.svg' style='width:8em'>",
-            "de": "Doppelt, zwei Barrieren hintereinander <img src='./assets/themes/cycle_infra/Cycle_barrier_double.svg' style='width:8em'>"
+            "en": "Double, two barriers behind each other <img src='./assets/themes/cycle_infra/Cycle_barrier_double.png' style='width:8em'>",
+            "nl": "Dubbel, twee hekjes achter elkaar <img src='./assets/themes/cycle_infra/Cycle_barrier_double.png' style='width:8em'>",
+            "de": "Doppelt, zwei Barrieren hintereinander <img src='./assets/themes/cycle_infra/Cycle_barrier_double.png' style='width:8em'>"
           }
         },
         {
@@ -214,20 +214,6 @@
             "de": "Eine Durchfahrtsbeschränkung, Durchfahrtsbreite ist oben kleiner als unten <img src='./assets/themes/cycle_infra/Cycle_barrier_squeeze.png' style='width:8em'>"
           }
         }
-<<<<<<< HEAD
-    ],
-    "mapRendering": [
-        {
-            "icon": "./assets/layers/barrier/barrier.svg",
-            "location": [
-                "point"
-            ]
-        },
-        {
-            "width": "5"
-        }
-    ]
-=======
       ],
       "id": "Cycle barrier type"
     },
@@ -338,6 +324,16 @@
       },
       "id": "Overlap (cyclebarrier)"
     }
+  ],
+  "mapRendering": [
+    {
+      "icon": "./assets/layers/barrier/barrier.svg",
+      "location": [
+        "point"
+      ]
+    },
+    {
+      "width": "5"
+    }
   ]
->>>>>>> 76fa858b
 }