--- conflicted
+++ resolved
@@ -148,7 +148,6 @@
           }
         },
         {
-<<<<<<< HEAD
           "if": "bollard=foldable",
           "then": {
             "en": "Bollard that can be folded down",
@@ -194,164 +193,11 @@
         {
           "if": "cycle_barrier:type=double",
           "then": {
-            "en": "Double, two barriers behind each other <img src='./assets/themes/cycle_infra/Cycle_barrier_double.svg' style='width:8em'>",
-            "nl": "Dubbel, twee hekjes achter elkaar <img src='./assets/themes/cycle_infra/Cycle_barrier_double.svg' style='width:8em'>",
-            "de": "Doppelt, zwei Barrieren hintereinander <img src='./assets/themes/cycle_infra/Cycle_barrier_double.svg' style='width:8em'>"
-          }
-        },
-=======
-            "question": {
-                "en": "What kind of cycling barrier is this?",
-                "nl": "Wat voor fietshekjes zijn dit?",
-                "de": "Um welche Art Fahrradhindernis handelt es sich?"
-            },
-            "condition": "barrier=cycle_barrier",
-            "mappings": [
-                {
-                    "if": "cycle_barrier=single",
-                    "then": {
-                        "en": "Single, just two barriers with a space inbetween <img src='./assets/themes/cycle_infra/Cycle_barrier_single.png' style='width:8em'>",
-                        "nl": "Enkelvoudig, slechts twee hekjes met ruimte ertussen <img src='./assets/themes/cycle_infra/Cycle_barrier_single.png' style='width:8em'>",
-                        "de": "Einfach, nur zwei Barrieren mit einem Zwischenraum <img src='./assets/themes/cycle_infra/Cycle_barrier_single.png' style='width:8em'>"
-                    }
-                },
-                {
-                    "if": "cycle_barrier=double",
-                    "then": {
-                        "en": "Double, two barriers behind each other <img src='./assets/themes/cycle_infra/Cycle_barrier_double.png' style='width:8em'>",
-                        "nl": "Dubbel, twee hekjes achter elkaar <img src='./assets/themes/cycle_infra/Cycle_barrier_double.png' style='width:8em'>",
-                        "de": "Doppelt, zwei Barrieren hintereinander <img src='./assets/themes/cycle_infra/Cycle_barrier_double.png' style='width:8em'>"
-                    }
-                },
-                {
-                    "if": "cycle_barrier=triple",
-                    "then": {
-                        "en": "Triple, three barriers behind each other <img src='./assets/themes/cycle_infra/Cycle_barrier_triple.png' style='width:8em'>",
-                        "nl": "Drievoudig, drie hekjes achter elkaar <img src='./assets/themes/cycle_infra/Cycle_barrier_triple.png' style='width:8em'>",
-                        "de": "Dreifach, drei Barrieren hintereinander <img src='./assets/themes/cycle_infra/Cycle_barrier_triple.png' style='width:8em'>"
-                    }
-                },
-                {
-                    "if": "cycle_barrier=squeeze",
-                    "then": {
-                        "en": "Squeeze gate, gap is smaller at top, than at the bottom <img src='./assets/themes/cycle_infra/Cycle_barrier_squeeze.png' style='width:8em'>",
-                        "nl": "Knijppoort, ruimte is smaller aan de top, dan aan de bodem <img src='./assets/themes/cycle_infra/Cycle_barrier_squeeze.png' style='width:8em'>",
-                        "de": "Eine Durchfahrtsbeschränkung, Durchfahrtsbreite ist oben kleiner als unten <img src='./assets/themes/cycle_infra/Cycle_barrier_squeeze.png' style='width:8em'>"
-                    }
-                }
-            ],
-            "id": "Cycle barrier type"
-        },
-        {
-            "render": {
-                "en": "Maximum width: {maxwidth:physical} m",
-                "nl": "Maximumbreedte: {maxwidth:physical} m",
-                "de": "Maximale Durchfahrtsbreite: {maxwidth:physical} m"
-            },
-            "question": {
-                "en": "How wide is the gap left over besides the barrier?",
-                "nl": "Hoe breed is de ruimte naast de barrière?",
-                "de": "Welche Durchfahrtsbreite hat das Hindernis?"
-            },
-            "condition": {
-                "and": [
-                    "cycle_barrier!=double",
-                    "cycle_barrier!=triple"
-                ]
-            },
-            "freeform": {
-                "key": "maxwidth:physical",
-                "type": "length",
-                "helperArgs": [
-                    "20",
-                    "map"
-                ]
-            },
-            "id": "MaxWidth"
-        },
-        {
-            "render": {
-                "en": "Space between barriers (along the length of the road): {spacing} m",
-                "nl": "Ruimte tussen barrières (langs de lengte van de weg): {spacing} m",
-                "de": "Abstand zwischen den Barrieren (entlang der Straße): {spacing} m"
-            },
-            "question": {
-                "en": "How much space is there between the barriers (along the length of the road)?",
-                "nl": "Hoeveel ruimte is er tussen de barrières (langs de lengte van de weg)?",
-                "de": "Wie groß ist der Abstand zwischen den Barrieren (entlang der Straße)?"
-            },
-            "condition": {
-                "or": [
-                    "cycle_barrier=double",
-                    "cycle_barrier=triple"
-                ]
-            },
-            "freeform": {
-                "key": "spacing",
-                "type": "length",
-                "helperArgs": [
-                    "21",
-                    "map"
-                ]
-            },
-            "id": "Space between barrier (cyclebarrier)"
-        },
-        {
-            "render": {
-                "en": "Width of opening: {opening} m",
-                "nl": "Breedte van de opening: {opening} m",
-                "de": "Breite der Öffnung: {opening} m"
-            },
-            "question": {
-                "en": "How wide is the smallest opening next to the barriers?",
-                "nl": "Hoe breed is de smalste opening naast de barrières?",
-                "de": "Wie breit ist die kleinste Öffnung neben den Barrieren?"
-            },
-            "condition": {
-                "or": [
-                    "cycle_barrier=double",
-                    "cycle_barrier=triple"
-                ]
-            },
-            "freeform": {
-                "key": "opening",
-                "type": "length",
-                "helperArgs": [
-                    "21",
-                    "map"
-                ]
-            },
-            "id": "Width of opening (cyclebarrier)"
-        },
-        {
-            "render": {
-                "en": "Overlap: {overlap} m",
-                "de": "Überschneidung: {overlap} m"
-            },
-            "question": {
-                "en": "How much overlap do the barriers have?",
-                "nl": "Hoeveel overlappen de barrières?",
-                "de": "Wie stark überschneiden sich die Barrieren?"
-            },
-            "condition": {
-                "or": [
-                    "cycle_barrier=double",
-                    "cycle_barrier=triple"
-                ]
-            },
-            "freeform": {
-                "key": "overlap",
-                "type": "length",
-                "helperArgs": [
-                    "21",
-                    "map"
-                ]
-            },
-            "id": "Overlap (cyclebarrier)"
-        }
-    ],
-    "mapRendering": [
->>>>>>> 5dab0927
+            "en": "Double, two barriers behind each other <img src='./assets/themes/cycle_infra/Cycle_barrier_double.png' style='width:8em'>",
+            "nl": "Dubbel, twee hekjes achter elkaar <img src='./assets/themes/cycle_infra/Cycle_barrier_double.png' style='width:8em'>",
+            "de": "Doppelt, zwei Barrieren hintereinander <img src='./assets/themes/cycle_infra/Cycle_barrier_double.png' style='width:8em'>"
+          }
+        },
         {
           "if": "cycle_barrier:type=triple",
           "then": {
