{
  "id": "map",
  "name": {
    "en": "Maps",
    "nl": "Kaarten",
    "it": "Mappe",
    "ru": "Карты",
    "fr": "Cartes",
    "de": "Karten"
  },
  "minzoom": 12,
  "source": {
    "osmTags": {
      "or": [
        "tourism=map",
        "information=map"
      ]
    }
  },
  "title": {
    "render": {
      "en": "Map",
      "nl": "Kaart",
      "it": "Mappa",
      "ru": "Карта",
      "fr": "Carte",
      "de": "Karte"
    }
  },
  "description": {
    "en": "A map, meant for tourists which is permanently installed in the public space",
    "nl": "Een permantent geinstalleerde kaart",
    "it": "Una mappa, destinata ai turisti e che è sistemata in maniera permanente in uno spazio pubblico",
    "fr": "Une carte, destinée aux touristes, installée en permanence dans l'espace public",
    "de": "Eine Karte, die für Touristen gedacht ist und dauerhaft im öffentlichen Raum aufgestellt ist"
  },
  "tagRenderings": [
    "images",
    {
      "question": {
        "en": "On which data is this map based?",
        "nl": "Op welke data is deze kaart gebaseerd?",
        "it": "Su quali dati si basa questa mappa?",
        "fr": "Sur quelles données cette carte est-elle basée ?",
        "de": "Auf welchen Daten basiert diese Karte?"
      },
      "mappings": [
        {
          "if": {
            "and": [
              "map_source=OpenStreetMap",
              "not:map_source="
            ]
          },
          "then": {
            "en": "This map is based on OpenStreetMap",
            "nl": "Deze kaart is gebaseerd op OpenStreetMap",
            "it": "Questa mappa si basa su OpenStreetMap",
            "ru": "Эта карта основана на OpenStreetMap",
            "fr": "Cette carte est basée sur OpenStreetMap",
            "de": "Diese Karte basiert auf OpenStreetMap"
          }
        }
      ],
      "freeform": {
        "key": "map_source"
      },
      "render": {
        "en": "This map is based on {map_source}",
        "nl": "Deze kaart is gebaseerd op {map_source}",
        "it": "Questa mappa si basa su {map_source}",
        "ru": "Эта карта основана на {map_source}",
        "fr": "Cette carte est basée sur {map_source}",
        "de": "Diese Karte basiert auf {map_source}"
      },
      "id": "map-map_source"
    },
    {
      "id": "map-attribution",
      "question": {
        "en": "Is the OpenStreetMap-attribution given?",
        "nl": "Is de attributie voor OpenStreetMap aanwezig?",
        "it": "L’attribuzione a OpenStreetMap è presente?",
        "de": "Ist die OpenStreetMap-Attribution vorhanden?",
        "fr": "L’attribution à OpenStreetMap est elle-présente ?"
      },
      "mappings": [
        {
          "if": {
            "and": [
              "map_source:attribution=yes"
            ]
          },
          "then": {
            "en": "OpenStreetMap is clearly attributed, including the ODBL-license",
            "nl": "De OpenStreetMap-attributie is duidelijk aangegeven, zelf met vermelding van \"ODBL\" ",
            "it": "L’attribuzione a OpenStreetMap è chiaramente specificata, inclusa la licenza ODBL",
            "de": "OpenStreetMap ist eindeutig attributiert, einschließlich der ODBL-Lizenz",
            "fr": "L’attribution est clairement inscrite ainsi que la licence ODBL"
          }
        },
        {
          "if": {
            "and": [
              "map_source:attribution=incomplete"
            ]
          },
          "then": {
            "en": "OpenStreetMap is clearly attributed, but the license is not mentioned",
            "nl": "OpenStreetMap is duidelijk aangegeven, maar de licentievermelding ontbreekt",
            "it": "L’attribuzione a OpenStreetMap è chiaramente specificata ma la licenza non compare",
            "de": "OpenStreetMap ist eindeutig attributiert, aber die Lizenz wird nicht erwähnt",
            "fr": "L’attribution est clairement inscrite mais la licence est absente"
          }
        },
        {
          "if": {
            "and": [
              "map_source:attribution=sticker"
            ]
          },
          "then": {
            "en": "OpenStreetMap wasn't mentioned, but someone put an OpenStreetMap-sticker on it",
            "nl": "OpenStreetMap was oorspronkelijk niet aangeduid, maar iemand plaatste er een sticker",
            "it": "Non era presente alcun cenno a OpenStreetMap ma qualcuno vi ha attaccato un adesivo di OpenStreetMap",
            "de": "OpenStreetMap wurde nicht erwähnt, aber jemand hat einen OpenStreetMap-Aufkleber darauf geklebt",
            "fr": "OpenStreetMap n’est pas mentionné, un sticker OpenStreetMap a été collé"
          }
        },
<<<<<<< HEAD
        "neededChangesets": 1
    },
    "allowMove": {
        "enableRelocation": false,
        "enableImproveAccuraccy": true
    },
    "mapRendering": [
        {
            "icon": {
                "render": "./assets/layers/map/map.svg",
                "mappings": [
                    {
                        "if": {
                            "and": [
                                "map_source=OpenStreetMap",
                                "map_source:attribution=sticker"
                            ]
                        },
                        "then": "./assets/layers/map/map-stickered.svg"
                    },
                    {
                        "if": {
                            "and": [
                                "map_source=OpenStreetMap",
                                "map_source:attribution=yes"
                            ]
                        },
                        "then": "./assets/layers/map/osm-logo-white-bg.svg"
                    },
                    {
                        "if": {
                            "and": [
                                "map_source=OpenStreetMap"
                            ]
                        },
                        "then": "./assets/layers/map/osm-logo-buggy-attr.svg"
                    }
                ]
            },
            "iconSize": {
                "render": "50,50,center"
            },
            "location": [
                "point",
                "centroid"
            ]
        },
        {
            "color": {
                "render": "#00f"
            },
            "width": {
                "render": "8"
            }
        }
    ]
=======
        {
          "if": {
            "and": [
              "map_source:attribution=none"
            ]
          },
          "then": {
            "en": "There is no attribution at all",
            "nl": "Er is geen attributie",
            "it": "Non c’è alcuna attribuzione",
            "fr": "Il n'y a aucune attribution",
            "de": "Es gibt überhaupt keine Namensnennung"
          }
        },
        {
          "if": {
            "and": [
              "map_source:attribution=no"
            ]
          },
          "then": {
            "nl": "Er is geen attributie",
            "en": "There is no attribution at all",
            "it": "Non c’è alcuna attribuzione",
            "fr": "Il n'y a aucune attribution",
            "de": "Es gibt überhaupt keine Namensnennung"
          },
          "hideInAnswer": true
        }
      ],
      "condition": {
        "or": [
          "map_source~(O|)pen(S|s)treet(M|m)ap",
          "map_source=osm",
          "map_source=OSM"
        ]
      }
    }
  ],
  "icon": {
    "render": "./assets/layers/map/map.svg",
    "mappings": [
      {
        "if": {
          "and": [
            "map_source=OpenStreetMap",
            "map_source:attribution=sticker"
          ]
        },
        "then": "./assets/layers/map/map-stickered.svg"
      },
      {
        "if": {
          "and": [
            "map_source=OpenStreetMap",
            "map_source:attribution=yes"
          ]
        },
        "then": "./assets/layers/map/osm-logo-white-bg.svg"
      },
      {
        "if": {
          "and": [
            "map_source=OpenStreetMap"
          ]
        },
        "then": "./assets/layers/map/osm-logo-buggy-attr.svg"
      }
    ]
  },
  "width": {
    "render": "8"
  },
  "iconSize": {
    "render": "50,50,center"
  },
  "color": {
    "render": "#00f"
  },
  "presets": [
    {
      "tags": [
        "tourism=map"
      ],
      "title": {
        "en": "Map",
        "nl": "Kaart",
        "it": "Mappa",
        "ru": "Карта",
        "fr": "Carte",
        "de": "Karte"
      },
      "description": {
        "en": "Add a missing map",
        "nl": "Voeg een ontbrekende kaart toe",
        "it": "Aggiungi una mappa mancante",
        "fr": "Ajouter une carte manquante",
        "de": "Fehlende Karte hinzufügen"
      }
    }
  ],
  "wayHandling": 2,
  "deletion": {
    "softDeletionTags": {
      "and": [
        "razed:tourism:=information",
        "tourism="
      ]
    },
    "neededChangesets": 1
  },
  "allowMove": {
    "enableRelocation": false,
    "enableImproveAccuraccy": true
  }
>>>>>>> 76fa858b
}<|MERGE_RESOLUTION|>--- conflicted
+++ resolved
@@ -127,64 +127,6 @@
             "fr": "OpenStreetMap n’est pas mentionné, un sticker OpenStreetMap a été collé"
           }
         },
-<<<<<<< HEAD
-        "neededChangesets": 1
-    },
-    "allowMove": {
-        "enableRelocation": false,
-        "enableImproveAccuraccy": true
-    },
-    "mapRendering": [
-        {
-            "icon": {
-                "render": "./assets/layers/map/map.svg",
-                "mappings": [
-                    {
-                        "if": {
-                            "and": [
-                                "map_source=OpenStreetMap",
-                                "map_source:attribution=sticker"
-                            ]
-                        },
-                        "then": "./assets/layers/map/map-stickered.svg"
-                    },
-                    {
-                        "if": {
-                            "and": [
-                                "map_source=OpenStreetMap",
-                                "map_source:attribution=yes"
-                            ]
-                        },
-                        "then": "./assets/layers/map/osm-logo-white-bg.svg"
-                    },
-                    {
-                        "if": {
-                            "and": [
-                                "map_source=OpenStreetMap"
-                            ]
-                        },
-                        "then": "./assets/layers/map/osm-logo-buggy-attr.svg"
-                    }
-                ]
-            },
-            "iconSize": {
-                "render": "50,50,center"
-            },
-            "location": [
-                "point",
-                "centroid"
-            ]
-        },
-        {
-            "color": {
-                "render": "#00f"
-            },
-            "width": {
-                "render": "8"
-            }
-        }
-    ]
-=======
         {
           "if": {
             "and": [
@@ -299,6 +241,55 @@
   "allowMove": {
     "enableRelocation": false,
     "enableImproveAccuraccy": true
-  }
->>>>>>> 76fa858b
+  },
+  "mapRendering": [
+    {
+      "icon": {
+        "render": "./assets/layers/map/map.svg",
+        "mappings": [
+          {
+            "if": {
+              "and": [
+                "map_source=OpenStreetMap",
+                "map_source:attribution=sticker"
+              ]
+            },
+            "then": "./assets/layers/map/map-stickered.svg"
+          },
+          {
+            "if": {
+              "and": [
+                "map_source=OpenStreetMap",
+                "map_source:attribution=yes"
+              ]
+            },
+            "then": "./assets/layers/map/osm-logo-white-bg.svg"
+          },
+          {
+            "if": {
+              "and": [
+                "map_source=OpenStreetMap"
+              ]
+            },
+            "then": "./assets/layers/map/osm-logo-buggy-attr.svg"
+          }
+        ]
+      },
+      "iconSize": {
+        "render": "50,50,center"
+      },
+      "location": [
+        "point",
+        "centroid"
+      ]
+    },
+    {
+      "color": {
+        "render": "#00f"
+      },
+      "width": {
+        "render": "8"
+      }
+    }
+  ]
 }