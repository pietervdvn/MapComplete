{
  "id": "ghost_bike",
  "name": {
    "en": "Ghost bikes",
    "nl": "Witte Fietsen",
    "de": "Geisterräder",
    "it": "Bici fantasma",
    "fr": "Vélos fantômes",
    "eo": "Fantombiciklo",
    "es": "Bicicletas blanca",
    "fi": "Haamupyörä",
    "gl": "Bicicleta pantasma",
    "hu": "Emlékkerékpárok",
    "ja": "ゴーストバイク",
    "nb_NO": "Spøkelsessykler",
    "pl": "Duch roweru",
    "pt_BR": "Bicicleta fantasma",
    "ru": "Велосипед ghost",
    "sv": "Spökcykel",
    "zh_Hant": "幽靈單車",
    "pt": "Bicicleta fantasma",
    "ca": "Bicicleta fantasma",
    "cs": "Kola duchů"
  },
  "source": {
    "osmTags": "memorial=ghost_bike"
  },
  "minzoom": 0,
  "title": {
    "render": {
      "en": "Ghost bike",
      "nl": "Witte Fiets",
      "de": "Geisterrad",
      "it": "Bici fantasma",
      "fr": "Vélo fantôme",
      "eo": "Fantombiciklo",
      "es": "Bicicleta blanca",
      "fi": "Haamupyörä",
      "gl": "Bicicleta pantasma",
      "hu": "Emlékkerékpár",
      "ja": "ゴーストバイク",
      "nb_NO": "Spøkelsessykler",
      "pl": "Duch roweru",
      "pt_BR": "Bicicleta fantasma",
      "ru": "Велосипед Ghost",
      "sv": "Spökcykel",
      "zh_Hant": "幽靈單車",
      "pt": "Bicicleta fantasma",
      "ca": "Bicicleta blanca",
      "cs": "Kolo duchů"
    },
    "mappings": [
      {
        "if": "subject~*",
        "then": {
          "en": "Ghost bike in the remembrance of {subject}",
          "nl": "Witte fiets ter nagedachtenis van {subject}",
          "de": "Geisterrad im Gedenken an {subject}",
          "it": "Bici fantasma in ricordo di {subject}",
          "fr": "Vélo fantôme en souvenir de {subject}",
          "ca": "Bicicleta fantasma en el record de {subject}",
          "cs": "Kolo duchů na památku {subject}"
        }
      },
      {
        "if": "name~*",
        "then": {
          "en": "Ghost bike in the remembrance of {name}",
          "nl": "Witte fiets ter nagedachtenis van {name}",
          "de": "Geisterrad im Gedenken an {name}",
          "it": "Bici fantasma in ricordo di {name}",
          "fr": "Vélo fantôme en souvenir de {name}",
          "ca": "Bicicleta fantasma en el record de {name}",
          "cs": "Kolo duchů na památku {name}"
        }
      }
    ]
  },
  "presets": [
    {
      "title": {
        "en": "a ghost bike",
        "nl": "een witte fiets",
        "de": "ein Geisterrad",
        "it": "una bici fantasma",
        "fr": "une vélo fantôme",
        "eo": "Fantombiciklo",
        "es": "una bicicleta blanca",
        "fi": "Haamupyörä",
        "gl": "Bicicleta pantasma",
        "hu": "Emlékkerékpár",
        "ja": "ゴーストバイク",
        "nb_NO": "en spøkelsessykler",
        "pl": "Duch roweru",
        "pt": "uma bicicleta fantasma",
        "pt_BR": "uma bicicleta fantasma",
        "ru": "Велосипед ghost",
        "sv": "Spökcykel",
        "zh_Hant": "幽靈單車",
        "ca": "una bicicleta fantasma",
        "cs": "kola duchů"
      },
      "tags": [
        "historic=memorial",
        "memorial=ghost_bike"
      ]
    }
  ],
  "tagRenderings": [
    {
      "id": "ghost-bike-explanation",
      "render": {
        "en": "A <b>ghost bike</b> is a memorial for a cyclist who died in a traffic accident, in the form of a white bicycle placed permanently near the accident location.",
        "nl": "Een <b>Witte Fiets</b> (of Spookfiets) is een aandenken aan een fietser die bij een verkeersongeval om het leven kwam. Het gaat over een witgeschilderde fiets die geplaatst werd in de buurt van het ongeval.",
        "de": "Ein <b>Geisterrad</b> ist ein Denkmal für einen Radfahrer, der bei einem Verkehrsunfall ums Leben kam, in Form eines weißen Fahrrades, das dauerhaft in der Nähe des Unfallortes aufgestellt wird.",
        "it": "Una <b>bici fantasma</b> è il memoriale di un ciclista che è morto in un incidente stradale e che ha la forma di una bicicletta bianca piazzata in maniera stabile vicino al luogo dell’incidente.",
        "fr": "Un <b>vélo fantôme</b> est un monument commémoratif pour un cycliste décédé dans un accident de la route, sous la forme d'un vélo blanc placé en permanence près du lieu de l'accident.",
        "ca": "Una <b>bicicleta fantasma</b> és un memorial per a un ciclista que va morir en un accident de trànsit, en forma de bicicleta blanca col·locada permanentment a prop del lloc de l'accident.",
        "cs": "<b>kolo duchů</b> je památník cyklisty, který zemřel při dopravní nehodě, v podobě bílého kola umístěného trvale v blízkosti místa nehody."
      }
    },
    "images",
    {
      "question": {
        "en": "Whom is remembered by this ghost bike?",
        "nl": "Aan wie is deze witte fiets een eerbetoon?",
        "de": "An wen erinnert dieses Geisterrad?",
        "it": "A chi è dedicata questa bici fantasma?",
        "fr": "À qui est dédié ce vélo fantôme ?",
        "ca": "A qui recorda aquesta bicicleta fantasma?",
        "cs": "Na koho vzpomíná toto kolo duchů?"
      },
      "render": {
        "en": "In remembrance of {subject}",
        "nl": "Ter nagedachtenis van {subject}",
        "de": "Im Gedenken an {subject}",
        "it": "In ricordo di {subject}",
        "fr": "En souvenir de {subject}",
        "ru": "В знак памяти о {subject}",
        "ca": "En record de {subject}",
        "cs": "Na památku {subject}"
      },
      "freeform": {
        "key": "subject",
        "addExtraTags": [
          "noname=",
          "name="
        ]
      },
      "mappings": [
        {
          "if": "name~*",
          "then": {
            "en": "In remembrance of {name}",
            "nl": "Ter nagedachtenis van {name}",
            "de": "Im Gedenken an {name}",
            "it": "In ricordo di {name}",
            "fr": "En souvenir de {name}",
            "ru": "В знак памяти о {name}",
            "ca": "En record de {name}",
            "pl": "Ku pamięci {name}",
            "cs": "Na památku {name}"
          },
          "hideInAnswer": true
        },
        {
          "if": "noname=yes",
          "then": {
            "en": "No name is marked on the bike",
            "nl": "De naam is niet aangeduid op de fiets",
            "de": "Am Fahrrad ist kein Name angegeben",
            "it": "Nessun nome scritto sulla bici",
            "fr": "Aucun nom n'est marqué sur le vélo",
            "ca": "No hi ha cap nom marcat a la bicicleta",
            "cs": "Na kole není vyznačeno žádné jméno"
          },
          "addExtraTags": [
            "name=",
            "subject="
          ]
        }
      ],
      "id": "ghost_bike-name",
      "questionHint": {
        "en": "Please respect privacy - only fill out the name if it is widely published or marked on the cycle. Opt to leave out the family name.",
        "nl": "Respecteer privacy - voeg enkel een naam toe indien die op de fiets staat of gepubliceerd is. Eventueel voeg je enkel de voornaam toe.",
        "de": "Bitte respektieren Sie die Privatsphäre - geben Sie den Namen nur an, wenn er weit verbreitet oder auf dem Fahrrad markiert ist. Den Familiennamen können Sie weglassen.",
        "it": "Rispetta la privacy (compila solo il nome se questo è stato ampiamente pubblicato o se è scritto sulla bici). Decidi se è il caso di non inserire il cognome.",
        "fr": "Veuillez respecter la vie privée – ajoutez le nom seulement s'il est largement publié ou marqué sur le vélo. Choisissez de ne pas indiquer le nom de famille ",
        "ca": "Si us plau, respecteu la privadesa: només ompliu el nom si està àmpliament publicat o marcat a la bicicleta. Opta per deixar de banda el cognom.",
        "cs": "Respektujte prosím soukromí – jméno vyplňte pouze v případě, že je široce publikováno nebo označeno na cyklu. Rozhodněte se vynechat příjmení."
      }
    },
    {
      "question": {
        "en": "On what webpage can one find more info about the ghost bike or the accident?",
        "nl": "Op welke website kan men meer informatie vinden over de Witte fiets of over het ongeval?",
        "de": "Auf welcher Webseite kann man mehr Informationen über das Geisterrad oder den Unfall finden?",
        "it": "In quale pagina web si possono trovare informazioni sulla bici fantasma o l’incidente?",
        "fr": "Sur quelle page web peut-on trouver plus d'informations sur le Vélo fantôme ou l'accident ?",
        "ca": "En quina pàgina web es pot trobar més informació sobre la bicicleta blanca o l'accident?",
        "cs": "Na jakém webu lze najít více informací o kole ducha nebo nehodě?"
      },
      "render": {
        "special": {
          "type": "link",
          "href": "{source}",
          "text": {
            "en": "More info available",
            "nl": "Meer informatie",
            "de": "Mehr Informationen",
            "it": "Sono disponibili ulteriori informazioni",
            "ru": "Доступна более подробная информация",
            "fr": "Plus d'informations sont disponibles",
            "id": "Informasi lanjut tersedia",
            "ca": "Més informació disponible",
            "cs": "Více informací k dispozici"
          }
        }
      },
      "freeform": {
        "type": "url",
        "key": "source"
      },
      "id": "ghost_bike-source"
    },
    {
      "question": {
        "en": "What is the inscription on this Ghost bike?",
        "nl": "Wat is het opschrift op deze witte fiets?",
        "de": "Wie lautet die Inschrift auf diesem Geisterrad?",
        "it": "Che cosa è scritto sulla bici fantasma?",
        "fr": "Quelle est l'inscription sur ce vélo fantôme ?",
        "ca": "Quina és la inscripció d'aquesta bicicleta fantasma?",
        "cs": "Jaký je nápis na tomto kole duchů?"
      },
      "render": {
        "en": "<i>{inscription}</i>",
        "nl": "<i>{inscription}</i>",
        "de": "<i>{inscription}</i>",
        "ca": "<i>{inscription}</i>",
        "fr": "<i>{inscription}</i>",
        "it": "<i>{inscription}</i>",
        "ru": "<i>{inscription}</i>",
        "id": "<i>{inscription}</i>",
        "cs": "<i>{inscription}</i>"
      },
      "freeform": {
        "key": "inscription"
      },
      "id": "ghost_bike-inscription"
    },
    {
      "question": {
        "nl": "Wanneer werd deze witte fiets geplaatst?",
        "en": "When was this Ghost bike installed?",
        "it": "Quando è stata installata questa bici fantasma?",
        "fr": "Quand ce vélo fantôme a-t-il été installée ?",
        "de": "Wann wurde dieses Geisterrad aufgestellt?",
        "ca": "Quan es va instal·lar aquesta bicicleta Ghost?",
        "cs": "Kdy bylo toto kolo duchů nainstalováno?"
      },
      "render": {
        "nl": "Geplaatst op {start_date}",
        "en": "Placed on {start_date}",
        "it": "Piazzata in data {start_date}",
        "fr": "Placé le {start_date}",
        "ru": "Установлен {start_date}",
        "de": "Aufgestellt am {start_date}",
        "ca": "Col·locat el {start_date}",
        "cs": "Umístěno {start_date}"
      },
      "freeform": {
        "key": "start_date",
        "type": "date"
      },
      "id": "ghost_bike-start_date"
    }
  ],
  "deletion": {
    "softDeletionTags": {
      "and": [
        "razed:memorial:=ghost_bike",
        "memorial="
      ]
    },
    "neededChangesets": 50
  },
  "allowMove": {
    "enableRelocation": false,
    "enableImproveAccuraccy": true
  },
  "description": {
    "en": "A layer showing memorials for cyclists, killed in road accidents",
    "nl": "Een laag die herdenkingsplaatsen voor verongelukte fietsers toont",
    "de": "Eine Ebene mit Gedenkstätten für Radfahrer, die bei Verkehrsunfällen ums Leben gekommen sind",
    "fr": "Une couche affichant les mémoriaux en l'hommage de cyclistes tuées lors d'accidents de la route",
    "pl": "Warstwa pokazujące miejsca upamiętnienia rowerzystów, którzy zginęli w wypadkach drogowych",
    "ca": "Una capa que mostra monuments commemoratius als ciclistes morts en accidents de trànsit"
  },
  "pointRendering": [
    {
      "iconSize": "40,40",
      "location": [
        "point",
        "centroid"
      ],
      "anchor": "bottom",
      "marker": [
        {
          "icon": "./assets/layers/ghost_bike/ghost_bike.svg"
        }
      ]
    }
  ],
<<<<<<< HEAD
  "lineRendering": []
=======
  "description": {
    "en": "A layer showing memorials for cyclists, killed in road accidents",
    "nl": "Een laag die herdenkingsplaatsen voor verongelukte fietsers toont",
    "de": "Eine Ebene mit Gedenkstätten für Radfahrer, die bei Verkehrsunfällen ums Leben gekommen sind",
    "fr": "Une couche affichant les mémoriaux en l'hommage de cyclistes tuées lors d'accidents de la route",
    "pl": "Warstwa pokazujące miejsca upamiętnienia rowerzystów, którzy zginęli w wypadkach drogowych",
    "ca": "Una capa que mostra monuments commemoratius als ciclistes morts en accidents de trànsit",
    "cs": "Vrstva zobrazující pomníky pro cyklisty zabité při dopravních nehodách"
  }
>>>>>>> 7c6ebc95
}<|MERGE_RESOLUTION|>--- conflicted
+++ resolved
@@ -295,8 +295,9 @@
     "nl": "Een laag die herdenkingsplaatsen voor verongelukte fietsers toont",
     "de": "Eine Ebene mit Gedenkstätten für Radfahrer, die bei Verkehrsunfällen ums Leben gekommen sind",
     "fr": "Une couche affichant les mémoriaux en l'hommage de cyclistes tuées lors d'accidents de la route",
-    "pl": "Warstwa pokazujące miejsca upamiętnienia rowerzystów, którzy zginęli w wypadkach drogowych",
-    "ca": "Una capa que mostra monuments commemoratius als ciclistes morts en accidents de trànsit"
+    "pl": "Warstwa pokazujące miejsca upamiętnienia rowerzystów, którzy zginęli w wypadkach drogowych", 
+    "ca": "Una capa que mostra monuments commemoratius als ciclistes morts en accidents de trànsit",
+    "cs": "Vrstva zobrazující pomníky pro cyklisty zabité při dopravních nehodách"
   },
   "pointRendering": [
     {
@@ -313,17 +314,5 @@
       ]
     }
   ],
-<<<<<<< HEAD
   "lineRendering": []
-=======
-  "description": {
-    "en": "A layer showing memorials for cyclists, killed in road accidents",
-    "nl": "Een laag die herdenkingsplaatsen voor verongelukte fietsers toont",
-    "de": "Eine Ebene mit Gedenkstätten für Radfahrer, die bei Verkehrsunfällen ums Leben gekommen sind",
-    "fr": "Une couche affichant les mémoriaux en l'hommage de cyclistes tuées lors d'accidents de la route",
-    "pl": "Warstwa pokazujące miejsca upamiętnienia rowerzystów, którzy zginęli w wypadkach drogowych",
-    "ca": "Una capa que mostra monuments commemoratius als ciclistes morts en accidents de trànsit",
-    "cs": "Vrstva zobrazující pomníky pro cyklisty zabité při dopravních nehodách"
-  }
->>>>>>> 7c6ebc95
 }