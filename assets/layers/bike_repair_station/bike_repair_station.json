{
  "id": "bike_repair_station",
  "name": {
    "en": "Bicycle pump and repair",
    "nl": "Fietspomp en fietsherstel",
    "fr": "Station velo (réparation, pompe à vélo)",
    "gl": "Estación de bicicletas (arranxo, bomba de ar ou ambos)",
    "de": "Fahrradstationen (Reparatur, Pumpe oder beides)",
    "it": "Stazioni bici (riparazione, gonfiaggio o entrambi)",
    "pt_BR": "Estações de bicicletas (reparo, bomba ou ambos)",
    "ru": "Велостанции (ремонт, накачка шин или сразу всё)",
    "es": "Bomba y reparación de bicicletas",
    "da": "Cykelpumpe og reparation",
    "cs": "Vzduchový kompresor a opravy jízdních kol",
    "ca": "Manxa i reparació de bicicletes"
  },
  "minzoom": 13,
  "source": {
    "osmTags": {
      "and": [
        "amenity=bicycle_repair_station"
      ]
    }
  },
  "title": {
    "render": {
      "en": "Bike station (pump & repair)",
      "nl": "Herstelpunt met pomp",
      "fr": "Point station velo avec pompe",
      "gl": "Estación de bicicletas (arranxo e bomba de ar)",
      "de": "Fahrradstation (Pumpe & Reparatur)",
      "it": "Stazione bici (gonfiaggio & riparazione)",
      "pt_BR": "Estação de bicicletas (bomba e reparo)",
      "ru": "Велостанция (накачка шин и ремонт)",
      "es": "Estación de bicis (bomba y reparación)",
      "da": "Cykelstation (pumpe og reparation)",
      "ca": "Estació de bicicletes (bomba i reparació)",
      "cs": "Cyklistická stanice (pumpa a opravna)"
    },
    "mappings": [
      {
        "if": {
          "or": [
            "service:bicycle:pump=no",
            "service:bicycle:pump:operational_status=broken"
          ]
        },
        "then": {
          "en": "Bike repair station",
          "nl": "Herstelpunt",
          "fr": "Point de réparation velo",
          "gl": "Estación de arranxo de bicicletas",
          "de": "Fahrrad-Reparaturstation",
          "it": "Stazione riparazione bici",
          "pt_BR": "Estação de reparo de bicicletas",
          "pt": "Estação de reparo de bicicletas",
          "ru": "Станция обслуживания велосипедов",
          "es": "Estación de reparación de bicis",
          "da": "Cykelreparationsstation",
          "cs": "Stanice na opravu kol",
          "ca": "Estació de reparació de bicicletes"
        }
      },
      {
        "if": {
          "and": [
            "service:bicycle:pump=yes",
            "service:bicycle:tools=yes"
          ]
        },
        "then": {
          "en": "Bike repair station",
          "nl": "Herstelpunt",
          "fr": "Point de réparation",
          "gl": "Estación de arranxo de bicicletas",
          "de": "Fahrrad-Reparaturstation",
          "it": "Stazione riparazione bici",
          "pt_BR": "Estação de reparo de bicicletas",
          "pt": "Estação de reparo de bicicletas",
          "ru": "Станция обслуживания велосипедов",
          "es": "Estación de reparación de bicis",
          "da": "Cykelreparationsstation",
          "cs": "Stanice na opravu kol",
          "ca": "Estació de reparació de bicicletes"
        }
      },
      {
        "if": {
          "and": [
            "service:bicycle:pump:operational_status=broken",
            {
              "or": [
                "service:bicycle:tools=no",
                "service:bicycle:tools="
              ]
            }
          ]
        },
        "then": {
          "en": "Broken pump",
          "nl": "Kapotte fietspomp",
          "fr": "Pompe cassée",
          "gl": "Bomba de ar estragada",
          "de": "Kaputte Pumpe",
          "it": "Pompa rotta",
          "ru": "Насос сломан",
          "pt_BR": "Bomba quebrada",
          "ca": "Bomba trencada",
          "es": "Bomba rota",
          "da": "Defekt pumpe",
          "cs": "Rozbitý vzduchový kompresor"
        }
      },
      {
        "if": {
          "and": [
            "service:bicycle:pump=yes",
            "service:bicycle:tools=no",
            "name~*"
          ]
        },
        "then": {
          "en": "Bicycle pump <i>{name}</i>",
          "nl": "Fietspomp <i>{name}</i>",
          "fr": "Pompe de vélo <i>{name}</i>",
          "gl": "Bomba de ar <i>{name}</i>",
          "de": "Fahrradpumpe <i>{name}</i>",
          "it": "Pompa per bici <i>{name}</i>",
          "ru": "Велосипедный насос <i>{name}</i>",
          "pt_BR": "Bomba de bicicleta <i>{name}</i>",
          "es": "Bomba de bicicletas <i>{name}</i>",
          "da": "Cykelpumpe <i>{name}</i>",
          "cs": "Vzduchový kompresor <i>{name}</i>",
          "ca": "Bomba per a bicicletes <i>{name}</i>"
        }
      },
      {
        "if": {
          "and": [
            "service:bicycle:pump=yes",
            "service:bicycle:tools=no"
          ]
        },
        "then": {
          "en": "Bicycle pump",
          "nl": "Fietspomp",
          "fr": "Pompe de vélo",
          "gl": "Bomba de ar",
          "de": "Fahrradpumpe",
          "it": "Pompa per bici",
          "ru": "Велосипедный насос",
          "pt_BR": "Bomba de bicicleta",
          "ca": "Bomba de bicicleta",
          "es": "Bomba para bicicletas",
          "da": "Cykelpumpe",
          "cs": "Vzduchový kompresor"
        }
      }
    ]
  },
  "titleIcons": [
    {
      "render": "<a href='https://fietsambassade.gent.be/' target='_blank'><img src='./assets/themes/cyclofix/fietsambassade_gent_logo_small.svg'/></a>",
      "condition": "operator=De Fietsambassade Gent"
    },
    "icons.defaults"
  ],
  "tagRenderings": [
    "images",
    {
      "id": "bike_repair_station-available-services",
      "question": {
        "en": "Which services are available at this location?",
        "nl": "Welke functies biedt locatie?",
        "fr": "Quels services sont valables à cette station vélo ?",
        "gl": "Que servizos están dispoñíbeis nesta estación de bicicletas?",
        "de": "Welche Geräte sind hier vorhanden?",
        "it": "Quali servizi sono disponibili in questa stazione per bici?",
        "pt_BR": "Quais serviços estão disponíveis nesta estação de bicicletas?",
        "pt": "Quais serviços estão disponíveis nesta estação de bicicletas?",
        "es": "¿Qué servicios están disponibles en esta localización?",
        "da": "Hvilke tjenester er tilgængelige på dette sted?",
        "cs": "Jaké služby jsou na tomto místě k dispozici?",
        "ca": "Quins serveis hi ha disponibles en aquesta ubicació?"
      },
      "mappings": [
        {
          "if": {
            "and": [
              "service:bicycle:tools=no",
              "service:bicycle:pump=yes"
            ]
          },
          "then": {
            "en": "There is only a pump present",
            "nl": "Er is enkel een pomp aanwezig",
            "fr": "Il y a seulement une pompe",
            "gl": "Só hai unha bomba de ar presente",
            "de": "Nur eine Pumpe ist vorhanden",
            "it": "C’è solamente una pompa presente",
            "pt_BR": "Há somente uma bomba presente",
            "pt": "Há somente uma bomba presente",
            "es": "Solo hay una bomba presente",
            "da": "Der er kun en pumpe",
            "cs": "K dispozici je pouze vzduchový kompresor",
            "ca": "Només hi ha una bomba present"
          }
        },
        {
          "if": {
            "and": [
              "service:bicycle:tools=yes",
              "service:bicycle:pump=no"
            ]
          },
          "then": {
            "en": "There are only tools (screwdrivers, pliers, …) present",
            "nl": "Er is enkel gereedschap aanwezig (schroevendraaier, tang...)",
            "fr": "Il y a seulement des outils (tournevis, pinces…)",
            "gl": "Só hai ferramentas (desaparafusadores, alicates...) presentes",
            "de": "Nur Werkzeug (Schraubenzieher, Zangen, …) ist vorhanden",
            "it": "Ci sono solo degli attrezzi (cacciaviti, pinze…) presenti",
            "pt_BR": "Há somente ferramentas (chaves de fenda, alicates...) presentes",
            "pt": "Há somente ferramentas (chaves de fenda, alicates...) presentes",
            "es": "Solo hay herramientas (destornilladores, pinzas...) presentes",
            "da": "Der er kun værktøj (skruetrækkere, tænger, ...) til stede",
            "cs": "K dispozici je pouze nářadí (šroubováky, kleště, …)",
            "ca": "Només hi ha present ferramentes (tornavísos, pinces, …)"
          }
        },
        {
          "if": {
            "and": [
              "service:bicycle:tools=yes",
              "service:bicycle:pump=yes"
            ]
          },
          "then": {
            "en": "There are both tools and a pump present",
            "nl": "Er is zowel een pomp als gereedschap aanwezig",
            "fr": "Il y a des outils et une pompe",
            "gl": "Hai ferramentas e unha bomba de ar presentes",
            "de": "Werkzeug und Pumpe sind vorhanden",
            "it": "Ci sono sia attrezzi che pompa presenti",
            "pt_BR": "Há tanto ferramentas e uma bomba presente",
            "pt": "Há tanto ferramentas e uma bomba presente",
            "es": "Hay tanto herramientas como bombas",
            "da": "Der er både værktøj og pumpe",
            "cs": "K dispozici jsou nástroje i vzduchový kompresor",
            "ca": "Hi ha tant eines com una bomba"
          }
        }
      ]
    },
    {
      "question": {
        "en": "Is the bike pump still operational?",
        "nl": "Werkt de fietspomp nog?",
        "fr": "La pompe à vélo fonctionne-t-elle toujours ?",
        "gl": "Segue a funcionar a bomba de ar?",
        "de": "Ist die Fahrradpumpe noch funktionstüchtig?",
        "it": "La pompa per bici è sempre funzionante?",
        "ru": "Велосипедный насос все еще работает?",
        "pl": "Czy pompka rowerowa jest nadal sprawna?",
        "es": "¿Todavía está operativa la bomba para bicicletas?",
        "da": "Fungerer cykelpumpen stadig?",
        "cs": "Je vzduchový kompresor na kolo stále funkční?",
        "ca": "La bomba per a la bicicleta encara funciona?"
      },
      "condition": "service:bicycle:pump=yes",
      "mappings": [
        {
          "if": "service:bicycle:pump:operational_status=broken",
          "then": {
            "en": "The bike pump is broken",
            "nl": "De fietspomp is kapot",
            "fr": "La pompe à vélo est cassée",
            "gl": "A bomba de ar está estragada",
            "de": "Die Fahrradpumpe ist kaputt",
            "it": "La pompa per bici è guasta",
            "ru": "Велосипедный насос сломан",
            "pl": "Pompka rowerowa jest zepsuta",
            "es": "La bomba para bicicletas está rota",
            "da": "Cykelpumpen er i stykker",
            "cs": "Vzduchový kompresor na kolo je rozbitý",
            "ca": "La bomba per a bicicletes està trencada"
          }
        },
        {
          "if": "service:bicycle:pump:operational_status=operational",
          "then": {
            "en": "The bike pump is operational",
            "nl": "De fietspomp werkt nog",
            "fr": "La pompe est opérationnelle",
            "gl": "A bomba de ar está operativa",
            "de": "Die Fahrradpumpe ist betriebsbereit",
            "it": "La pompa per bici funziona",
            "ru": "Велосипедный насос работает",
            "pl": "Pompka rowerowa jest sprawna",
            "es": "La bomba para bicicletas está operativa",
            "da": "Cykelpumpen er i drift",
            "cs": "Vzduchový kompresor na kolo je v provozu",
            "ca": "La bomba per a la bicicleta està operativa"
          }
        }
      ],
      "id": "Operational status"
    },
    {
      "builtin": "opening_hours_24_7",
      "override": {
        "question": {
          "nl": "Wanneer is dit fietsherstelpunt open?",
          "en": "When is this bicycle repair point open?",
          "fr": "Quand ce point de réparation de vélo est-il ouvert ?",
          "it": "Quando è aperto questo punto riparazione bici?",
          "de": "Wann ist die Fahrradreparaturstation geöffnet?",
          "ru": "Когда работает эта точка обслуживания велосипедов?",
          "es": "¿Cuándo está abierto este punto de reparación de bicicletas?",
          "da": "Hvornår er dette cykelreparationssted åbent?",
          "cs": "Kdy je toto místo pro opravu jízdních kol otevřeno?"
        }
      }
    },
    {
      "id": "access",
      "question": {
        "en": "Who is allowed to use this repair station?",
        "nl": "Wie kan dit herstelpunt gebruiken?",
        "de": "Wer darf die Reparaturstation nutzen?",
        "es": "¿A quién se le permite utilizar esta estación de reparación?",
        "da": "Hvem må bruge denne reparationsstation?",
        "fr": "Qui est autorisé à utiliser ce centre de réparation ?",
        "cs": "Kdo smí tuto opravnu používat?",
        "ca": "Qui pot utilitzar aquesta estació de reparació?"
      },
      "mappings": [
        {
          "if": "access=yes",
          "then": {
            "en": "Publicly accessible",
            "nl": "Publiek toegankelijk",
            "de": "Die Reparaturstation darf öffentlich genutzt werden",
            "es": "Accesible públicamente",
            "da": "Offentligt tilgængelig",
            "fr": "Accessible au public",
            "cs": "Veřejně přístupné",
            "ca": "Accessible al públic"
          }
        },
        {
          "if": "access=public",
          "then": {
            "en": "Publicly accessible",
            "nl": "Publiek toegankelijk",
            "de": "Öffentlich zugänglich",
            "es": "Accesible públicamente",
            "da": "Offentligt tilgængelig",
            "fr": "Accessible au public",
            "cs": "Veřejně přístupné",
            "ca": "Accessible al públic"
          },
          "hideInAnswer": true
        },
        {
          "if": "access=customers",
          "then": {
            "en": "Only for customers",
            "nl": "Enkel voor klanten van de bijhorende zaak",
            "de": "Die Reparaturstation darf nur von Kunden genutzt werden",
            "es": "Solo para clientes",
            "da": "Kun for kunder",
            "fr": "Réservé aux clients",
            "cs": "Pouze pro zákazníky",
            "ca": "Només per a clients"
          }
        },
        {
          "if": "access=private",
          "then": {
            "en": "Not accessible to the general public",
            "nl": "Niet publiek toegankelijk",
            "de": "Die Reparaturstation darf nicht öffentlich genutzt werden",
            "es": "No accesible para el público general",
            "da": "Ikke tilgængelig for offentligheden",
            "fr": "Pas accessible au public",
            "cs": "Nepřístupné pro veřejnost",
            "ca": "No accessible per al públic general"
          },
          "icon": "./assets/svg/invalid.svg"
        },
        {
          "if": "access=no",
          "then": {
            "en": "Not accessible to the general public",
            "nl": "Niet publiek toegankelijk",
            "de": "Nicht für die Allgemeinheit zugänglich",
            "es": "No accesible para el público general",
            "da": "Ikke tilgængelig for offentligheden",
            "fr": "Pas accessible au public",
            "cs": "Nepřístupné pro veřejnost",
            "ca": "No accessible per al públic general"
          },
          "icon": "./assets/svg/invalid.svg",
          "hideInAnswer": true
        }
      ]
    },
    {
      "labels": [
        "operator-info"
      ],
      "question": {
        "en": "Who maintains this cycle pump?",
        "nl": "Wie beheert deze fietspomp?",
        "fr": "Qui maintient cette pompe à vélo ?",
        "it": "Chi gestisce questa pompa per bici?",
        "de": "Wer betreibt die Reparaturstation?",
        "pt_BR": "Quem faz a manutenção desta bomba de ciclo?",
        "pt": "Quem faz a manutenção desta bomba de ciclo?",
        "es": "¿Quién mantiene esta bomba para bicicletas?",
        "da": "Hvem vedligeholder denne cykluspumpe?",
        "cs": "Kdo udržuje tento vzduchový kompresor?",
        "ca": "Qui fa el manteniment d'aquesta bomba de cicle?"
      },
      "render": {
        "nl": "Beheer door {operator}",
        "en": "Maintained by {operator}",
        "fr": "Maintenue par {operator}",
        "it": "Manutenuta da {operator}",
        "de": "Betrieben von {operator}",
        "pt_BR": "Mantida por {operator}",
        "pt": "Mantida por {operator}",
        "es": "Mantenido por {operator}",
        "da": "Vedligeholdt af {operator}",
        "cs": "Udržováno od {operator}",
        "ca": "Mantés per {operator}"
      },
      "freeform": {
        "key": "operator"
      },
      "id": "bike_repair_station-operator"
    },
    {
      "labels": [
        "operator-info"
      ],
      "question": {
        "en": "What is the email address of the maintainer?",
        "nl": "Wat is het email-adres van de beheerder?",
        "de": "Wie lautet die E-Mail-Adresse des Betreibers?",
        "fr": "Quelle est l'adresse email du service de maintenance ?",
        "es": "¿Es esta la dirección de correo electrónico del mantenedor?",
        "da": "Hvad er e-mailadressen på vedligeholderen?",
        "cs": "Jaká je e-mailová adresa správce?",
        "ca": "Quina és l'adreça de correu electrònic del responsable del manteniment?"
      },
      "freeform": {
        "key": "email",
        "type": "email"
      },
      "render": "<a href='mailto:{email}'>{email}</a>",
      "id": "bike_repair_station-email"
    },
    {
      "labels": [
        "operator-info"
      ],
      "question": {
        "en": "What is the phone number of the maintainer?",
        "nl": "Wat is het telefoonnummer van de beheerder?",
        "de": "Wie lautet die Telefonnummer des Betreibers?",
        "fr": "Quel est le numéro de téléphone du service de maintenance ?",
        "es": "¿Cual es el número de teléfono del mantenedor?",
        "da": "Hvad er telefonnummeret på vedligeholderen?",
        "cs": "Jaké je telefonní číslo správce?",
        "ca": "Quin és el número de telèfon del responsable?"
      },
      "freeform": {
        "key": "phone",
        "type": "phone"
      },
      "render": "<a href='tel:{phone}'>{phone}</a>",
      "id": "bike_repair_station-phone"
    },
    {
      "id": "bike_repair_station-bike-chain-tool",
      "question": {
        "en": "Does this bike repair station have a special tool to repair your bike chain?",
        "nl": "Heeft dit herstelpunt een speciale reparatieset voor je ketting?",
        "fr": "Est-ce que cette station vélo a un outil specifique pour réparer la chaîne du vélo ?",
        "gl": "Esta estación de arranxo de bicicletas ten unha ferramenta especial para arranxar a cadea da túa bicicleta?",
        "de": "Verfügt diese Fahrrad-Reparaturstation über Spezialwerkzeug zur Reparatur von Fahrradketten?",
        "it": "Questa stazione di riparazione bici ha un attrezzo speciale per riparare la catena della bici?",
        "es": "¿Esta estación de reparación tiene una herramienta especial para reparar la cadena de tu bici?",
        "da": "Har denne cykelreparationsstation et specialværktøj til at reparere cykelkæder?",
        "cs": "Má tato opravna kol speciální nástroj na opravu řetězu?",
        "ca": "Aquesta estació de reparació de bicicletes té una eina especial per reparar la vostra cadena de la biciclete?"
      },
      "condition": "service:bicycle:tools=yes",
      "mappings": [
        {
          "if": "service:bicycle:chain_tool=yes",
          "then": {
            "en": "There is a chain tool",
            "nl": "Er is een reparatieset voor je ketting",
            "fr": "Il y a un outil pour réparer la chaine",
            "gl": "Hai unha ferramenta para a cadea",
            "de": "Es gibt ein Kettenwerkzeug",
            "it": "È presente un utensile per riparare la catena",
            "pt_BR": "Há uma ferramenta de corrente",
            "pt": "Há uma ferramenta de corrente",
            "es": "Hay una herramienta para cadenas",
            "da": "Der er et kædeværktøj",
            "cs": "K dispozici je nástroj na řetěz",
            "ca": "Hi ha ferramentes per a la cadena"
          }
        },
        {
          "if": "service:bicycle:chain_tool=no",
          "then": {
            "en": "There is no chain tool",
            "nl": "Er is geen reparatieset voor je ketting",
            "fr": "Il n'y a pas d'outil pour réparer la chaine",
            "gl": "Non hai unha ferramenta para a cadea",
            "de": "Es gibt kein Kettenwerkzeug",
            "it": "Non è presente un utensile per riparare la catena",
            "pt_BR": "Não há uma ferramenta de corrente",
            "pt": "Não há uma ferramenta de corrente",
            "es": "No hay herramienta de cadenas",
            "da": "Der er ikke noget kædeværktøj",
            "cs": "Není k dispozici žádný nástroj na řetěz",
            "ca": "No hi ha ferramentes per a la cadena"
          }
        }
      ]
    },
    {
      "id": "bike_repair_station-bike-stand",
      "question": {
        "en": "Does this bike station have a hook to hang your bike on or a stand to raise it?",
        "nl": "Heeft dit herstelpunt een haak of standaard om je fiets op te hangen/zetten?",
        "fr": "Est-ce que cette station vélo à un crochet pour suspendre son vélo ou une accroche pour l'élevé ?",
        "gl": "Esta estación de bicicletas ten un guindastre para pendurar a túa bicicleta ou un soporte para elevala?",
        "de": "Hat diese Fahrradstation einen Haken, an dem Sie Ihr Fahrrad aufhängen können, oder einen Ständer, um es anzuheben?",
        "it": "Questa stazione bici ha un gancio per tenere sospesa la bici o un supporto per alzarla?",
        "es": "¿Esta estación tiene un gancho para colgar tu bici o un soporte para elevarla?",
        "da": "Har denne cykelstation en krog til at hænge din cykel på eller et stativ til at hæve den?",
        "cs": "Má tato cyklistická stanice hák na zavěšení kola nebo stojan na jeho zvednutí?",
        "ca": "Aquesta estació de bicicletes té un ganxo per penjar la bicicleta o un suport per aixecar-la?"
      },
      "condition": "service:bicycle:tools=yes",
      "mappings": [
        {
          "if": "service:bicycle:stand=yes",
          "then": {
            "en": "There is a hook or stand",
            "nl": "Er is een haak of standaard",
            "fr": "Il y a un crochet ou une accroche",
            "gl": "Hai un guindastre ou soporte",
            "de": "Es gibt einen Haken oder Ständer",
            "it": "C’è un gancio o un supporto",
            "pt_BR": "Há um gancho ou um suporte",
            "pt": "Há um gancho ou um suporte",
            "es": "Hay un gancho o soporte",
            "da": "Der er en krog eller et stativ",
            "cs": "K dispozici je závěsný hák nebo stojan",
            "ca": "Hi ha un ganxo o suport"
          }
        },
        {
          "if": "service:bicycle:stand=no",
          "then": {
            "en": "There is no hook or stand",
            "nl": "Er is geen haak of standaard",
            "fr": "Il n'y pas de crochet ou d'accroche",
            "gl": "Non hai un guindastre ou soporte",
            "de": "Es gibt keinen Haken oder Ständer",
            "it": "Non c’è né un gancio né un supporto",
            "pt_BR": "Não há um gancho ou um suporte",
            "pt": "Não há um gancho ou um suporte",
            "es": "No hay ningún gancho o soporte",
            "da": "Der er ingen krog eller stativ",
            "cs": "Není zde žádný závěsný hák ani stojan",
            "ca": "No hi ha ganxo ni suport"
          }
        }
      ]
    },
    {
      "condition": {
        "and": [
          "email~*",
          "service:bicycle:pump:operational_status=broken"
        ]
      },
      "render": {
        "special": {
          "type": "send_email",
          "to": "{email}",
          "subject": {
            "en": "Broken bicycle pump",
            "nl": "Kapotte fietspomp",
            "de": "Fahrradpumpe kaputt",
            "es": "Bomba para bicicletas rota",
            "fr": "Pompe à vélo cassée",
            "da": "Cykelpumpe i stykker",
            "cs": "Rozbitý vzduchový kompresor",
            "ca": "Bomba de bicicleta trencada"
          },
          "body": {
            "en": "Hello,\n\nWith this email, I'd like to inform you that the bicycle pump located at https://mapcomplete.osm.be/cyclofix?lat={_lat}&lon={_lon}&z=18#{id} is broken.\n\n Kind regards",
            "nl": "Geachte\n\nGraag had ik u gemeld dat een fietspomp defect is. De fietspomp bevindt zich hier: https://mapcomplete.osm.be/cyclofix?lat={_lat}&lon={_lon}&z=18#{id}.\n\nMet vriendelijke groeten.",
            "de": "Hallo,\n\nMit dieser E-Mail möchte ich Ihnen mitteilen, dass die Fahrradpumpe, die sich unter https://mapcomplete.osm.be/cyclofix?lat={_lat}&lon={_lon}&z=18#{id} befindet, kaputt ist.\n\nMit freundlichen Grüßen",
            "da": "Hej,\n\nMed denne e-mail vil jeg gerne oplyse, at cykelpumpen, der befinder sig på https://mapcomplete.osm.be/cyclofix?lat={_lat}&lon={_lon}&z=18#{id} er i stykker.\n\n Med venlig hilse",
            "es": "Hola,\n\nCon este correo, me gustaría informar de que esta bomba para bicicletas situada en https://mapcomplete.osm.be/cyclofix?lat={_lat}&lon={_lon}&z=18#{id} está rota.\n\nUn saludo",
            "fr": "Bonjour,\n\nCe mail pour vous informer que la pompe à vélo située à https://mapcomplete.osm.be/cyclofix?lat={_lat}&lon={_lon}&z=18#{id} est cassée.\n\nBien à vous.",
            "cs": "Dobrý den,\n\ntímto e-mailem bych Vás chtěl informovat, že vzduchový kompresor na kolo umístěný na adrese https://mapcomplete.osm.be/cyclofix?lat={_lat}&lon={_lon}&z=18#{id} je rozbitý.\n\n S pozdravem",
            "ca": "Hola,\n\nAmb aquest correu electrònic, m'agradaria informar-vos que la bomba de bicicleta situada a https://mapcomplete.osm.be/cyclofix?lat={_lat}&lon={_lon}&z=18#{id} està trencada.\n\nSalutacions cordials"
          },
          "button_text": {
            "en": "Report this bicycle pump as broken",
            "nl": "Rapporteer deze fietspomp als kapot",
            "fr": "Signaler cette pompe à vélo cassée",
            "de": "Melde diese Fahrradpumpe als kaputt",
            "da": "Anmeld denne cykelpumpe som værende i stykker",
            "es": "Reportar esta bomba para bicicletas como rota",
            "cs": "Nahlásit tento vzduchový kompresor na kolo jako rozbitý",
            "ca": "Informar aquesta bomba de bicicleta com a trencada"
          }
        }
      },
      "id": "send_email_about_broken_pump"
    },
    {
      "question": {
        "en": "What valves are supported?",
        "nl": "Welke ventielen werken er met de pomp?",
        "fr": "Quelles valves sont compatibles ?",
        "gl": "Que válvulas son compatíbeis?",
        "de": "Welche Ventile werden unterstützt?",
        "it": "Quali valvole sono supportate?",
        "pl": "Jakie zawory są obsługiwane?",
        "es": "¿Que válvulas se soportan?",
        "da": "Hvilke ventiler understøttes?",
        "cs": "Jaké ventily jsou podporovány?",
        "ca": "Quines vàlvules són compatibles?"
      },
      "render": {
        "en": "This pump supports the following valves: {valves}",
        "nl": "Deze pomp werkt met de volgende ventielen: {valves}",
        "fr": "Cette pompe est compatible avec les valves suivantes : {valves}",
        "gl": "Esta bomba de ar admite as seguintes válvulas: {valves}",
        "de": "Diese Pumpe unterstützt die folgenden Ventile: {valves}",
        "it": "Questa pompa è compatibile con le seguenti valvole: {valves}",
        "ru": "Этот насос поддерживает следующие клапаны: {valves}",
        "pl": "Ta pompka obsługuje następujące zawory: {valves}",
        "es": "Esta bomba soporta las siguiente válvulas: {valves}",
        "da": "Denne pumpe understøtter følgende ventiler: {valves}",
        "cs": "Tento vzduchový kompresor podporuje následující ventily: {valves}",
        "ca": "Aquesta bomba admet les vàlvules següents: {valves}"
      },
      "freeform": {
        "#addExtraTags": [
          "fixme=Freeform 'valves'-tag used: possibly a wrong value"
        ],
        "key": "valves"
      },
      "multiAnswer": true,
      "mappings": [
        {
          "if": "valves=sclaverand",
          "then": {
            "en": "Sclaverand/Presta (narrow-width bike tires)",
            "nl": "Sclaverand/Presta (dunne fietsbanden)",
            "fr": "Sclaverand/Presta (pneus de vélos à faible largeur)",
            "gl": "Sclaverand (tamén coñecido como Presta)",
            "de": "Sclaverand-/Presta-Ventile (für Rennräder)",
            "it": "Sclaverand (detta anche Presta)",
            "ru": "Клапан Presta (также известный как французский клапан)",
            "da": "Sclaverand/Presta (cykeldæk med smal bredde)",
            "es": "Sclaverand/Presata (ruedas de bicicleta estrechas)",
            "cs": "Sclaverand/Presta (úzké cyklistické pláště)",
            "ca": "Sclaverand/Presta (pneumàtics per a bicis estrets)"
          }
        },
        {
          "if": "valves=dunlop",
          "then": {
            "en": "Dunlop",
            "nl": "Dunlop",
            "fr": "Dunlop",
            "gl": "Dunlop",
            "de": "Dunlopventile",
            "it": "Dunlop",
            "ru": "Клапан Dunlop",
            "da": "Dunlop",
            "es": "Dunlop",
            "cs": "Dunlop",
            "ca": "Dunlop"
          }
        },
        {
          "if": "valves=schrader",
          "then": {
            "en": "Schrader (cars and mountainbikes)",
            "nl": "Schrader (auto's en mountainbikes)",
            "fr": "Schrader (voitures et vélos de montagne)",
            "gl": "Schrader (para automóbiles)",
            "de": "Schrader-Ventile (für Autos und Mountainbikes)",
            "it": "Schrader (valvola delle auto)",
            "da": "Schrader (biler og mountainbikes)",
            "es": "Schrader (coches y bicicletas de montaña)",
            "cs": "Schrader (automobily a horská kola)",
            "ca": "Schrader (cotxes i bicicletes de muntanya)"
          }
        }
      ],
      "id": "bike_repair_station-valves"
    },
    {
      "id": "bike_repair_station-electrical_pump",
      "question": {
        "en": "Is this an electric bike pump?",
        "nl": "Is dit een elektrische fietspomp?",
        "fr": "Est-ce que cette pompe est électrique ?",
        "gl": "Esta é unha bomba de ar eléctrica?",
        "de": "Ist dies eine elektrische Fahrradpumpe?",
        "it": "Questa pompa per bici è elettrica?",
        "ru": "Это электрический велосипедный насос?",
        "pl": "Czy jest to elektryczna pompka do roweru?",
        "es": "¿Es una bomba eléctrica para bicis?",
        "da": "Er dette en elektrisk cykelpumpe?",
        "cs": "Je to elektrická pumpa na kolo?",
        "ca": "És una bomba per a bicicletes elèctrica?"
      },
      "condition": "service:bicycle:pump=yes",
      "mappings": [
        {
          "if": "manual=yes",
          "then": {
            "en": "Manual pump",
            "nl": "Manuele pomp",
            "fr": "Pompe manuelle",
            "gl": "Bomba de ar manual",
            "de": "Manuelle Pumpe",
            "it": "Pompa manuale",
            "ru": "Ручной насос",
            "pl": "Pompa ręczna",
            "pt_BR": "Bomba manual",
            "pt": "Bomba manual",
            "ca": "Bomba manual",
            "es": "Bomba manual",
            "da": "Manuel pumpe",
            "cs": "Ruční pumpa"
          }
        },
        {
          "if": "manual=no",
          "then": {
            "en": "Electrical pump",
            "nl": "Elektrische pomp",
            "fr": "Pompe électrique",
            "gl": "Bomba de ar eléctrica",
            "de": "Elektrische Pumpe",
            "it": "Pompa elettrica",
            "ru": "Электрический насос",
            "pl": "Pompka elektryczna",
            "pt_BR": "Bomba elétrica",
            "pt": "Bomba elétrica",
            "ca": "Bomba elèctrica",
            "es": "Bomba eléctrica",
            "da": "Elektrisk pumpe",
            "cs": "Elektrická pumpa"
          }
        }
      ]
    },
    {
      "id": "bike_repair_station-manometer",
      "question": {
        "en": "Does the pump have a pressure indicator or manometer?",
        "nl": "Heeft deze pomp een luchtdrukmeter?",
        "fr": "Est-ce que la pompe à un manomètre integré ?",
        "gl": "Ten a bomba de ar un indicador de presión ou un manómetro?",
        "de": "Verfügt die Pumpe über einen Druckanzeiger oder ein Manometer?",
        "it": "Questa pompa ha l’indicatore della pressione o il manometro?",
        "pl": "Czy pompka posiada wskaźnik ciśnienia lub manometr?",
        "es": "¿La bomba tiene un indicador de presión o manómetro?",
        "da": "Har pumpen trykindikator eller manometer?",
        "cs": "Má vzduchový kompresor ukazatel tlaku nebo manometr?",
        "ca": "La bomba té un indicador de pressió o un manòmetre?"
      },
      "condition": "service:bicycle:pump=yes",
      "mappings": [
        {
          "if": "manometer=yes",
          "then": {
            "en": "There is a manometer",
            "nl": "Er is een luchtdrukmeter",
            "fr": "Il y a un manomètre",
            "gl": "Hai manómetro",
            "de": "Es gibt ein Manometer",
            "it": "C’è un manometro",
            "ru": "Есть манометр",
            "pl": "Jest manometr",
            "pt_BR": "Há um manômetro",
            "pt": "Há um manômetro",
            "es": "Hay un manómetro",
            "da": "Der er et manometer",
            "cs": "K dispozici je manometr",
            "ca": "Hi ha un manòmetre"
          }
        },
        {
          "if": "manometer=no",
          "then": {
            "en": "There is no manometer",
            "nl": "Er is geen luchtdrukmeter",
            "fr": "Il n'y a pas de manomètre",
            "gl": "Non hai manómetro",
            "de": "Es gibt kein Manometer",
            "it": "Non c’è un manometro",
            "ru": "Нет манометра",
            "pl": "Nie ma manometru",
            "pt_BR": "Não há um manômetro",
            "pt": "Não há um manômetro",
            "es": "No hay ningún manometro",
            "da": "Der er ikke noget manometer",
            "cs": "Není zde žádný manometr",
            "ca": "No hi ha manòmetre"
          }
        },
        {
          "if": "manometer=broken",
          "then": {
            "en": "There is manometer but it is broken",
            "nl": "Er is een luchtdrukmeter maar die is momenteel defect",
            "fr": "Il y a un manomètre mais il est cassé",
            "gl": "Hai manómetro pero está estragado",
            "de": "Es gibt ein Manometer, aber es ist kaputt",
            "it": "C’è un manometro ma è rotto",
            "ru": "Есть манометр, но он сломан",
            "pl": "Jest manometr, ale jest uszkodzony",
            "pt_BR": "Há um manômetro mas está quebrado",
            "pt": "Há um manômetro mas está quebrado",
            "es": "Hay un manómetro pero está roto",
            "da": "Der er et manometer, men det er i stykker",
            "cs": "Je zde manometr, ale je rozbitý",
            "ca": "Hi ha manòmetre però està trencat"
          }
        }
      ]
    },
    "level"
  ],
  "presets": [
    {
      "title": {
        "en": "a bike pump",
        "nl": "een fietspomp",
        "fr": "une pompe à vélo",
        "gl": "bomba de ar",
        "de": "eine Fahrradpumpe",
        "it": "una pompa per bici",
        "ru": "bелосипедный насос",
        "fi": "pyöräpumppu",
        "pl": "pompka do roweru",
        "pt_BR": "uma bomba de bicicleta",
        "es": "una bomba de bicicletas",
        "da": "en cykelpumpe",
        "cs": "pumpa na kolo",
        "ca": "una manxa per a bicicletes"
      },
      "tags": [
        "amenity=bicycle_repair_station",
        "service:bicycle:tools=no",
        "service:bicycle:pump=yes"
      ],
      "description": {
        "en": "A device to inflate your tires on a fixed location in the public space.",
        "nl": "Een fietspomp in de publieke ruimte zonder extra gereedschap. De fietspomp in je kelder telt dus niet.",
        "it": "Un dispositivo per gonfiare le proprie gomme in un luogo fisso pubblicamente accessibile.",
        "fr": "Un dispositif pour gonfler vos pneus sur un emplacement fixe dans l'espace public.",
        "de": "Ein Gerät zum Aufpumpen von Reifen an einem festen Standort im öffentlichen Raum.",
        "pl": "Urządzenie do pompowania opon w stałym miejscu w przestrzeni publicznej.",
<<<<<<< HEAD
        "pt_BR": "Um dispositivo para encher seus pneus em um local fixa no espaço público",
=======
        "pt_BR": "Um dispositivo para encher seus pneus em um local fixa no espaço público.",
>>>>>>> 2532d3d6
        "pt": "Um aparelho para encher os seus pneus num local fixa no espaço público.",
        "es": "Un dispositivo para inflar tus ruedas en una posición fija en el espacio público.",
        "da": "En anordning til at fylde dine dæk op på et fast sted i det offentlige rum.",
        "cs": "Zařízení pro huštění pneumatik na pevném místě na veřejném místě.",
        "ca": "Un dispositiu per a unflar les teues rodes en una posició fixa a l'espai públic."
      },
      "exampleImages": [
        "./assets/layers/bike_repair_station/pump_example_round.jpg",
        "./assets/layers/bike_repair_station/pump_example.png",
        "./assets/layers/bike_repair_station/pump_example_manual.jpg"
      ]
    },
    {
      "title": {
        "en": "a bike repair station and pump",
        "nl": "een herstelpunt en pomp",
        "fr": "une point de réparation vélo avec pompe",
        "gl": "estación de arranxo de bicicletas con bomba de ar",
        "de": "eine Fahrrad-Reparaturstation mit Pumpe",
        "it": "una stazione di riparazione bici e pompa",
        "pl": "stacja naprawy rowerów i pompka",
        "es": "En estación de reparación de bicicletas y bomba",
        "da": "en cykelreparationsstation og pumpe",
        "cs": "opravna kol a vzduchový kompresor",
        "ca": "una estació de reparació de bicicletes i una bomba"
      },
      "tags": [
        "amenity=bicycle_repair_station",
        "service:bicycle:tools=yes",
        "service:bicycle:pump=yes"
      ],
      "description": {
        "en": "A bicycle pump and tools to repair your bike in the public space. The tools are often secured with chains against theft.",
        "nl": "Een fietspomp en gereedschap om je fiets te herstellen in de publieke ruimte. Deze zijn op een vastgemaakt, bijvoorbeeld aan een paal.",
        "fr": "Un dispositif avec des outils pour réparer votre vélo combiné à une pompe a un emplacement fixe. Les outils sont souvent attachés par une chaîne pour empêcher le vol.",
        "it": "Un dispositivo con attrezzi per riparare la tua bici e una pompa in un luogo fisso. Gli attrezzi sono spesso attaccati ad una catena per prevenire il furto.",
        "de": "Ein Gerät mit Werkzeugen zur Reparatur von Fahrrädern kombiniert mit einer Pumpe an einem festen Standort. Die Werkzeuge sind oft mit Ketten gegen Diebstahl gesichert.",
        "es": "Una bomba de bicicletas y herramientas para reparar tu bicicleta en el espacio público. Las herramientas habitualmente están aseguradas con cadenas contra el robo.",
        "da": "En cykelpumpe og værktøj til at reparere din cykel i det offentlige rum. Værktøjet er ofte sikret med kæder mod tyveri.",
        "cs": "Vzduchový kompresor na kolo a nářadí na opravu kola na veřejném místě. Nářadí je často zajištěno řetězy proti krádeži.",
        "ca": "Una bomba per a bicicletes i eines per a reparar la teva bicicleta a l'espai públic. Les eines sovint estan assegurades amb cadenes contra robatoris."
      },
      "exampleImages": [
        "./assets/layers/bike_repair_station/repair_station_example_2.jpg",
        "./assets/layers/bike_repair_station/repair_station_example_3.jpg"
      ]
    },
    {
      "title": {
        "en": "a bike repair station without pump",
        "nl": "een herstelpunt zonder pomp",
        "fr": "une point de réparation vélo sans pompe",
        "gl": "estación de arranxo de bicicletas sin bomba de ar",
        "de": "eine Fahrrad-Reparaturstation ohne Pumpe",
        "it": "una stazione di riparazione bici senza pompa",
        "ru": "Станция обслуживания велосипедов без накачки (насоса)",
        "es": "una estación de reparación de bicicletas sin bomba",
        "da": "en cykelreparationsstation uden pumpe",
        "cs": "opravna kol bez vzduchového kompresoru",
        "ca": "una estació de reparació de bicicletes sense bomba"
      },
      "tags": [
        "amenity=bicycle_repair_station",
        "service:bicycle:tools=yes",
        "service:bicycle:pump=no"
      ],
      "description": {
        "en": "Tools to repair your bike in the public space (without pump). The tools are secured against theft.",
        "nl": "Gereedschap om je fiets te herstellen in de publieke ruimte (zonder pomp). Deze zijn op een vastgemaakt, bijvoorbeeld aan een paal.",
        "de": "Werkzeug, um Ihr Fahrrad im öffentlichen Raum zu reparieren (ohne Pumpe). Die Werkzeuge sind gegen Diebstahl gesichert.",
        "es": "Herramientas para reparar tu bici en el espacio público (sin bomba).Las herramientas están aseguradas contra el robo.",
        "da": "Værktøj til at reparere din cykel i det offentlige rum (uden pumpe). Værktøjet er sikret mod tyveri.",
        "fr": "Des outils pour réparer les vélos dans l’espace public (sans pompe). Les outils sont sécurisés contre le vol.",
        "cs": "nářadí pro opravu kola na veřejném místě (bez vzduchového kompresoru) Nářadí je zabezpečeno proti krádeži.",
        "ca": "Eines per reparar la teva bicicleta a l'espai públic (sense bomba). Les eines estan assegurades contra robatoris."
      }
    }
  ],
  "deletion": {
    "softDeletionTags": {
      "and": [
        "disused:amenity:={amenity}",
        "amenity="
      ]
    },
    "neededChangesets": 1
  },
  "allowMove": {
    "enableRelocation": false,
    "enableImproveAccuraccy": true
  },
  "mapRendering": [
    {
      "icon": {
        "render": "pin:#88d32c;./assets/layers/bike_repair_station/repair_station.svg",
        "mappings": [
          {
            "if": {
              "and": [
                "service:bicycle:pump=yes",
                "service:bicycle:tools=yes",
                "service:bicycle:pump:operational_status=broken"
              ]
            },
            "then": "pin:#88d32c;./assets/layers/bike_repair_station/repair_station_broken_pump.svg"
          },
          {
            "if": {
              "and": [
                "service:bicycle:pump=yes",
                "service:bicycle:tools=yes"
              ]
            },
            "then": "pin:#30abf0;./assets/layers/bike_repair_station/repair_station_pump.svg"
          },
          {
            "if": {
              "and": [
                "service:bicycle:pump:operational_status=broken",
                "service:bicycle:tools=no"
              ]
            },
            "then": "pin:black;./assets/layers/bike_repair_station/broken_pump.svg"
          },
          {
            "if": {
              "and": [
                "service:bicycle:pump=yes",
                {
                  "or": [
                    "service:bicycle:tools=no",
                    "service:bicycle:tools="
                  ]
                }
              ]
            },
            "then": "pin:#e1783a;./assets/layers/bike_repair_station/pump.svg"
          }
        ]
      },
      "iconBadges": [
        {
          "if": "operator=De Fietsambassade Gent",
          "then": "./assets/themes/cyclofix/fietsambassade_gent_logo_small.svg"
        },
        {
          "if": {
            "or": [
              "access=no",
              "access=private"
            ]
          },
          "then": "invalid"
        }
      ],
      "iconSize": {
        "render": "50,50,bottom"
      },
      "location": [
        "point",
        "centroid"
      ]
    }
  ],
  "description": {
    "en": "A layer showing bicycle pumps and bicycle repair tool stands",
    "nl": "Deze laag toont fietspompen en herstelpunten voor fietsen",
    "de": "Eine Ebene mit Fahrradpumpen und Werkzeugständern für die Fahrradreparatur",
    "es": "Una capa que muestra bombas de bicicletas y puestos de herramientas de reparación de bicicletas",
    "da": "Et lag med cykelpumper og cykelreværktøjsstativer",
    "fr": "Une couche montrant les pompes à vélo et les centres de réparation",
    "cs": "Vrstva zobrazující vzduchové kompresory na jízdní kola a stojany na nářadí pro opravu jízdních kol",
    "ca": "Una capa que mostra bombes de bicicletes i suports d'eines de reparació de bicicletes"
  }
}<|MERGE_RESOLUTION|>--- conflicted
+++ resolved
@@ -884,11 +884,7 @@
         "fr": "Un dispositif pour gonfler vos pneus sur un emplacement fixe dans l'espace public.",
         "de": "Ein Gerät zum Aufpumpen von Reifen an einem festen Standort im öffentlichen Raum.",
         "pl": "Urządzenie do pompowania opon w stałym miejscu w przestrzeni publicznej.",
-<<<<<<< HEAD
-        "pt_BR": "Um dispositivo para encher seus pneus em um local fixa no espaço público",
-=======
         "pt_BR": "Um dispositivo para encher seus pneus em um local fixa no espaço público.",
->>>>>>> 2532d3d6
         "pt": "Um aparelho para encher os seus pneus num local fixa no espaço público.",
         "es": "Un dispositivo para inflar tus ruedas en una posición fija en el espacio público.",
         "da": "En anordning til at fylde dine dæk op på et fast sted i det offentlige rum.",
