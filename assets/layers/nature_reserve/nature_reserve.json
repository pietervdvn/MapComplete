{
  "id": "nature_reserve",
  "name": {
    "nl": "Natuurgebied"
  },
  "minzoom": 12,
  "source": {
    "osmTags": {
      "and": [
        {
          "or": [
            "leisure=nature_reserve",
            {
              "and": [
<<<<<<< HEAD
                "boundary=protected_area",
                "protect_class!=98"
=======
                "protect_class!=98",
                "boundary=protected_area"
>>>>>>> 33e2dca7
              ]
            }
          ]
        }
      ]
    }
  },
  "title": {
    "render": {
      "nl": "Natuurgebied"
    },
    "mappings": [
      {
        "if": {
          "and": [
            "name:nl~*"
          ]
        },
        "then": {
          "nl": "{name:nl}"
        }
      },
      {
        "if": {
          "and": [
            "name~*"
          ]
        },
        "then": {
          "nl": "{name}"
        }
      }
    ]
  },
  "description": {
    "nl": "Een natuurgebied is een gebied waar actief ruimte gemaakt word voor de natuur. Typisch zijn deze in beheer van Natuurpunt of het Agentschap Natuur en Bos of zijn deze erkend door de overheid."
  },
  "tagRenderings": [
    "images",
    {
      "#": "Access tag",
      "render": {
        "nl": "De toegankelijkheid van dit gebied is: {access:description}"
      },
      "question": {
        "nl": "Is dit gebied toegankelijk?"
      },
      "freeform": {
        "key": "access:description"
      },
      "mappings": [
        {
          "if": {
            "and": [
              "access=yes",
              "fee="
            ]
          },
          "then": {
            "nl": "Vrij toegankelijk"
          }
        },
        {
          "if": {
            "and": [
              "access=no",
              "fee="
            ]
          },
          "then": {
            "nl": "Niet toegankelijk"
          }
        },
        {
          "if": {
            "and": [
              "access=private",
              "fee="
            ]
          },
          "then": {
            "nl": "Niet toegankelijk, want privégebied"
          }
        },
        {
          "if": {
            "and": [
              "access=permissive",
              "fee="
            ]
          },
          "then": {
            "nl": "Toegankelijk, ondanks dat het privegebied is"
          }
        },
        {
          "if": {
            "and": [
              "access=guided",
              "fee="
            ]
          },
          "then": {
            "nl": "Enkel toegankelijk met een gids of tijdens een activiteit"
          }
        },
        {
          "if": {
            "and": [
              "access=yes",
              "fee=yes"
            ]
          },
          "then": {
            "nl": "Toegankelijk mits betaling"
          }
        }
      ]
    },
    {
      "#": "Operator tag",
      "render": {
        "nl": "Beheer door {operator}"
      },
      "question": {
        "nl": "Wie beheert dit gebied?"
      },
      "freeform": {
        "key": "operator"
      },
      "mappings": [
        {
          "if": {
            "and": [
              "operator=Natuurpunt"
            ]
          },
          "then": {
            "nl": "<img src=\"./assets/themes/buurtnatuur/Natuurpunt.jpg\" style=\"width:1.5em\">Dit gebied wordt beheerd door Natuurpunt"
          }
        },
        {
          "if": {
            "and": [
              "operator~(n|N)atuurpunt.*"
            ]
          },
          "then": {
            "nl": "<img src=\"./assets/themes/buurtnatuur/Natuurpunt.jpg\" style=\"width:1.5em\">Dit gebied wordt beheerd door {operator}"
          },
          "hideInAnswer": true
        },
        {
          "if": {
            "and": [
              "operator=Agentschap Natuur en Bos"
            ]
          },
          "then": {
            "nl": "<img src=\"./assets/themes/buurtnatuur/ANB.jpg\" style=\"width:1.5em\">Dit gebied wordt beheerd door het Agentschap Natuur en Bos"
          }
        }
      ]
    },
    {
      "#": "Name:nl-tag",
      "render": {
        "nl": "Dit gebied heet {name:nl}"
      },
      "question": {
        "nl": "Wat is de Nederlandstalige naam van dit gebied?"
      },
      "freeform": {
        "key": "name:nl"
      },
      "condition": {
        "and": [
          "name:nl~*"
        ]
      }
    },
    {
      "#": "Name tag",
      "render": {
        "nl": "Dit gebied heet {name}"
      },
      "question": {
        "nl": "Wat is de naam van dit gebied?"
      },
      "freeform": {
        "key": "name",
        "addExtraTags": [
          "noname="
        ]
      },
      "condition": {
        "and": [
          "name:nl="
        ]
      },
      "mappings": [
        {
          "if": {
            "and": [
              "noname=yes",
              "name="
            ]
          },
          "then": {
            "nl": "Dit gebied heeft geen naam"
          }
        }
      ]
    },
    {
      "#": "Dogs?",
      "question": {
        "nl": "Zijn honden toegelaten in dit gebied?",
        "en": "Are dogs allowed in this nature reserve?",
        "it": "I cani sono ammessi in questa riserva naturale?",
        "fr": "Les chiens sont-ils autorisés dans cette réserve naturelle ?",
        "de": "Sind Hunde in diesem Naturschutzgebiet erlaubt?"
      },
      "condition": {
        "or": [
          "access=yes",
          "access=permissive",
          "access=guided"
        ]
      },
      "mappings": [
        {
          "if": "dog=leashed",
          "then": {
            "nl": "Honden moeten aan de leiband",
            "en": "Dogs have to be leashed",
            "it": "I cani devono essere tenuti al guinzaglio",
            "fr": "Les chiens doivent être tenus en laisse",
            "de": "Hunde müssen angeleint sein"
          }
        },
        {
          "if": "dog=no",
          "then": {
            "nl": "Honden zijn niet toegestaan",
            "en": "No dogs allowed",
            "it": "I cani non sono ammessi",
            "fr": "Chiens interdits",
            "de": "Hunde sind nicht erlaubt"
          }
        },
        {
          "if": "dog=yes",
          "then": {
            "nl": "Honden zijn welkom en mogen vrij rondlopen",
            "en": "Dogs are allowed to roam freely",
            "it": "I cani sono liberi di girare liberi",
            "fr": "Les chiens sont autorisés à se promener librement",
            "de": "Hunde dürfen frei herumlaufen"
          }
        }
      ]
    },
    {
      "#": "Website",
      "question": {
        "en": "On which webpage can one find more information about this nature reserve?",
        "nl": "Op welke webpagina kan men meer informatie vinden over dit natuurgebied?",
        "it": "In quale pagina web si possono trovare altre informazioni riguardanti questa riserva naturale?",
        "fr": "Sur quelle page web peut-on trouver plus d'informations sur cette réserve naturelle ?",
        "de": "Auf welcher Webseite kann man mehr Informationen über dieses Naturschutzgebiet finden?"
      },
      "render": "<a href='{website}'target='_blank'>{website}</a>",
      "freeform": {
        "key": "website",
        "type": "url"
      }
    },
    {
      "#": "Curator",
      "question": {
        "nl": "Wie is de conservator van dit gebied?<br/><span class='subtle'>Respecteer privacy - geef deze naam enkel als die duidelijk is gepubliceerd",
        "en": "Whom is the curator of this nature reserve?<br/><span class='subtle'>Respect privacy - only fill out a name if this is widely published",
        "it": "Chi è il curatore di questa riserva naturale?<br/><span class='subtle'>Rispetta la privacy (scrivi il nome solo se questo è noto pubblicamente)"
      },
      "render": {
        "nl": "{curator} is de beheerder van dit gebied",
        "en": "{curator} is the curator of this nature reserve",
        "it": "{curator} è il curatore di questa riserva naturale"
      },
      "freeform": {
        "key": "curator",
        "type": "string"
      }
    },
    {
      "#": "Email",
      "question": {
        "nl": "Waar kan men naartoe emailen voor vragen en meldingen van dit natuurgebied?<br/><span class='subtle'>Respecteer privacy - geef enkel persoonlijke emailadressen als deze elders zijn gepubliceerd",
        "en": "What email adress can one send to with questions and problems with this nature reserve?<br/><span class='subtle'>Respect privacy - only fill out a personal email address if this is widely published",
        "it": "Qual è l’indirizzo email a cui scrivere per fare domande o segnalare problemi su questa riserva naturale?<br/><span class='subtle'>Rispetta la privacy (compila l’indirizzo email personale solo se è stato reso pubblico)",
        "fr": "À quelle adresse courriel peut-on envoyer des questions et des problèmes concernant cette réserve naturelle ? <br/><span class='subtle'>Respecter la vie privée – renseignez une adresse électronique personnelle seulement si celle-ci est largement publiée"
      },
      "render": {
        "nl": "<a href='mailto:{email}' target='_blank'>{email}</a>",
        "en": "<a href='mailto:{email}' target='_blank'>{email}</a>",
        "ca": "<a href='mailto:{email}' target='_blank'>{email}</a>",
        "de": "<a href='mailto:{email}' target='_blank'>{email}</a>",
        "fr": "<a href='mailto:{email}' target='_blank'>{email}</a>",
        "it": "<a href='mailto:{email}' target='_blank'>{email}</a>",
        "ru": "<a href='mailto:{email}' target='_blank'>{email}</a>",
        "id": "<a href='mailto:{email}' target='_blank'>{email}</a>"
      },
      "freeform": {
        "key": "email",
        "type": "email"
      }
    },
    {
      "#": "phone",
      "question": {
        "nl": "Waar kan men naartoe bellen voor vragen en meldingen van dit natuurgebied?<br/><span class='subtle'>Respecteer privacy - geef enkel persoonlijke telefoonnummers als deze elders zijn gepubliceerd",
        "en": "What phone number can one call to with questions and problems with this nature reserve?<br/><span class='subtle'>Respect privacy - only fill out a personal phone number address if this is widely published",
        "it": "Quale numero di telefono comporre per fare domande o segnalare problemi riguardanti questa riserva naturale?br/><span class='subtle'>Rispetta la privacy (inserisci il numero di telefono privato solo se questo è noto pubblicamente)",
        "fr": "Quel numéro de téléphone peut-on appeler pour poser des questions et résoudre des problèmes concernant cette réserve naturelle ? <br/><span class='subtil'>Respecter la vie privée – renseignez un numéro de téléphone personnel seulement si celui-ci est largement publié"
      },
      "render": {
        "nl": "<a href='tel:{email}' target='_blank'>{phone}</a>",
        "en": "<a href='tel:{email}' target='_blank'>{phone}</a>",
        "ca": "<a href='tel:{email}' target='_blank'>{phone}</a>",
        "de": "<a href='tel:{email}' target='_blank'>{phone}</a>",
        "fr": "<a href='tel:{email}' target='_blank'>{phone}</a>",
        "it": "<a href='tel:{email}' target='_blank'>{phone}</a>",
        "ru": "<a href='tel:{email}' target='_blank'>{phone}</a>",
        "id": "<a href='tel:{email}' target='_blank'>{phone}</a>"
      },
      "freeform": {
        "key": "phone",
        "type": "phone"
      }
    },
    {
      "#": "Non-editable description {description}",
      "render": {
        "nl": "Extra info: <i>{description}</i>"
      },
      "freeform": {
        "key": "description"
      }
    },
    {
      "#": "Editable description {description:0}",
      "question": "Is er extra info die je kwijt wil?",
      "render": {
        "nl": "Extra info: <i>{description:0}</i>"
      },
      "freeform": {
        "key": "description:0"
      }
    },
    {
      "#": "Surface area",
      "render": {
        "en": "Surface area: {_surface:ha}Ha",
        "nl": "Totale oppervlakte: {_surface:ha}Ha",
        "it": "Area: {_surface:ha} ha",
        "fr": "Superficie : {_surface:ha}&nbsp;ha"
      },
      "mappings": [
        {
          "if": "_surface:ha=0",
          "then": {
            "*": ""
          }
        }
      ]
    }
  ],
  "hideUnderlayingFeaturesMinPercentage": 10,
  "wayHandling": 2,
  "icon": {
    "render": "./assets/themes/buurtnatuur/nature_reserve.svg"
  },
  "width": {
    "render": "5"
  },
  "iconSize": {
    "render": "50,50,center"
  },
  "color": {
    "render": "#3c3"
  },
  "presets": [
    {
      "tags": [
        "leisure=nature_reserve",
        "fixme=Toegevoegd met MapComplete, geometry nog uit te tekenen"
      ],
      "title": {
        "nl": "Natuurreservaat"
      },
      "description": {
        "nl": "Voeg een ontbrekend, erkend natuurreservaat toe, bv. een gebied dat beheerd wordt door het ANB of natuurpunt"
      }
    }
  ]
}<|MERGE_RESOLUTION|>--- conflicted
+++ resolved
@@ -12,13 +12,8 @@
             "leisure=nature_reserve",
             {
               "and": [
-<<<<<<< HEAD
-                "boundary=protected_area",
-                "protect_class!=98"
-=======
                 "protect_class!=98",
                 "boundary=protected_area"
->>>>>>> 33e2dca7
               ]
             }
           ]
