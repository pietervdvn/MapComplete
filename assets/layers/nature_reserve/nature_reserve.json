--- conflicted
+++ resolved
@@ -109,72 +109,6 @@
           }
         },
         {
-<<<<<<< HEAD
-            "question": {
-                "nl": "Wie is de conservator van dit gebied?<br/><span class='subtle'>Respecteer privacy - geef deze naam enkel als die duidelijk is gepubliceerd",
-                "en": "Whom is the curator of this nature reserve?<br/><span class='subtle'>Respect privacy - only fill out a name if this is widely published",
-                "it": "Chi è il curatore di questa riserva naturale?<br/><span class='subtle'>Rispetta la privacy (scrivi il nome solo se questo è noto pubblicamente)",
-                "fr": "Qui est en charge de la conservation de la réserve ?<br/><span class='subtle'>À ne remplir seulement que si le nom est diffusé au public",
-                "de": "Wer ist der Verwalter dieses Naturschutzgebietes?<br/><span class='subtle'>Respektieren Sie die Privatsphäre - geben Sie nur dann einen Namen an, wenn dieser allgemein bekannt ist"
-            },
-            "render": {
-                "nl": "{curator} is de beheerder van dit gebied",
-                "en": "{curator} is the curator of this nature reserve",
-                "it": "{curator} è il curatore di questa riserva naturale",
-                "fr": "{curator} est en charge de la conservation de la réserve"
-            },
-            "freeform": {
-                "key": "curator",
-                "type": "string"
-            },
-            "id": "Curator"
-        },
-        {
-            "question": {
-                "nl": "Waar kan men naartoe emailen voor vragen en meldingen van dit natuurgebied?<br/><span class='subtle'>Respecteer privacy - geef enkel persoonlijke emailadressen als deze elders zijn gepubliceerd",
-                "en": "What email adress can one send to with questions and problems with this nature reserve?<br/><span class='subtle'>Respect privacy - only fill out a personal email address if this is widely published",
-                "it": "Qual è l’indirizzo email a cui scrivere per fare domande o segnalare problemi su questa riserva naturale?<br/><span class='subtle'>Rispetta la privacy (compila l’indirizzo email personale solo se è stato reso pubblico)",
-                "fr": "À quelle adresse courriel peut-on envoyer des questions et des problèmes concernant cette réserve naturelle ? <br/><span class='subtle'>Respecter la vie privée – renseignez une adresse électronique personnelle seulement si celle-ci est largement publiée"
-            },
-            "render": {
-                "nl": "<a href='mailto:{email}' target='_blank'>{email}</a>",
-                "en": "<a href='mailto:{email}' target='_blank'>{email}</a>",
-                "ca": "<a href='mailto:{email}' target='_blank'>{email}</a>",
-                "de": "<a href='mailto:{email}' target='_blank'>{email}</a>",
-                "fr": "<a href='mailto:{email}' target='_blank'>{email}</a>",
-                "it": "<a href='mailto:{email}' target='_blank'>{email}</a>",
-                "ru": "<a href='mailto:{email}' target='_blank'>{email}</a>",
-                "id": "<a href='mailto:{email}' target='_blank'>{email}</a>"
-            },
-            "freeform": {
-                "key": "email",
-                "type": "email"
-            },
-            "id": "Email"
-        },
-        {
-            "question": {
-                "nl": "Waar kan men naartoe bellen voor vragen en meldingen van dit natuurgebied?<br/><span class='subtle'>Respecteer privacy - geef enkel persoonlijke telefoonnummers als deze elders zijn gepubliceerd",
-                "en": "What phone number can one call to with questions and problems with this nature reserve?<br/><span class='subtle'>Respect privacy - only fill out a personal phone number address if this is widely published",
-                "it": "Quale numero di telefono comporre per fare domande o segnalare problemi riguardanti questa riserva naturale?br/><span class='subtle'>Rispetta la privacy (inserisci il numero di telefono privato solo se questo è noto pubblicamente)",
-                "fr": "Quel numéro de téléphone peut-on appeler pour poser des questions et résoudre des problèmes concernant cette réserve naturelle ? <br/><span class='subtil'>Respecter la vie privée – renseignez un numéro de téléphone personnel seulement si celui-ci est largement publié"
-            },
-            "render": {
-                "nl": "<a href='tel:{email}' target='_blank'>{phone}</a>",
-                "en": "<a href='tel:{email}' target='_blank'>{phone}</a>",
-                "ca": "<a href='tel:{email}' target='_blank'>{phone}</a>",
-                "de": "<a href='tel:{email}' target='_blank'>{phone}</a>",
-                "fr": "<a href='tel:{email}' target='_blank'>{phone}</a>",
-                "it": "<a href='tel:{email}' target='_blank'>{phone}</a>",
-                "ru": "<a href='tel:{email}' target='_blank'>{phone}</a>",
-                "id": "<a href='tel:{email}' target='_blank'>{phone}</a>"
-            },
-            "freeform": {
-                "key": "phone",
-                "type": "phone"
-            },
-            "id": "phone"
-=======
           "if": {
             "and": [
               "access=guided",
@@ -219,7 +153,6 @@
           "then": {
             "nl": "<img src=\"./assets/layers/nature_reserve/Natuurpunt.jpg\" style=\"width:1.5em\">Dit gebied wordt beheerd door Natuurpunt"
           }
->>>>>>> 76fa858b
         },
         {
           "if": {
@@ -531,33 +464,29 @@
             ]
           }
         }
-<<<<<<< HEAD
-    ],
-    "mapRendering": [
-        {
-            "icon": {
-                "render": "./assets/layers/nature_reserve/nature_reserve.svg"
-            },
-            "iconSize": {
-                "render": "50,50,center"
-            },
-            "location": [
-                "point",
-                "centroid"
-            ]
-        },
-        {
-            "color": {
-                "render": "#3c3"
-            },
-            "width": {
-                "render": "1"
-            }
-        }
-    ]
-=======
       ]
     }
+  ],
+  "mapRendering": [
+    {
+      "icon": {
+        "render": "./assets/layers/nature_reserve/nature_reserve.svg"
+      },
+      "iconSize": {
+        "render": "50,50,center"
+      },
+      "location": [
+        "point",
+        "centroid"
+      ]
+    },
+    {
+      "color": {
+        "render": "#3c3"
+      },
+      "width": {
+        "render": "1"
+      }
+    }
   ]
->>>>>>> 76fa858b
 }