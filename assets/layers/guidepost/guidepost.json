--- conflicted
+++ resolved
@@ -1,14 +1,14 @@
 {
   "id": "guidepost",
-<<<<<<< HEAD
-  "title": {
-    "en": "Guideposts"
-=======
+    "title": {
+        "en": "Guidepost",
+        "cs": "Rozcestník",
+        "de": "Wegweiser"
+    },
   "name": {
     "en": "Guideposts",
     "cs": "Rozcestníky",
     "de": "Wegweiser"
->>>>>>> 7c6ebc95
   },
   "description": {
     "en": "Guideposts (also known as fingerposts or finger posts) are often found along official hiking/cycling/riding/skiing routes to indicate the directions to different destinations",
@@ -42,21 +42,10 @@
   ],
   "deletion": true,
   "allowMove": {
-    "enableImproveAccuracy": "true",
-    "enableRelocation": "false"
+    "enableImproveAccuracy": true,
+    "enableRelocation": false
   },
-<<<<<<< HEAD
   "pointRendering": [
-=======
-  "title": {
-    "render": {
-      "en": "Guidepost",
-      "cs": "Rozcestník",
-      "de": "Wegweiser"
-    }
-  },
-  "mapRendering": [
->>>>>>> 7c6ebc95
     {
       "location": [
         "centroid",
@@ -71,11 +60,6 @@
     }
   ],
   "tagRenderings": [
-<<<<<<< HEAD
-    "images"
-  ],
-  "name": "Guideposts"
-=======
     "images",
     {
       "id": "type",
@@ -122,5 +106,4 @@
       ]
     }
   ]
->>>>>>> 7c6ebc95
 }