--- conflicted
+++ resolved
@@ -311,52 +311,6 @@
       },
       "id": "bike_cafe-email"
     },
-<<<<<<< HEAD
-    "presets": [
-        {
-            "title": {
-                "en": "Bike cafe",
-                "nl": "Fietscafé",
-                "fr": "Café Vélo",
-                "gl": "Café de ciclistas",
-                "de": "Fahrrad-Café",
-                "it": "Caffè in bici",
-                "zh_Hans": "自行车咖啡",
-                "zh_Hant": "單車咖啡廳",
-                "ru": "Велосипедное кафе",
-                "pt_BR": "Café de bicicleta",
-                "pt": "Café de bicicleta"
-            },
-            "tags": [
-                "amenity=pub",
-                "pub=cycling"
-            ]
-        }
-    ],
-    "wayHandling": 2,
-    "mapRendering": [
-        {
-            "icon": {
-                "render": "./assets/layers/bike_cafe/bike_cafe.svg"
-            },
-            "iconSize": {
-                "render": "50,50,bottom"
-            },
-            "location": [
-                "point",
-                "centroid"
-            ]
-        },
-        {
-            "color": {
-                "render": "#694E2D"
-            },
-            "width": {
-                "render": "2"
-            }
-        }
-    ]
-=======
     {
       "question": {
         "en": "When it this bike café opened?",
@@ -411,6 +365,27 @@
       ]
     }
   ],
-  "wayHandling": 2
->>>>>>> 76fa858b
+  "wayHandling": 2,
+  "mapRendering": [
+    {
+      "icon": {
+        "render": "./assets/layers/bike_cafe/bike_cafe.svg"
+      },
+      "iconSize": {
+        "render": "50,50,bottom"
+      },
+      "location": [
+        "point",
+        "centroid"
+      ]
+    },
+    {
+      "color": {
+        "render": "#694E2D"
+      },
+      "width": {
+        "render": "2"
+      }
+    }
+  ]
 }