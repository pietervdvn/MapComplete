{
  "id": "maproulette_challenge",
  "name": null,
  "description": {
<<<<<<< HEAD
    "en": "Layer showing tasks of a single MapRoulette challenge. This layer is intended to be reused and extended in themes; refer to the documentation on how to do this.",
    "de": "Ebene mit Aufgaben einer einzelnen MapRoulette-Herausforderung. Diese Ebene soll in Themen wiederverwendet und erweitert werden; Informationen dazu finden Sie in der Dokumentation.",
=======
    "en": "Layer showing tasks of a single MapRoulette challenge. This layer is intended to be reused and extended in themes; refer to [the documentation](https://github.com/pietervdvn/MapComplete/blob/develop/Docs/Integrating_Maproulette.md) on how to do this.",
    "de": "Ebene mit Aufgaben einer einzelnen MapRoulette-Herausforderung. Diese Ebene soll in Themen wiederverwendet und erweitert werden; Informationen dazu finden Sie in der [Dokumentation](https://github.com/pietervdvn/MapComplete/blob/develop/Docs/Integrating_Maproulette.md).",
>>>>>>> e99485d6
    "nl": "Laag met taken van een MapRoulette uitdaging"
  },
  "source": {
    "osmTags": "mr_taskId~*",
    "geoJson": "https://maproulette.org/api/v2/challenge/view/27971",
    "isOsmCache": false
  },
  "title": {
    "render": {
      "en": "Item in MapRoulette",
      "de": "Aufgabe in MapRoulette",
      "nl": "Item uit MapRoulette"
    }
  },
  "titleIcons": [
    {
      "id": "maproulette",
      "render": "<a href='https://maproulette.org/challenge/{mr_challengeId}/task/{mr_taskId}' target='_blank'><img src='./assets/layers/maproulette/logomark.svg'/></a>"
    }
  ],
  "mapRendering": [
    {
      "location": [
        "point",
        "centroid"
      ],
      "icon": {
        "render": "./assets/layers/maproulette/logomark.svg",
        "mappings": [
          {
            "if": "mr_taskStatus=Created",
            "then": "pin:#959DFF"
          },
          {
            "if": "mr_taskStatus=Fixed",
            "then": "pin:#65D2DA"
          },
          {
            "if": "mr_taskStatus=False positive",
            "then": "pin:#F7BB59"
          },
          {
            "if": "mr_taskStatus=Skipped",
            "then": "pin:#F7BB59"
          },
          {
            "if": "mr_taskStatus=Deleted",
            "then": "pin:#737373"
          },
          {
            "if": "mr_taskStatus=Already fixed",
            "then": "pin:#CCB186"
          },
          {
            "if": "mr_taskStatus=Too hard",
            "then": "pin:#FF5E63"
          },
          {
            "if": "mr_taskStatus=Disabled",
            "then": "pin:#FF349C"
          }
        ]
      },
      "iconSize": "40,40,bottom"
    }
  ],
  "tagRenderings": [
    {
      "id": "details",
      "render": "{maproulette_task()}"
    },
    {
      "id": "status",
      "render": "Current status: {status}",
      "mappings": [
        {
          "if": "mr_taskStatus=Created",
          "then": {
            "en": "Task is created",
            "de": "Aufgabe wurde erstellt",
            "nl": "Taak is aangemaakt"
          }
        },
        {
          "if": "mr_taskStatus=Fixed",
          "then": {
            "en": "Task is fixed",
            "de": "Aufgabe wurde erledigt",
            "nl": "Taak is opgelost"
          }
        },
        {
          "if": "mr_taskStatus=False positive",
          "then": {
            "en": "Task is a false positive",
            "de": "Aufgabe ist ein falsches Positiv",
            "nl": "Taak is vals positief"
          }
        },
        {
          "if": "mr_taskStatus=Skipped",
          "then": {
            "en": "Task is skipped",
            "de": "Aufgabe wurde übersprungen",
            "nl": "Taak is overgeslagen"
          }
        },
        {
          "if": "mr_taskStatus=Deleted",
          "then": {
            "en": "Task is deleted",
            "de": "Aufgabe wurde gelöscht",
            "nl": "Taak is verwijderd"
          }
        },
        {
          "if": "mr_taskStatus=Already fixed",
          "then": {
            "en": "Task is already fixed",
            "de": "Aufgabe wurde bereits erledigt",
            "nl": "Taak is al opgelost"
          }
        },
        {
          "if": "mr_taskStatus=Too hard",
          "then": {
            "en": "Task is marked as too hard",
            "de": "Aufgabe wurde als zu schwer markiert",
            "nl": "Taak is gemarkeerd als te lastig"
          }
        },
        {
          "if": "mr_taskStatus=Disabled",
          "then": {
            "en": "Task is disabled",
            "de": "Aufgabe wurde deaktiviert",
            "nl": "Taak is uitgeschakeld"
          }
        }
      ]
    }
  ],
  "filter": [
    {
      "id": "status",
      "options": [
        {
          "question": {
            "en": "Show tasks with all statuses",
            "de": "Aufgaben mit allen Status anzeigen",
            "nl": "Toon alle taken, ongeacht de status"
          }
        },
        {
          "question": {
            "en": "Show tasks that are created",
            "de": "Aufgaben anzeigen, die erstellt wurden",
            "nl": "Toon taken die zijn gecreëerd"
          },
          "osmTags": "mr_taskStatus=Created"
        },
        {
          "question": {
            "en": "Show tasks that are fixed",
            "de": "Aufgaben anzeigen, die erledigt wurden",
            "nl": "Toon taken die zijn opgelost"
          },
          "osmTags": "mr_taskStatus=Fixed"
        },
        {
          "question": {
            "en": "Show tasks that are false positives",
            "de": "Aufgaben anzeigen, die falsch positiv sind",
            "nl": "Toon taken die vals positief waren"
          },
          "osmTags": "mr_taskStatus=False positive"
        },
        {
          "question": {
            "en": "Show tasks that are skipped",
            "de": "Aufgaben anzeigen, die übersprungen wurden",
            "nl": "Toon taken die zijn overgeslagen"
          },
          "osmTags": "mr_taskStatus=Skipped"
        },
        {
          "question": {
            "en": "Show tasks that are deleted",
            "de": "Aufgaben anzeigen, die gelöscht wurden",
            "nl": "Toon taken die zijn verwijderd"
          },
          "osmTags": "mr_taskStatus=Deleted"
        },
        {
          "question": {
            "en": "Show tasks that are already fixed",
            "de": "Aufgaben anzeigen, die bereits erledigt wurden",
            "nl": "Toon taken die reeds opgelost waren"
          },
          "osmTags": "mr_taskStatus=Already fixed"
        },
        {
          "question": {
            "en": "Show tasks that are marked as too hard",
            "de": "Aufgaben anzeigen, die als zu schwierig markiert wurden",
            "nl": "Toon taken die als te moeilijk waren ervaren"
          },
          "osmTags": "mr_taskStatus=Too hard"
        },
        {
          "question": {
            "en": "Show tasks that are disabled",
            "de": "Aufgaben anzeigen, die deaktiviert wurden",
            "nl": "Toon taken die zijn uitgeschakeld"
          },
          "osmTags": "mr_taskStatus=Disabled"
        }
      ]
    }
  ]
}<|MERGE_RESOLUTION|>--- conflicted
+++ resolved
@@ -2,13 +2,8 @@
   "id": "maproulette_challenge",
   "name": null,
   "description": {
-<<<<<<< HEAD
-    "en": "Layer showing tasks of a single MapRoulette challenge. This layer is intended to be reused and extended in themes; refer to the documentation on how to do this.",
-    "de": "Ebene mit Aufgaben einer einzelnen MapRoulette-Herausforderung. Diese Ebene soll in Themen wiederverwendet und erweitert werden; Informationen dazu finden Sie in der Dokumentation.",
-=======
     "en": "Layer showing tasks of a single MapRoulette challenge. This layer is intended to be reused and extended in themes; refer to [the documentation](https://github.com/pietervdvn/MapComplete/blob/develop/Docs/Integrating_Maproulette.md) on how to do this.",
     "de": "Ebene mit Aufgaben einer einzelnen MapRoulette-Herausforderung. Diese Ebene soll in Themen wiederverwendet und erweitert werden; Informationen dazu finden Sie in der [Dokumentation](https://github.com/pietervdvn/MapComplete/blob/develop/Docs/Integrating_Maproulette.md).",
->>>>>>> e99485d6
     "nl": "Laag met taken van een MapRoulette uitdaging"
   },
   "source": {
