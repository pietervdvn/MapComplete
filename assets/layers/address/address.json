{
  "id": "address",
  "name": {
    "en": "Known addresses in OSM",
    "de": "Bekannte Adressen in OSM",
    "zh_Hant": "OSM 上已知的地址",
    "hu": "Ismert címek az OSM-en",
    "nl": "Bekende adressen in OSM",
    "fr": "Adresses connues d’OpenStreetMap",
    "ru": "Известные адреса в OSM",
    "id": "Alamat yang dikenal di OSM",
    "es": "Direcciones conocidas en OSM",
    "zh_Hans": "OSM中已知的地址",
    "nb_NO": "Kjente adresser i OSM",
    "da": "Kendte adresser i OSM",
    "pt": "Endereços conhecidos no OSM",
    "eo": "Konataj adresoj en OSM",
    "cs": "Známé adresy v OSM",
    "pa_PK": "او‌ایس‌ایم وچ جاݨ پچھاݨے پتے",
    "ca": "Adreces conegudes a OSM",
    "zgh": "ⴰⵏⵙⵉⵡⵏ ⵉⵜⵜⵡⴰⵙⵙⵏⵏ ⴳ OSM",
    "pt_BR": "Endereços conhecidos no OSM"
  },
  "minzoom": 18,
  "source": {
    "osmTags": {
      "or": [
        "addr:housenumber~*",
        "addr:street~*"
      ]
    }
  },
  "calculatedTags": [
    "_closest_3_street_names=feat.closestn('named_streets',3, 'name').map(f => f.feat.properties.name)",
    "_closest_street:0:name=JSON.parse(feat.properties._closest_3_street_names)[0]",
    "_closest_street:1:name=JSON.parse(feat.properties._closest_3_street_names)[1]",
    "_closest_street:2:name=JSON.parse(feat.properties._closest_3_street_names)[2]"
  ],
  "title": {
    "render": {
      "en": "Known address",
      "de": "Bekannte Adresse",
      "hu": "Ismert cím",
      "nl": "Bekend adres",
      "fr": "Adresse connue",
      "pl": "Znany adres",
      "ru": "Известный адрес",
      "es": "Domicilio conocido",
      "zh_Hans": "已知的地址",
      "id": "Alamat yang diketahui",
      "nb_NO": "Kjent adresse",
      "da": "Kendt adresse",
      "cs": "Známá adresa",
      "ca": "Adreça coneguda",
<<<<<<< HEAD
=======
      "pt": "Endereço conhecido",
>>>>>>> e99485d6
      "pt_BR": "Endereço conhecido"
    }
  },
  "description": {
    "en": "Addresses",
    "nl": "Adressen",
    "de": "Adressen",
    "ru": "Адреса",
    "zh_Hant": "地址",
    "hu": "Címek",
    "fr": "Adresses",
    "pl": "Adresy",
    "id": "Alamat",
    "es": "Direcciones",
    "zh_Hans": "地址",
    "ca": "Adreces",
    "nb_NO": "Adresser",
    "da": "Adresser",
    "pt": "Endereços",
    "eo": "Adresoj",
    "cs": "Adresy",
    "pa_PK": "پتے",
    "zgh": "ⴰⵏⵙⵉⵡⵏ",
    "pt_BR": "Endereços"
  },
  "tagRenderings": [
    {
      "id": "housenumber",
      "render": {
        "en": "The house number is <b>{addr:housenumber}</b>",
        "nl": "Het huisnummer is <b>{addr:housenumber}</b>",
        "de": "Die Hausnummer ist <b>{addr:housenumber}</b>",
        "hu": "A házszám: <b>{addr:housenumber}</b>",
        "fr": "Son numéro est le <b>{addr:housenumber}</b>",
        "pl": "Numer tego domu to <b>{addr:housenumber}</b>",
        "ru": "Номер дома <b>{addr:housenumber}</b>",
        "zh_Hans": "门牌号是 <b>{addr:housenumber}</b>",
        "id": "Nomor rumah ini <b>{addr:housenumber}</b>",
        "es": "El número de puerta es <b>{addr:housenumber}</b>",
        "da": "Husnummeret er <b>{addr:housenumber}</b>",
        "cs": "Číslo domu je <b>{addr:housenumber}</b>",
        "pt": "O número da casa é <b>{addr:housenumber}</b>",
        "nb_NO": "Husnummeret er <b>{addr:housenumber}</b>",
        "ca": "El número de porta és <b>{addr:housenumber}</b>",
        "pt_BR": "O número da casa é <b>{addr:housenumber}</b>"
      },
      "question": {
        "en": "What is the number of this house?",
        "de": "Wie lautet die Nummer dieses Hauses?",
        "hu": "Mi ennek az épületnek a házszáma?",
        "nl": "Wat is het huisnummer van dit huis?",
        "fr": "Quel est le numéro de ce bâtiment ?",
        "pl": "Jaki jest numer tego domu?",
        "ru": "Какой номер у этого дома?",
        "es": "¿Cuál es el número de esta casa?",
        "zh_Hans": "这个屋子的门牌号是多少？",
        "id": "Berapa nomor rumah ini?",
        "da": "Hvad er nummeret på dette hus?",
        "cs": "Jaké je číslo tohoto domu?",
        "pt": "Qual é o número desta casa?",
        "nb_NO": "Hvilket husnummer har dette huset?",
        "ca": "Quin és el número d'aquesta casa?",
        "pt_BR": "Qual é o número desta casa?"
      },
      "freeform": {
        "key": "addr:housenumber",
        "addExtraTags": [
          "nohousenumber="
        ]
      },
      "mappings": [
        {
          "if": {
            "and": [
              "nohousenumber=yes"
            ]
          },
          "then": {
            "en": "This building has no house number",
            "nl": "Dit gebouw heeft geen huisnummer",
            "de": "Dieses Gebäude hat keine Hausnummer",
            "hu": "Ennek az épületnek nincs házszáma",
            "fr": "Ce bâtiment n’a pas de numéro",
            "pl": "Ten budynek nie ma numeru",
            "ru": "У этого здания нет номера",
            "id": "Bangunan ini tidak memiliki nomor rumah",
            "es": "Esta edificación no tiene número",
            "zh_Hans": "这个建筑物没有门牌号",
            "da": "Denne bygning har intet husnummer",
            "zh_Hant": "這棟建築沒有門牌",
            "cs": "Tato budova nemá číslo domu",
            "pt": "Este prédio não tem número",
            "nb_NO": "Denne bygningen har ikke noe husnummer",
            "ca": "Aquest edifici no té número",
            "pt_BR": "Este prédio não tem número"
          }
        }
      ]
    },
    {
      "id": "street",
      "render": {
        "en": "This address is in street <b>{addr:street}</b>",
        "de": "Diese Adresse befindet sich in der Straße <b>{addr:street}</b>",
        "hu": "Ez a cím a következő utcában van: <b>{addr:street}</b>",
        "nl": "Dit adres bevindt zich in de straat <b>{addr:street}</b>",
        "fr": "Le nom de la voie est <b>{addr:street}</b>",
        "pl": "Ten adres znajduje się na ulicy <b>{addr:street}</b>",
        "zh_Hans": "这个地址位于<b>{addr:street}</b>街",
        "id": "Alamat ini ada di jalan <b>{addr:street}</b>",
        "es": "La dirección está en esta calle <b>{addr:street}</b>",
        "da": "Denne adresse er på gaden <b>{addr:street}</b>",
        "cs": "Tato adresa se nachází v ulici <b>{addr:street}</b>",
        "ca": "L'adreça està a aquest carrer <b>{addr:street}</b>",
        "pt": "Este endereço é na rua <b>{addr:street}</b>",
        "pt_BR": "Este endereço fica na rua <b>{addr:street}</b>"
      },
      "question": {
        "en": "What street is this address located in?",
        "de": "In welcher Straße befindet sich diese Adresse?",
        "hu": "Melyik utcában található ez a cím?",
        "nl": "In welke straat bevindt dit adres zich?",
        "fr": "Dans quelle rue est située l’adresse ?",
        "pl": "Na jakiej ulicy znajduje się ten adres?",
        "ru": "Какая эта улица?",
        "es": "¿En qué calle se encuentra esta dirección?",
        "zh_Hans": "这个地址位于哪条街道？",
        "id": "Alamat ini di jalan apa?",
        "da": "Hvilken gade ligger denne adresse på?",
        "cs": "V jaké ulici se nachází tato adresa?",
        "ca": "A quin carrer es troba l'adreça?",
        "pt": "Em que rua fica esse endereço?",
        "pt_BR": "Em que rua fica esse endereço?"
      },
      "freeform": {
        "key": "addr:street"
      },
      "mappings": [
        {
          "if": "addr:street:={_closest_street:0:name}",
          "then": "Located in <b>{_closest_street:0:name}</b>",
          "hideInAnswer": "_closest_street:0:name="
        },
        {
          "if": "addr:street:={_closest_street:1:name}",
          "then": "Located in <b>{_closest_street:1:name}</b>",
          "hideInAnswer": "_closest_street:1:name="
        },
        {
          "if": "addr:street:={_closest_street:2:name}",
          "then": "Located in <b>{_closest_street:2:name}</b>",
          "hideInAnswer": "_closest_street:2:name="
        }
      ],
      "condition": {
        "and": [
          "nohousenumber!~yes"
        ]
      }
    },
    {
      "id": "fixme",
      "render": "<b>Fixme description</b>{fixme}",
      "question": {
        "en": "What should be fixed here? Please explain",
        "zh_Hant": "這裡需要修什麼？請直接解釋",
        "de": "Was sollte hier korrigiert werden? Bitte erläutern",
        "hu": "Mit kellene itt kijavítani? Légy szíves, magyarázd el",
        "fr": "Précisez ce qui devrait être corrigé ici",
        "pl": "Co wymaga naprawy? Proszę wytłumaczyć",
        "id": "Apa yang harus diperbaiki di sini? Tolong jelaskan",
        "es": "¿Qué debe corregirse aquí? Expóngalo",
        "nl": "Wat moet hier gecorrigeerd worden? Leg het uit",
        "zh_Hans": "这里应被如何修复？请做出解释",
        "da": "Hvad skal rettes her? Forklar venligst",
        "cs": "Co by se zde mělo opravit? Vysvětlete to, prosím",
        "pt": "O que deve ser corrigido aqui? Explique",
        "nb_NO": "Hva bør fikses her? Forklar.",
        "ca": "Què s’hauria de corregir aquí? Exposa-ho",
        "pt_BR": "O que deve ser corrigido aqui? Explique"
      },
      "freeform": {
        "key": "fixme"
      },
      "mappings": [
        {
          "if": "fixme=",
          "then": "No fixme - write something here to explain complicated cases"
        }
      ]
    }
  ],
  "mapRendering": [
    {
      "label": {
        "render": "<div style='margin-top: -42px; color: white' class='rounded-full p-1 font-bold relative'>{addr:housenumber}</div>",
        "condition": "addr:housenumber~*"
      },
      "iconSize": "50,50,center",
      "icon": {
        "render": "./assets/layers/address/housenumber_blank.svg",
        "mappings": [
          {
            "if": {
              "or": [
                {
                  "and": [
                    "addr:housenumber=",
                    "nohousenumber!=yes"
                  ]
                },
                "addr:street="
              ]
            },
            "then": "./assets/themes/uk_addresses/housenumber_unknown.svg"
          }
        ]
      },
      "location": [
        "point",
        "centroid"
      ]
    },
    {
      "color": {
        "render": "#00f",
        "mappings": [
          {
            "if": {
              "or": [
                {
                  "and": [
                    "addr:housenumber=",
                    "nohousenumber!=yes"
                  ]
                },
                "addr:street="
              ]
            },
            "then": "#ff0"
          }
        ]
      },
      "width": {
        "render": "8"
      }
    }
  ]
}<|MERGE_RESOLUTION|>--- conflicted
+++ resolved
@@ -52,10 +52,7 @@
       "da": "Kendt adresse",
       "cs": "Známá adresa",
       "ca": "Adreça coneguda",
-<<<<<<< HEAD
-=======
       "pt": "Endereço conhecido",
->>>>>>> e99485d6
       "pt_BR": "Endereço conhecido"
     }
   },
