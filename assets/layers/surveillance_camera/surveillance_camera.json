--- conflicted
+++ resolved
@@ -49,11 +49,7 @@
         "ru": "Какая это камера?",
         "de": "Um welchen Kameratyp handelt es sich?",
         "ca": "Quin tipus de càmera és aquesta?",
-<<<<<<< HEAD
-        "es": "¿Qué tipo de cámara es esta?"
-=======
         "es": "¿Qué tipo de cámara es?"
->>>>>>> 08dc643f
       },
       "mappings": [
         {
@@ -69,11 +65,7 @@
             "it": "Una videocamera fissa (non semovente)",
             "de": "Eine fest montierte (nicht bewegliche) Kamera",
             "ca": "Una càmera fixa (no movible)",
-<<<<<<< HEAD
-            "es": "Una cámara fija (sin movimiento)"
-=======
             "es": "Cámara fija (no móvil)"
->>>>>>> 08dc643f
           }
         },
         {
@@ -90,11 +82,7 @@
             "ru": "Камера с поворотным механизмом",
             "de": "Eine Kuppelkamera (drehbar)",
             "ca": "Càmera de cúpula (que pot girar)",
-<<<<<<< HEAD
-            "es": "Una cámara domo (que puede girar)"
-=======
             "es": "Cámara con domo (que se puede girar)"
->>>>>>> 08dc643f
           }
         },
         {
@@ -111,11 +99,7 @@
             "it": "Una videocamera panoramica",
             "de": "Eine bewegliche Kamera",
             "ca": "Una càmera panoràmica",
-<<<<<<< HEAD
-            "es": "Una cámara panorámica"
-=======
             "es": "Cámara panorámica"
->>>>>>> 08dc643f
           }
         }
       ],
@@ -231,11 +215,7 @@
             "de": "Die Kamera überwacht einen öffentlichen Bereich, z. B. Straßen, Brücken, Plätze, Parks, Bahnhöfe, öffentliche Gänge oder Tunnel, …",
             "da": "Et offentligt område overvåges, f.eks. en gade, en bro, et torv, en park, en togstation, en offentlig korridor eller en tunnel, …",
             "ca": "Es vigila una àrea pública, com un carrer, un pont, una plaça, un parc, una estació de tren, un túnel públic, …",
-<<<<<<< HEAD
-            "es": "Es un área pública, como una calle, un puente, una plaza, un parque, una estación de tren, un corredor público o túnel, …"
-=======
             "es": "Es un área pública, como una calle, un puente, una plaza, un parque, una estación de tren, un corredor público o túnel, ..."
->>>>>>> 08dc643f
           }
         },
         {
@@ -269,11 +249,7 @@
             "de": "Die Kamera überwacht einen privaten Innenbereich, z. B. Geschäfte, private Tiefgaragen, …",
             "da": "Et privat indendørs område overvåges, f.eks. en butik, en privat parkeringskælder, …",
             "ca": "Es vigila una àrea interior privada, p.e. una botiga, un parking subterrani privat, …",
-<<<<<<< HEAD
-            "es": "La vigilancia ocurre en un lugar interior privado, por ejemplo una tienda, un estacionamiento privado subterráneo, …"
-=======
             "es": "La vigilancia ocurre en un lugar interior privado, por ejemplo una tienda, un estacionamiento privado subterráneo, ..."
->>>>>>> 08dc643f
           }
         }
       ],
@@ -344,11 +320,7 @@
         "fr": "À quel niveau se trouve cette caméra ?",
         "it": "A che piano si trova questa videocamera?",
         "de": "Auf welcher Ebene befindet sich diese Kamera?",
-<<<<<<< HEAD
-        "es": "¿En qué nivel se encuentra esta cámara?"
-=======
         "es": "¿A qué nivel está colocada esta cámara?"
->>>>>>> 08dc643f
       },
       "render": {
         "en": "Located on level {level}",
@@ -356,11 +328,7 @@
         "fr": "Situé au niveau {level}",
         "it": "Si trova al piano {level}",
         "de": "Befindet sich auf Ebene {level}",
-<<<<<<< HEAD
-        "es": "Situado en el nivel {level}"
-=======
         "es": "Está colocada a nivel {level}"
->>>>>>> 08dc643f
       },
       "freeform": {
         "key": "level",
@@ -698,10 +666,6 @@
     "en": "This layer shows surveillance cameras and allows a contributor to update information and add new cameras",
     "nl": "Deze laag toont bewakingscamera's en laat toe om de informatie te verrijken en om nieuwe camera\"s toe te voegen",
     "de": "Diese Ebene zeigt die Überwachungskameras an und ermöglicht es, Informationen zu aktualisieren und neue Kameras hinzuzufügen",
-<<<<<<< HEAD
-    "es": "Esta capa muestra las cámaras de vigilancia y permite que un colaborador actualice la información y agregue nuevas cámaras"
-=======
     "es": "Esta capa muestra las cámaras de vigilancia y permite a quien colabora, actualizar la información y agregar nuevas cámaras"
->>>>>>> 08dc643f
   }
 }