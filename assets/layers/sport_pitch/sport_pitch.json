--- conflicted
+++ resolved
@@ -91,138 +91,6 @@
           }
         },
         {
-<<<<<<< HEAD
-            "question": {
-                "nl": "Wat is de ondergrond van dit sportveld?",
-                "fr": "De quelle surface est fait ce terrain de sport ?",
-                "en": "Which is the surface of this sport pitch?",
-                "it": "Qual è la superficie di questo campo sportivo?",
-                "ru": "Какое покрытие на этой спортивной площадке?"
-            },
-            "render": {
-                "nl": "De ondergrond is <b>{surface}</b>",
-                "fr": "La surface est <b>{surface}</b>",
-                "en": "The surface is <b>{surface}</b>",
-                "ru": "Поверхность - <b>{surface}</b>",
-                "it": "La superficie è <b>{surface}</b>",
-                "de": "Die Oberfläche ist <b>{surface}</b>"
-            },
-            "freeform": {
-                "key": "surface"
-            },
-            "mappings": [
-                {
-                    "if": "surface=grass",
-                    "then": {
-                        "nl": "De ondergrond is <b>gras</b>",
-                        "fr": "La surface est de l'<b>herbe</b>",
-                        "en": "The surface is <b>grass</b>",
-                        "ru": "Поверхность - <b>трава</b>",
-                        "it": "La superficie è <b>erba</b>",
-                        "de": "Die Oberfläche ist <b>Gras</b>"
-                    }
-                },
-                {
-                    "if": "surface=sand",
-                    "then": {
-                        "nl": "De ondergrond is <b>zand</b>",
-                        "fr": "La surface est du <b>sable</b>",
-                        "en": "The surface is <b>sand</b>",
-                        "ru": "Поверхность - <b>песок</b>",
-                        "it": "La superficie è <b>sabbia</b>",
-                        "de": "Die Oberfläche ist <b>Sand</b>"
-                    }
-                },
-                {
-                    "if": "surface=paving_stones",
-                    "then": {
-                        "nl": "De ondergrond bestaat uit <b>stoeptegels</b>",
-                        "fr": "La surface est des <b>pavés</b>",
-                        "en": "The surface is <b>paving stones</b>",
-                        "ru": "Поверхность - <b>брусчатка</b>",
-                        "it": "La superficie è <b>pietre irregolari</b>",
-                        "de": "Die Oberfläche ist aus <b>Pflastersteinen</b>"
-                    }
-                },
-                {
-                    "if": "surface=asphalt",
-                    "then": {
-                        "nl": "De ondergrond is <b>asfalt</b>",
-                        "fr": "La surface est de l'<b>asphalte</b>",
-                        "en": "The surface is <b>asphalt</b>",
-                        "ru": "Поверхность - <b>асфальт</b>",
-                        "it": "La superficie è <b>asfalto</b>",
-                        "de": "Die Oberfläche ist <b>Asphalt</b>"
-                    }
-                },
-                {
-                    "if": "surface=concrete",
-                    "then": {
-                        "nl": "De ondergrond is <b>beton</b>",
-                        "fr": "La surface est du <b>béton</b>",
-                        "en": "The surface is <b>concrete</b>",
-                        "ru": "Поверхность - <b>бетон</b>",
-                        "it": "La superficie è <b>calcestruzzo</b>",
-                        "de": "Die Oberfläche ist <b>Beton</b>"
-                    }
-                }
-            ],
-            "id": "sport_pitch-surface"
-        },
-        {
-            "id": "sport-pitch-access",
-            "question": {
-                "nl": "Is dit sportterrein publiek toegankelijk?",
-                "fr": "Est-ce que ce terrain de sport est accessible au public ?",
-                "en": "Is this sport pitch publicly accessible?",
-                "it": "Questo campo sportivo è aperto al pubblico?",
-                "ru": "Есть ли свободный доступ к этой спортивной площадке?",
-                "de": "Ist dieser Sportplatz öffentlich zugänglich?"
-            },
-            "mappings": [
-                {
-                    "if": "access=public",
-                    "then": {
-                        "nl": "Publiek toegankelijk",
-                        "fr": "Accessible au public",
-                        "en": "Public access",
-                        "it": "Aperto al pubblico",
-                        "ru": "Свободный доступ",
-                        "de": "Öffentlicher Zugang"
-                    }
-                },
-                {
-                    "if": "access=limited",
-                    "then": {
-                        "nl": "Beperkt toegankelijk (enkel na reservatie, tijdens bepaalde uren, ...)",
-                        "fr": "Accès limité (par exemple uniquement sur réservation, à certains horaires…)",
-                        "en": "Limited access (e.g. only with an appointment, during certain hours, ...)",
-                        "it": "Accesso limitato (p.es. solo con prenotazione, in certi orari, ...)",
-                        "ru": "Ограниченный доступ (напр., только по записи, в определённые часы, ...)"
-                    }
-                },
-                {
-                    "if": "access=members",
-                    "then": {
-                        "nl": "Enkel toegankelijk voor leden van de bijhorende sportclub",
-                        "fr": "Accessible uniquement aux membres du club",
-                        "en": "Only accessible for members of the club",
-                        "it": "Accesso limitato ai membri dell'associazione",
-                        "ru": "Доступ только членам клуба",
-                        "de": "Zugang nur für Vereinsmitglieder"
-                    }
-                },
-                {
-                    "if": "access=private",
-                    "then": {
-                        "nl": "Privaat en niet toegankelijk",
-                        "fr": "Privé - Pas accessible au public",
-                        "en": "Private - not accessible to the public",
-                        "it": "Privato - non aperto al pubblico",
-                        "de": "Privat - kein öffentlicher Zugang"
-                    }
-                }
-=======
           "if": {
             "and": [
               "sport=table_tennis"
@@ -256,7 +124,6 @@
           "if": {
             "and": [
               "sport=korfball"
->>>>>>> 76fa858b
             ]
           },
           "then": {
@@ -269,68 +136,9 @@
           }
         },
         {
-<<<<<<< HEAD
-            "id": "sport-pitch-reservation",
-            "question": {
-                "nl": "Moet men reserveren om gebruik te maken van dit sportveld?",
-                "fr": "Doit-on réserver pour utiliser ce terrain de sport ?",
-                "en": "Does one have to make an appointment to use this sport pitch?",
-                "it": "È necessario prenotarsi per usare questo campo sportivo?",
-                "ru": "Нужна ли предварительная запись для доступа на эту спортивную площадку?"
-            },
-            "condition": {
-                "and": [
-                    "access!=public",
-                    "access!=private",
-                    "access!=members"
-                ]
-            },
-            "mappings": [
-                {
-                    "if": "reservation=required",
-                    "then": {
-                        "nl": "Reserveren is verplicht om gebruik te maken van dit sportterrein",
-                        "fr": "Il est obligatoire de réserver pour utiliser ce terrain de sport",
-                        "en": "Making an appointment is obligatory to use this sport pitch",
-                        "it": "La prenotazione è obbligatoria per usare questo campo sportivo"
-                    }
-                },
-                {
-                    "if": "reservation=recommended",
-                    "then": {
-                        "nl": "Reserveren is sterk aangeraden om gebruik te maken van dit sportterrein",
-                        "fr": "Il est recommendé de réserver pour utiliser ce terrain de sport",
-                        "en": "Making an appointment is recommended when using this sport pitch",
-                        "it": "La prenotazione è consigliata per usare questo campo sportivo",
-                        "ru": "Желательна предварительная запись для доступа на эту спортивную площадку"
-                    }
-                },
-                {
-                    "if": "reservation=yes",
-                    "then": {
-                        "nl": "Reserveren is mogelijk, maar geen voorwaarde",
-                        "fr": "Il est possible de réserver, mais ce n'est pas nécéssaire pour utiliser ce terrain de sport",
-                        "en": "Making an appointment is possible, but not necessary to use this sport pitch",
-                        "it": "La prenotazione è consentita, ma non è obbligatoria per usare questo campo sportivo",
-                        "ru": "Предварительная запись для доступа на эту спортивную площадку возможна, но не обязательна"
-                    }
-                },
-                {
-                    "if": "reservation=no",
-                    "then": {
-                        "nl": "Reserveren is niet mogelijk",
-                        "fr": "On ne peut pas réserver",
-                        "en": "Making an appointment is not possible",
-                        "it": "Non è possibile prenotare",
-                        "ru": "Невозможна предварительная запись",
-                        "de": "Termine nach Vereinbarung nicht möglich"
-                    }
-                }
-=======
           "if": {
             "and": [
               "sport=basket"
->>>>>>> 76fa858b
             ]
           },
           "then": {
@@ -379,34 +187,6 @@
           }
         },
         {
-<<<<<<< HEAD
-            "question": {
-                "nl": "Wat is het telefoonnummer van de bevoegde dienst of uitbater?",
-                "fr": "Quel est le numéro de téléphone du gérant ?",
-                "en": "What is the phone number of the operator?",
-                "it": "Qual è il numero di telefono del gestore?"
-            },
-            "freeform": {
-                "key": "phone",
-                "type": "phone"
-            },
-            "render": "<a href='tel:{phone}'>{phone}</a>",
-            "id": "sport_pitch-phone"
-        },
-        {
-            "question": {
-                "nl": "Wat is het email-adres van de bevoegde dienst of uitbater?",
-                "fr": "Quelle est l'adresse courriel du gérant ?",
-                "en": "What is the email address of the operator?",
-                "it": "Qual è l'indirizzo email del gestore?"
-            },
-            "freeform": {
-                "key": "email",
-                "type": "email"
-            },
-            "render": "<a href='mailto:{email}' target='_blank'>{email}</a>",
-            "id": "sport_pitch-email"
-=======
           "if": "surface=sand",
           "then": {
             "nl": "De ondergrond is <b>zand</b>",
@@ -427,7 +207,6 @@
             "it": "La superficie è <b>pietre irregolari</b>",
             "de": "Die Oberfläche ist aus <b>Pflastersteinen</b>"
           }
->>>>>>> 76fa858b
         },
         {
           "if": "surface=asphalt",
@@ -466,25 +245,6 @@
       },
       "mappings": [
         {
-<<<<<<< HEAD
-            "if": {
-                "and": [
-                    "opening_hours!=24/7",
-                    "opening_hours~*"
-                ]
-            },
-            "then": "isOpen"
-        },
-        {
-            "if": {
-                "or": [
-                    "access=customers",
-                    "access=private",
-                    "access=no"
-                ]
-            },
-            "then": "circle:white;./assets/layers/sport_pitch/lock.svg"
-=======
           "if": "access=public",
           "then": {
             "nl": "Publiek toegankelijk",
@@ -526,7 +286,6 @@
             "it": "Privato - non aperto al pubblico",
             "de": "Privat - kein öffentlicher Zugang"
           }
->>>>>>> 76fa858b
         }
       ]
     },
@@ -654,79 +413,6 @@
             "de": "Immer zugänglich"
           }
         }
-<<<<<<< HEAD
-    ],
-    "mapRendering": [
-        {
-            "icon": {
-                "render": "circle:white;./assets/layers/sport_pitch/sport_pitch.svg",
-                "mappings": [
-                    {
-                        "if": {
-                            "or": [
-                                "sport=baseball",
-                                "sport=basketball",
-                                "sport=beachvolleyball",
-                                "sport=boules",
-                                "sport=skateboard",
-                                "sport=soccer",
-                                "sport=table_tennis",
-                                "sport=tennis",
-                                "sport=volleyball"
-                            ]
-                        },
-                        "then": "circle:white;./assets/layers/sport_pitch/{sport}.svg"
-                    }
-                ]
-            },
-            "iconBadges": [
-                {
-                    "if": {
-                        "and": [
-                            "opening_hours!=24/7",
-                            "opening_hours~*"
-                        ]
-                    },
-                    "then": "isOpen"
-                },
-                {
-                    "if": {
-                        "or": [
-                            "access=customers",
-                            "access=private",
-                            "access=no"
-                        ]
-                    },
-                    "then": "circle:white;./assets/layers/sport_pitch/lock.svg"
-                }
-            ],
-            "iconSize": {
-                "render": "25,25,center",
-                "mappings": [
-                    {
-                        "if": {
-                            "or": [
-                                "_size_classification=medium",
-                                "id~node/.*"
-                            ]
-                        },
-                        "then": "40,40,center"
-                    },
-                    {
-                        "if": "_size_classification=small",
-                        "then": "25,25,center"
-                    },
-                    {
-                        "if": "_size_classification=large",
-                        "then": "50,50,center"
-                    }
-                ]
-            },
-            "location": [
-                "point"
-            ]
-        }
-=======
       ],
       "condition": "access~*",
       "id": "sport_pitch-opening_hours"
@@ -804,7 +490,6 @@
         "if": "_size_classification=large",
         "then": "50,50,center"
       }
->>>>>>> 76fa858b
     ]
   },
   "color": {
@@ -839,5 +524,76 @@
         "fixme=Toegevoegd met MapComplete, geometry nog uit te tekenen"
       ]
     }
+  ],
+  "mapRendering": [
+    {
+      "icon": {
+        "render": "circle:white;./assets/layers/sport_pitch/sport_pitch.svg",
+        "mappings": [
+          {
+            "if": {
+              "or": [
+                "sport=baseball",
+                "sport=basketball",
+                "sport=beachvolleyball",
+                "sport=boules",
+                "sport=skateboard",
+                "sport=soccer",
+                "sport=table_tennis",
+                "sport=tennis",
+                "sport=volleyball"
+              ]
+            },
+            "then": "circle:white;./assets/layers/sport_pitch/{sport}.svg"
+          }
+        ]
+      },
+      "iconBadges": [
+        {
+          "if": {
+            "and": [
+              "opening_hours!=24/7",
+              "opening_hours~*"
+            ]
+          },
+          "then": "isOpen"
+        },
+        {
+          "if": {
+            "or": [
+              "access=customers",
+              "access=private",
+              "access=no"
+            ]
+          },
+          "then": "circle:white;./assets/layers/sport_pitch/lock.svg"
+        }
+      ],
+      "iconSize": {
+        "render": "25,25,center",
+        "mappings": [
+          {
+            "if": {
+              "or": [
+                "_size_classification=medium",
+                "id~node/.*"
+              ]
+            },
+            "then": "40,40,center"
+          },
+          {
+            "if": "_size_classification=small",
+            "then": "25,25,center"
+          },
+          {
+            "if": "_size_classification=large",
+            "then": "50,50,center"
+          }
+        ]
+      },
+      "location": [
+        "point"
+      ]
+    }
   ]
 }