--- conflicted
+++ resolved
@@ -462,8 +462,6 @@
             "en": "The surface is <b>fine gravel</b>",
             "nl": "De ondergrond bestaat uit <b>grind</b>",
             "de": "Die Oberfläche ist <b>feiner Kies</b>"
-<<<<<<< HEAD
-=======
           }
         },
         {
@@ -471,7 +469,6 @@
           "then": {
             "en": "The surface of this track is Tartan, a synthetic, slightly springy, porous surface",
             "nl": "De ondergrond is Tartan, een synthetisch, licht verende en poreuze ondergrond"
->>>>>>> 663b1942
           }
         }
       ],
