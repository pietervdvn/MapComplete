{
  "id": "bench",
  "name": {
    "en": "Benches",
    "de": "Sitzbänke",
    "fr": "Bancs",
    "nl": "Zitbanken",
    "es": "Bancos",
    "hu": "Padok",
    "id": "Bangku",
    "it": "Panchine",
    "ru": "Скамейки",
    "zh_Hans": "长椅",
    "zh_Hant": "長椅",
    "nb_NO": "Benker",
    "fi": "Penkit",
    "pl": "Ławki",
    "pt_BR": "Bancos",
    "pt": "Bancos",
    "ca": "Bancs",
    "da": "Bænke",
    "cs": "Lavičky",
    "pa_PK": "بینچ"
  },
  "minzoom": 17,
  "source": {
    "osmTags": "amenity=bench"
  },
  "title": {
    "render": {
      "en": "Bench",
      "de": "Sitzbank",
      "fr": "Banc",
      "nl": "Zitbank",
      "es": "Banco",
      "hu": "Pad",
      "id": "Bangku",
      "it": "Panchina",
      "ru": "Скамейка",
      "zh_Hans": "长椅",
      "zh_Hant": "長椅",
      "nb_NO": "Benk",
      "fi": "Penkki",
      "pl": "Ławka",
      "pt_BR": "Banco",
      "pt": "Banco",
      "ca": "Banc",
      "da": "Bænk",
      "cs": "Lavička",
      "pa_PK": "بینچ"
    }
  },
  "description": {
    "nl": "Een zitbank is een houten, metalen, stenen, … oppervlak waar een mens kan zitten. Deze laag toont ze en stelt er enkele vragen over.",
    "en": "A bench is a wooden, metal, stone, … surface where a human can sit. This layers visualises them and asks a few questions about them.",
    "fr": "Un banc est une surface en bois, métal, pierre… sur laquelle un humain peut s'asseoir. Cette couche permet de les visualiser et pose des questions à leur sujet.",
    "de": "Diese Karte stellt Sitzbänke aus Holz, Metall, Stein, … dar und stellt ein paar Fragen, um weitere Informationen zu ergänzen.",
    "es": "Un banco es una superficie de madera, metal, piedra, ... donde un humano se puede sentar. Estas capas los visualizan y hacen algunas preguntas sobre ellos.",
    "da": "En bænk er en træ-, metal-, sten-, ... overflade, hvor et menneske kan sidde. Dette lag visualiserer dem og stiller et par spørgsmål om dem.",
    "cs": "Lavička je dřevěná, kovová, kamenná, ... plocha, na které může člověk sedět. Tato vrstva je vizualizuje a klade si o nich několik otázek.",
    "ca": "Un banc és una superfície de madera, metall, pedra, … on un humà s’hi pot sentar. Aquesta capa els mostra i fa algunes preguntes sobre ells."
  },
  "tagRenderings": [
    "images",
    {
      "mappings": [
        {
          "if": {
            "and": [
              "backrest=yes",
              "two_sided=yes"
            ]
          },
          "then": {
            "en": "This bench is two-sided and shares the backrest",
            "nl": "Dit is een dubbele bank waarbij de rugleuning gedeeld wordt",
            "de": "Diese Bank ist zweiseitig und teilt sich die Rückenlehne",
            "ca": "Aquest banc té dues cares i comparteix el respatller",
<<<<<<< HEAD
            "cs": "Tato lavička je oboustranná a má společné opěradlo."
=======
            "cs": "Tato lavička je oboustranná a má společné opěradlo"
>>>>>>> e99485d6
          },
          "icon": {
            "path": "./assets/layers/bench/two_sided.svg",
            "class": "large"
          }
        },
        {
          "if": "backrest=yes",
          "then": {
            "en": "Does have a backrest",
            "de": "Die Sitzbank hat eine Rückenlehne",
            "fr": "Dossier : Oui",
            "nl": "Heeft een rugleuning",
            "es": "Tiene respaldo",
            "hu": "Van háttámlája",
            "id": "Sandaran: Ya",
            "it": "Schienale: Sì",
            "ru": "Со спинкой",
            "zh_Hans": "有靠背",
            "zh_Hant": "靠背：有",
            "nb_NO": "Rygglene: Ja",
            "fi": "Selkänoja: kyllä",
            "pl": "Oparcie: Tak",
            "pt_BR": "Encosto: Sim",
            "pt": "Encosto: Sim",
            "ca": "Té espatller",
            "da": "Har et ryglæn",
            "cs": "Má opěradlo"
          },
          "addExtraTags": [
            "two_sided=no"
          ]
        },
        {
          "if": "backrest=no",
          "then": {
            "en": "Does <b>not</b> have a backrest",
            "de": "Die Sitzbank hat <b>keine</b> Rückenlehne",
            "fr": "Dossier : Non",
            "nl": "Heeft <b>geen</b> rugleuning",
            "es": "<b>No</b> tiene respaldo",
            "hu": "<b>Nincs</b> háttámlája",
            "id": "Sandaran: Tidak",
            "it": "Schienale: No",
            "ru": "Без спинки",
            "zh_Hans": "<b>没有</b>靠背",
            "zh_Hant": "靠背：無",
            "nb_NO": "Rygglene: Nei",
            "fi": "Selkänoja: ei",
            "pl": "Oparcie: Nie",
            "pt_BR": "Encosto: Não",
            "pt": "Não <b>not</b> tem um encosto",
            "ca": "<b>No</b> té espatller",
            "da": "Har <b>ikke</b> et ryglæn",
            "cs": "<b>nemá</b> opěradlo"
          }
        }
      ],
      "question": {
        "en": "Does this bench have a backrest?",
        "de": "Hat diese Sitzbank eine Rückenlehne?",
        "fr": "Ce banc dispose-t-il d'un dossier ?",
        "nl": "Heeft deze zitbank een rugleuning?",
        "es": "¿Este banco tiene respaldo?",
        "hu": "Van-e háttámlája ennek a padnak?",
        "id": "Apakah bangku ini memiliki sandaran?",
        "it": "Questa panchina ha lo schienale?",
        "ru": "Есть ли у этой скамейки спинка?",
        "zh_Hans": "这个长椅有靠背吗？",
        "zh_Hant": "這個長椅是否有靠背？",
        "nb_NO": "Har denne beken et rygglene?",
        "pl": "Czy ta ławka ma oparcie?",
        "pt_BR": "Este assento tem um escosto?",
        "pt": "Este assento tem um escosto?",
        "da": "Har denne bænk et ryglæn?",
        "cs": "Má tato lavička opěradlo?",
        "ca": "Aquest banc té respatller?"
      },
      "id": "bench-backrest",
      "labels": [
        "bench-questions"
      ]
    },
    {
      "render": {
        "en": "{seats} seats",
        "de": "Die Sitzbank hat {seats} Sitzplätze",
        "fr": "{seats} places",
        "nl": "{seats} zitplaatsen",
        "es": "{seats} asientos",
        "hu": "{seats} ülőhely",
        "id": "{seats} kursi",
        "it": "{seats} posti",
        "ru": "{seats} мест",
        "zh_Hant": "{seats} 座位數",
        "nb_NO": "{seats} seter",
        "pl": "{seats} siedzeń",
        "pt_BR": "{seats} assentos",
        "pt": "{seats} lugares",
        "ca": "{seats} seients",
        "da": "{seats} pladser",
        "cs": "{seats} míst k sezení",
        "zh_Hans": "{seats}座"
      },
      "freeform": {
        "key": "seats",
        "type": "nat"
      },
      "question": {
        "en": "How many seats does this bench have?",
        "de": "Wie viele Sitzplätze hat diese Bank?",
        "fr": "De combien de places dispose ce banc ?",
        "nl": "Hoeveel zitplaatsen heeft deze bank?",
        "es": "¿Cuántos asientos tiene este banco?",
        "hu": "Hány ülőhely van ezen a padon?",
        "it": "Quanti posti ha questa panchina?",
        "ru": "Сколько мест на этой скамейке?",
        "zh_Hans": "这个长椅有几个座位？",
        "zh_Hant": "這個長椅有幾個位子？",
        "nb_NO": "Hvor mange sitteplasser har denne benken?",
        "pl": "Ile siedzeń ma ta ławka?",
        "pt_BR": "Quantos assentos este banco tem?",
        "pt": "Quantos lugares este banco tem?",
        "da": "Hvor mange pladser har denne bænk?",
        "cs": "Kolik má tato lavice míst k sezení?",
        "ca": "Quants seients té aquest banc?"
      },
      "id": "bench-seats",
      "labels": [
        "bench-questions"
      ],
      "mappings": [
        {
          "if": "seats:separated=no",
          "then": {
            "en": "This bench does not have separated seats",
            "nl": "Deze bank is niet ingedeeld in aparte zitplaatsen",
            "de": "Diese Bank hat keine getrennten Sitze",
            "fr": "Ce banc n'a pas de sièges séparés",
            "es": "Este banco no tiene asientos separados",
            "ca": "Aquest banc no té els seients separats",
<<<<<<< HEAD
            "cs": "Tato lavička nemá oddělená sedadla"
=======
            "cs": "Tato lavička nemá oddělená sedadla",
            "pt": "Este banco não tem assentos separados"
>>>>>>> e99485d6
          }
        }
      ]
    },
    {
      "render": {
        "en": "Material: {material}",
        "de": "Material: {material}",
        "fr": "Matériau : {material}",
        "nl": "Gemaakt van {material}",
        "es": "Material: {material}",
        "hu": "Anyag: {material}",
        "it": "Materiale: {material}",
        "ru": "Материал: {material}",
        "zh_Hant": "材質：{material}",
        "nb_NO": "Materiale: {material}",
        "fi": "Materiaali: {material}",
        "zh_Hans": "材质: {material}",
        "pl": "Materiał: {material}",
        "pt_BR": "Material: {material}",
        "pt": "Material: {material}",
        "eo": "Materialo: {material}",
        "ca": "Material: {material}",
        "da": "Materiale: {material}",
        "cs": "Materiál: {material}"
      },
      "freeform": {
        "key": "material",
        "addExtraTags": []
      },
      "mappings": [
        {
          "if": "material=wood",
          "then": {
            "en": "The seating is made from wood",
            "de": "Die Sitzfläche ist aus Holz",
            "fr": "Matériau du siège : bois",
            "nl": "Gemaakt uit hout",
            "es": "El asiento está hecho de madera",
            "hu": "Ülőfelület: fa",
            "it": "Materiale: legno",
            "ru": "Материал: дерево",
            "zh_Hans": "座椅是木制的",
            "nb_NO": "Materiale: tre",
            "zh_Hant": "材質：木頭",
            "pt_BR": "Material: madeira",
            "fi": "Materiaali: puu",
            "pl": "Materiał: drewno",
            "pt": "Material: madeira",
            "eo": "Materialo: ligna",
            "ca": "El seient està fet de fusta",
            "da": "Siddepladserne er lavet af træ",
            "cs": "Sedací část je vyrobena ze dřeva"
          }
        },
        {
          "if": "material=metal",
          "then": {
            "en": "The seating is made from metal",
            "de": "Die Sitzfläche ist aus Metall",
            "fr": "Matériau du siège : métal",
            "nl": "Gemaakt uit metaal",
            "es": "El asiento está hecho de metal",
            "hu": "Ülőfelület: fém",
            "it": "Materiale: metallo",
            "ru": "Материал: металл",
            "zh_Hans": "座椅是金属制的",
            "nb_NO": "Materiale: metall",
            "zh_Hant": "材質：金屬",
            "pl": "Materiał: metal",
            "pt_BR": "Material: metal",
            "pt": "Material: metal",
            "eo": "Materialo: metala",
            "ca": "El seient està fet de metall",
            "da": "Sædet er lavet af metal",
            "cs": "Sedací část je vyrobena z kovu"
          }
        },
        {
          "if": "material=stone",
          "then": {
            "en": "The seating is made from stone",
            "de": "Die Sitzfläche ist aus Stein",
            "fr": "Matériau : pierre",
            "nl": "Het zitgedeelte is gemaakt uit steen",
            "es": "El asiento está hecho de piedra",
            "hu": "Ülőfelület: kő",
            "it": "Materiale: pietra",
            "ru": "Материал: камень",
            "zh_Hans": "座椅是石制的",
            "nb_NO": "Materiale: stein",
            "zh_Hant": "材質：石頭",
            "pt_BR": "Material: pedra",
            "fi": "Materiaali: kivi",
            "pl": "Materiał: kamień",
            "pt": "Material: pedra",
            "eo": "Materialo: ŝtona",
            "ca": "El seient està fet de pedra",
            "da": "Siddepladserne er lavet af sten",
            "cs": "Sedací část je vyrobena z kamene"
          }
        },
        {
          "if": "material=concrete",
          "then": {
            "en": "The seating is made from concrete",
            "de": "Die Sitzfläche ist aus Beton",
            "fr": "Matériau du siège : béton",
            "nl": "Het zitgedeelte is gemaakt uit beton",
            "es": "El asiento está hecho de hormigón",
            "hu": "Ülőfelület: beton",
            "it": "Materiale: cemento",
            "ru": "Материал: бетон",
            "zh_Hans": "座椅是混凝土制的",
            "nb_NO": "Materiale: betong",
            "zh_Hant": "材質：水泥",
            "pt_BR": "Material: concreto",
            "fi": "Materiaali: betoni",
            "pl": "Materiał: beton",
            "pt": "Material: concreto",
            "eo": "Materialo: betona",
            "ca": "El seient està fet de ciment",
            "da": "Siddepladserne er lavet af beton",
            "cs": "Sedací část je vyrobena z betonu"
          }
        },
        {
          "if": "material=plastic",
          "then": {
            "en": "The seating is made from plastic",
            "de": "Die Sitzfläche ist aus Kunststoff",
            "fr": "Matériau : plastique",
            "nl": "Het zitgedeelte is gemaakt uit plastiek",
            "es": "El asiento está hecho de plástico",
            "hu": "Ülőfelület: műanyag",
            "it": "Materiale: plastica",
            "ru": "Материал: пластик",
            "zh_Hans": "座椅是塑料制的",
            "nb_NO": "Materiale: plastikk",
            "zh_Hant": "材質：塑膠",
            "pt_BR": "Material: plástico",
            "fi": "Materiaali: muovi",
            "pl": "Materiał: plastik",
            "pt": "Material: plástico",
            "eo": "Materialo: plasta",
            "ca": "El seient està fet de plàstic",
            "da": "Sædet er lavet af plastik",
            "cs": "Sedací část je vyrobena z plastu"
          }
        },
        {
          "if": "material=steel",
          "then": {
            "en": "The seating is made from steel",
            "de": "Die Sitzfläche ist aus Stahl",
            "fr": "Matériau  du siège : acier",
            "nl": "Het zitgedeelte is gemaakt uit staal",
            "es": "El asiento está hecho de acero",
            "hu": "Ülőfelület: acél",
            "it": "Materiale: acciaio",
            "ru": "Материал: сталь",
            "zh_Hans": "座椅是不锈钢制的",
            "nb_NO": "Materiale: stål",
            "zh_Hant": "材質：鋼鐵",
            "pt_BR": "Material: aço",
            "fi": "Materiaali: teräs",
            "pl": "Materiał: stal",
            "pt": "Material: aço",
            "eo": "Materialo: ŝtala",
            "ca": "El seient està fet d'acer",
            "da": "Siddepladserne er lavet af stål",
            "cs": "Sedací část je vyrobena z oceli"
          }
        }
      ],
      "question": {
        "en": "What is the bench (seating) made from?",
        "de": "Aus welchem Material ist die Sitzfläche der Bank?",
        "fr": "De quel matériau ce banc est-il fait ?",
        "nl": "Uit welk materiaal is het zitgedeelte van deze zitbank gemaakt?",
        "hu": "Miből van a pad (ülőfelülete)?",
        "it": "Di che materiale è fatta questa panchina?",
        "zh_Hans": "这个长椅（或座椅）是用什么材料做的？",
        "ru": "Из какого материала сделана скамейка?",
        "zh_Hant": "這個長椅 (座位) 是什麼做的？",
        "pt_BR": "De que é feito o banco (assento)?",
        "pl": "Z czego wykonana jest ławka (siedzisko)?",
        "pt": "De que é feito o banco (assento)?",
        "es": "¿De que está hecho el banco (asiento)?",
        "da": "Hvad er bænken (sædet) lavet af?",
        "cs": "Z čeho je vyrobena lavice (sedadlo)?",
        "ca": "De què està fent el banc (seient)?"
      },
      "id": "bench-material",
      "labels": [
        "bench-questions"
      ]
    },
    {
      "question": {
        "en": "In which direction are you looking when sitting on the bench?",
        "de": "In welche Richtung schaut man, wenn man auf der Bank sitzt?",
        "nl": "In welke richting kijk je wanneer je op deze zitbank zit?",
        "fr": "Dans quelle direction regardez-vous quand vous êtes assis sur le banc ?",
        "hu": "Milyen irányba néz a pad?",
        "it": "In che direzione si guarda quando si è seduti su questa panchina?",
        "ru": "В каком направлении вы смотрите, когда сидите на скамейке?",
        "zh_Hans": "坐在长椅上的时候你目视的方向是哪边？",
        "zh_Hant": "坐在長椅時是面對那個方向？",
        "pt_BR": "Em que direção você olha quando está sentado no banco?",
        "pl": "W jakim kierunku patrzysz siedząc na ławce?",
        "pt": "Em que direção olha quando está sentado no banco?",
        "es": "¿En qué dirección miras sentado en el banco?",
        "da": "I hvilken retning kigger du, når du sidder på bænken?",
        "cs": "Kterým směrem se díváte, když sedíte na lavičce?",
        "ca": "En quina direcció mires asseguts al banc?"
      },
      "render": {
        "en": "When sitting on the bench, one looks towards {direction}°.",
        "de": "Wenn man auf der Bank sitzt, schaut man in Richtung {direction}°.",
        "nl": "Wanneer je op deze bank zit, dan kijk je in {direction}°.",
        "fr": "Assis sur le banc, on regarde vers {direction}°.",
        "hu": "A pad {direction}° felé néz.",
        "it": "Quando si è seduti su questa panchina, si guarda verso {direction}°.",
        "zh_Hans": "坐在长椅上的时候目视方向为 {direction}°方位。",
        "ru": "Сидя на скамейке, вы смотрите в сторону {direction}°.",
        "zh_Hant": "當坐在長椅時，那個人朝向 {direction}°。",
        "pl": "Siedząc na ławce, patrzy się w kierunku {direction}°.",
        "pt_BR": "Ao sentar-se no banco, olha-se para {direction} °.",
        "pt": "Ao sentar-se no banco, olha-se para {direction} °.",
        "es": "Cuando se está sentado en el banco, se mira hacia a {direction}º.",
        "da": "Når man sidder på bænken, kigger man i retningen {direction}°.",
        "cs": "Když sedíte na lavičce, díváte se směrem v úhlu {direction}°.",
        "ca": "Quan s'està assegut al banc, es mira cap a {direction}º."
      },
      "freeform": {
        "key": "direction",
        "type": "direction"
      },
      "labels": [
        "bench-questions"
      ],
      "id": "bench-direction",
      "condition": {
        "and": [
          "two_sided!=yes"
        ]
      }
    },
    {
      "render": {
        "en": "Colour: {colour}",
        "de": "Farbe: {colour}",
        "fr": "Couleur : {colour}",
        "nl": "Kleur: {colour}",
        "hu": "Szín: {colour}",
        "it": "Colore: {colour}",
        "ru": "Цвет: {colour}",
        "id": "Warna: {colour}",
        "zh_Hans": "颜色： {colour}",
        "zh_Hant": "顏色：{colour}",
        "nb_NO": "Farge: {colour}",
        "pt_BR": "Cor: {colour}",
        "fi": "Väri: {colour}",
        "pl": "Kolor: {colour}",
        "pt": "Cor: {colour}",
        "eo": "Koloro: {colour}",
        "es": "Color: {colour}",
        "ca": "Color: {colour}",
        "da": "Farve: {colour}",
        "cs": "Barva: {colour}"
      },
      "question": {
        "en": "Which colour does this bench have?",
        "de": "Welche Farbe hat diese Sitzbank?",
        "fr": "Quelle est la couleur de ce banc ?",
        "nl": "Welke kleur heeft deze zitbank?",
        "hu": "Milyen színű ez a pad?",
        "it": "Di che colore è questa panchina?",
        "ru": "Какого цвета скамейка?",
        "zh_Hans": "这个长椅是什么颜色的？",
        "zh_Hant": "這個長椅是什麼顏色的？",
        "pt_BR": "Qual a cor dessa bancada?",
        "pl": "Jaki kolor ma ta ławka?",
        "pt": "Qual a cor dessa bancada?",
        "es": "¿De qué color es este banco?",
        "da": "Hvilken farve har denne bænk?",
        "cs": "Jakou barvu má tato lavička?",
        "ca": "De quin color és aquest banc?"
      },
      "freeform": {
        "key": "colour",
        "type": "color"
      },
      "mappings": [
        {
          "if": "colour=brown",
          "then": {
            "en": "Colour: brown",
            "de": "Farbe: braun",
            "fr": "Couleur : marron",
            "nl": "De kleur is bruin",
            "hu": "Szín: barna",
            "it": "Colore: marrone",
            "ru": "Цвет: коричневый",
            "zh_Hans": "颜色：棕",
            "zh_Hant": "顏色：棕色",
            "nb_NO": "Farge: brun",
            "pt_BR": "Cor: marrom",
            "fi": "Väri: ruskea",
            "pl": "Kolor: brązowy",
            "pt": "Cor: castanho",
            "eo": "Koloro: bruna",
            "ca": "Color: marró",
            "es": "Color: marrón",
            "da": "Farve: brun",
            "cs": "Barva: hnědá"
          }
        },
        {
          "if": "colour=green",
          "then": {
            "en": "Colour: green",
            "de": "Farbe: grün",
            "fr": "Couleur : verte",
            "nl": "De kleur is groen",
            "hu": "Szín: zöld",
            "it": "Colore: verde",
            "ru": "Цвет: зеленый",
            "zh_Hans": "颜色：绿",
            "zh_Hant": "顏色：綠色",
            "nb_NO": "Farge: grønn",
            "pt_BR": "Cor: verde",
            "fi": "Väri: vihreä",
            "pl": "Kolor: zielony",
            "pt": "Cor: verde",
            "eo": "Koloro: verda",
            "es": "Color: verde",
            "ca": "Color: verd",
            "da": "Farve: grøn",
            "cs": "Barva: zelená"
          }
        },
        {
          "if": "colour=gray",
          "then": {
            "en": "Colour: gray",
            "de": "Farbe: grau",
            "fr": "Couleur : gris",
            "nl": "De kleur is grijs",
            "hu": "Szín: szürke",
            "it": "Colore: grigio",
            "ru": "Цвет: серый",
            "zh_Hans": "颜色：灰",
            "zh_Hant": "顏色：灰色",
            "nb_NO": "Farge: grå",
            "pt_BR": "Cor: cinza",
            "fi": "Väri: harmaa",
            "pl": "Kolor: szary",
            "pt": "Cor: cinzento",
            "eo": "Koloro: griza",
            "es": "Color: gris",
            "ca": "Color: gris",
            "da": "Farve: grå",
            "cs": "Barva: šedá"
          }
        },
        {
          "if": "colour=white",
          "then": {
            "en": "Colour: white",
            "de": "Farbe: weiß",
            "fr": "Couleur : blanc",
            "nl": "De kleur is wit",
            "hu": "Szín: fehér",
            "it": "Colore: bianco",
            "ru": "Цвет: белый",
            "zh_Hans": "颜色：白",
            "zh_Hant": "顏色：白色",
            "nb_NO": "Farge: hvit",
            "pt_BR": "Cor: branco",
            "fi": "Väri: valkoinen",
            "pl": "Kolor: biały",
            "pt": "Cor: branco",
            "eo": "Koloro: blanka",
            "es": "Color: blanco",
            "ca": "Color: blanc",
            "da": "Farve: hvid",
            "cs": "Barva: bílá"
          }
        },
        {
          "if": "colour=red",
          "then": {
            "en": "Colour: red",
            "de": "Farbe: rot",
            "fr": "Couleur : rouge",
            "nl": "De kleur is rood",
            "hu": "Szín: piros",
            "it": "Colore: rosso",
            "ru": "Цвет: красный",
            "zh_Hans": "颜色：红",
            "zh_Hant": "顏色：紅色",
            "nb_NO": "Farge: rød",
            "pt_BR": "Cor: vermelho",
            "fi": "Väri: punainen",
            "pl": "Kolor: czerwony",
            "pt": "Cor: vermelho",
            "eo": "Koloro: ruĝa",
            "es": "Color: rojo",
            "ca": "Color: vermell",
            "da": "Farve: rød",
            "cs": "Barva: červená"
          }
        },
        {
          "if": "colour=black",
          "then": {
            "en": "Colour: black",
            "de": "Farbe: schwarz",
            "fr": "Couleur : noire",
            "nl": "De kleur is zwart",
            "hu": "Szín: fekete",
            "it": "Colore: nero",
            "ru": "Цвет: чёрный",
            "zh_Hans": "颜色：黑",
            "zh_Hant": "顏色：黑色",
            "nb_NO": "Farge: svart",
            "pt_BR": "Cor: preto",
            "fi": "Väri: musta",
            "pl": "Kolor: czarny",
            "pt": "Cor: preto",
            "eo": "Koloro: nigra",
            "es": "Color: negro",
            "ca": "Color: negre",
            "da": "Farve: sort",
            "cs": "Barva: černá"
          }
        },
        {
          "if": "colour=blue",
          "then": {
            "en": "Colour: blue",
            "de": "Farbe: blau",
            "fr": "Couleur : bleu",
            "nl": "De kleur is blauw",
            "hu": "Szín: kék",
            "it": "Colore: blu",
            "ru": "Цвет: синий",
            "zh_Hans": "颜色：蓝",
            "zh_Hant": "顏色：藍色",
            "nb_NO": "Farge: blå",
            "pt_BR": "Cor: azul",
            "fi": "Väri: sininen",
            "pl": "Kolor: niebieski",
            "pt": "Cor: azul",
            "eo": "Koloro: blua",
            "es": "Color: azul",
            "ca": "Color: blau",
            "da": "Farve: blå",
            "cs": "Barva: modrá"
          }
        },
        {
          "if": "colour=yellow",
          "then": {
            "en": "Colour: yellow",
            "de": "Farbe: gelb",
            "fr": "Couleur : jaune",
            "nl": "De kleur is geel",
            "hu": "Szín: sárga",
            "it": "Colore: giallo",
            "ru": "Цвет: желтый",
            "zh_Hans": "颜色：黄",
            "zh_Hant": "顏色：黃色",
            "nb_NO": "Farge: gul",
            "pt_BR": "Cor: amarelo",
            "fi": "Väri: keltainen",
            "pl": "Kolor: żółty",
            "pt": "Cor: amarelo",
            "eo": "Koloro: flava",
            "es": "Color: amarillo",
            "ca": "Color: groc",
            "da": "Farve: gul",
            "cs": "Barva: žlutá"
          }
        }
      ],
      "labels": [
        "bench-questions"
      ],
      "id": "bench-colour"
    },
    {
      "question": {
        "en": "When was this bench last surveyed?",
        "nl": "Wanneer is deze laatste bank laatst gesurveyed?",
        "fr": "Quand ce banc a-t-il été contrôlé pour la dernière fois ?",
        "it": "Quando è stata verificata l’ultima volta questa panchina?",
        "zh_Hans": "上次对这个长椅实地调查是什么时候？",
        "de": "Wann wurde diese Bank zuletzt überprüft?",
        "ru": "Когда последний раз обследовали эту скамейку?",
        "zh_Hant": "上一次探察長椅是什麼時候？",
        "pt_BR": "Quando esta bancada foi pesquisada pela última vez?",
        "pl": "Kiedy ostatnio badano tę ławkę?",
        "pt": "Quando esta bancada foi pesquisada pela última vez?",
        "es": "¿Cuándo fue la última vez que se inspeccionó este banco?",
        "da": "Hvornår blev denne bænk sidst kortlagt?",
        "cs": "Kdy byla tato lavička naposledy kontrolována?",
        "ca": "Quan va ser l'últim cop que s'ha inspeccionat aquest banc?"
      },
      "render": {
        "en": "This bench was last surveyed on {survey:date}",
        "nl": "Deze bank is laatst gesurveyd op {survey:date}",
        "fr": "Ce banc a été contrôlé pour la dernière fois le {survey:date}",
        "it": "Questa panchina è stata controllata l’ultima volta in data {survey:date}",
        "zh_Hans": "这个长椅于 {survey:date}最后一次实地调查",
        "de": "Diese Bank wurde zuletzt überprüft am {survey:date}",
        "ru": "Последний раз обследование этой скамейки проводилось {survey:date}",
        "zh_Hant": "這個長椅最後是在 {survey:date} 探查的",
        "pt_BR": "Esta bancada foi pesquisada pela última vez em {survey:date}",
        "pl": "Ławka ta była ostatnio badana w dniu {survey:date}",
        "pt": "Esta bancada foi pesquisada pela última vez em {survey:date}",
        "es": "Este banco se inspeccionó por última vez el {survey:date}",
        "da": "Denne bænk blev sidst kortlagt den {survey:date}",
        "cs": "Tato lavička byla naposledy zkontrolována dne {survey:date}",
        "ca": "Aquest banc s'ha inspeccionat per últim com el {survey:date}"
      },
      "freeform": {
        "key": "survey:date",
        "type": "date"
      },
      "mappings": [
        {
          "if": "survey:date:={_now:date}",
          "then": {
            "en": "Surveyed today!",
            "nl": "Vandaag nagekeken!",
            "de": "Heute geprüft!",
            "fr": "Vérifié sur le terrain aujourd'hui !",
            "ca": "Inspeccionat avui!",
<<<<<<< HEAD
            "cs": "Zjištěno dnes!"
=======
            "cs": "Zjištěno dnes!",
            "pt": "Pesquisado hoje!"
>>>>>>> e99485d6
          }
        }
      ],
      "labels": [
        "bench-questions"
      ],
      "id": "bench-survey:date"
    },
    {
      "id": "bench-inscription",
      "labels": [
        "bench-questions"
      ],
      "render": {
        "en": "This bench does have the following inscription:<br/><p><i>{inscription}</i></p>",
        "nl": "Deze bank heeft een inscriptie: <br/><p><i>{inscription}</i></p>",
        "de": "Diese Bank hat folgende Inschrift:<br/><p><i>{inscription}</i></p>",
        "fr": "Ce banc a l'inscription suivante :<br/><p><i>{inscription}</i></p>",
        "ca": "Aquest banc té la següent inscripció:<br/><p><i>{inscription}</i></p>",
<<<<<<< HEAD
        "cs": "Tato lavice má následující nápis:<br/><p><i>{inscription}</i></p>"
=======
        "cs": "Tato lavice má následující nápis:<br/><p><i>{inscription}</i></p>",
        "pt": "Este banco tem a seguinte inscrição:<br/><p><i>{inscription}</i></p>"
>>>>>>> e99485d6
      },
      "question": {
        "en": "Does this bench have an inscription?",
        "nl": "Heeft deze bank een inscriptie?",
        "de": "Hat diese Bank eine Inschrift? ",
        "fr": "Est-ce que ce banc possède une inscription ?",
        "ca": "Aquest banc té una inscripció?",
<<<<<<< HEAD
        "cs": "Má tato lavička nápis?"
=======
        "cs": "Má tato lavička nápis?",
        "pt": "Esse banco tem inscrição?"
>>>>>>> e99485d6
      },
      "freeform": {
        "key": "inscription",
        "type": "text",
        "addExtraTags": [
          "not:inscription="
        ]
      },
      "mappings": [
        {
          "if": "not:inscription=yes",
          "then": {
            "en": "This bench does not have an inscription",
            "nl": "Deze bank heeft geen inscriptie",
            "de": "Diese Bank hat keine Inschrift",
            "fr": "Ce banc n'a pas d'inscription",
            "ca": "Aquest banc no té cap inscripció",
<<<<<<< HEAD
            "cs": "Tato lavička nemá nápis"
=======
            "cs": "Tato lavička nemá nápis",
            "pt": "Este banco não tem inscrição"
>>>>>>> e99485d6
          },
          "addExtraTags": [
            "inscription="
          ]
        },
        {
          "if": "inscription=",
          "then": {
            "en": "This bench does <span class='subtle'>(probably)</span> not have an inscription",
            "nl": "Deze bank heeft <span class='subtle'>(waarschijnlijk)</span> geen inscriptie",
            "de": "Diese Bank hat <span class='subtle'>(wahrscheinlich)</span> keine Inschrift",
            "fr": "Ce banc n'a<span class='subtle'>(probablement)</span> pas d'inscription",
            "es": "Este banco <span class='subtle'>(probablemente)</span> no tiene inscripción",
            "ca": "Aquest banc <span class='subtle'>(probablement)</span> no té cap inscripció",
            "cs": "Tato lavička <span class='subtle'>(pravděpodobně)</span> nemá nápis"
          },
          "hideInAnswer": true
        }
      ],
      "questionHint": {
        "en": "E.g. on a mounted plaque, in the backrest, ...",
        "nl": "Bijvoorbeeld op een aangebracht plakkaat, ingesneden in de rugleuning, ...",
        "de": "Z.B. auf einer angebrachten Plakette, in der Rückenlehne, ... ",
        "fr": "Par exemple, sur une plaque accrochée, sur le dossier, ...",
        "ca": "P. ex. en una placa, al respatller, ...",
<<<<<<< HEAD
        "cs": "Např. na připevněné desce, v opěradle, ..."
=======
        "cs": "Např. na připevněné desce, v opěradle, ...",
        "pt": "Por exemplo: em placa montada, no encosto, ..."
>>>>>>> e99485d6
      }
    },
    {
      "id": "bench-artwork",
      "question": {
        "en": "Does this bench have an artistic element?",
        "nl": "Heeft deze bank een geïntegreerd kunstwerk?",
        "de": "Hat diese Bank ein künstlerisches Element? ",
        "ca": "Aquest banc té algun element artístic?",
        "cs": "Má tato lavička umělecké prvky?"
      },
      "mappings": [
        {
          "if": "tourism=artwork",
          "then": {
            "en": "This bench has an integrated artwork",
            "nl": "Deze bank heeft een geïntegreerd kunstwerk",
            "de": "Diese Bank hat ein integriertes Kunstwerk",
            "fr": "Une oeuvre d'art est intégrée à ce banc",
            "ca": "Aquest banc té integrada una obra d'art",
            "cs": "Tato lavička má integrované umělecké dílo"
          }
        },
        {
          "if": "tourism=",
          "then": {
            "en": "This bench does not have an integrated artwork",
            "nl": "Deze bank heeft geen geïntegreerd kunstwerk",
            "de": "Diese Bank hat kein integriertes Kunstwerk",
            "fr": "Ce banc n'a pas d'oeuvre d'art intégrée",
            "es": "Este banco no tiene una obra de arte integrada",
            "ca": "Aquest banc no té una obra d'art integrada",
            "cs": "Tato lavička nemá integrované umělecké dílo"
          }
        }
      ],
      "questionHint": {
        "en": "E.g. it has an integrated painting, statue or other non-trivial, creative work",
        "nl": "Bijvoorbeeld een standbeeld, schildering of ander, niet-triviaal kunstwerk",
        "de": "Z.B. hat es ein integriertes Gemälde, eine Statue oder eine andere nicht triviale, kreative Arbeit",
        "ca": "P.e. té una pintura integrada, estatua o altres treballs no trivials i creatius",
        "cs": "Např. má integrovaný obraz, sochu nebo jiné netriviální tvůrčí dílo"
      }
    },
    {
      "id": "bench-memorial",
      "labels": [
        "bench-questions"
      ],
      "condition": {
        "or": [
          "historic=memorial",
          "inscription~*",
          "memorial=bench",
          "tourism=artwork"
        ]
      },
      "question": {
        "en": "Does this bench act as memorial for someone or something?",
        "nl": "Is deze bank een gedenkteken voor iemand of iets?",
        "de": "Dient diese Bank als Denkmal für jemanden oder etwas?",
        "fr": "Ce banc sert-il de mémorial pour quelqu'un ou quelque chose ?",
        "ca": "Aquest banc actua com a memorial per a algú o algo?",
<<<<<<< HEAD
        "cs": "Slouží tato lavička jako památník někoho nebo něčeho?"
=======
        "cs": "Slouží tato lavička jako památník někoho nebo něčeho?",
        "pt": "Este banco serve como memorial para alguém ou algo?"
>>>>>>> e99485d6
      },
      "mappings": [
        {
          "if": "historic=memorial",
          "then": {
            "en": "This bench is a memorial for someone or something",
            "nl": "Deze bank is een gedenkteken aan iemand of iets",
            "de": "Diese Bank ist ein Denkmal für jemanden oder etwas",
            "fr": "Ce banc est un mémorial pour quelqu'un ou quelque chose",
            "ca": "Aquest banc és un memorial per a algú o alguna cosa",
<<<<<<< HEAD
            "cs": "Tato lavička je pomníkem pro někoho nebo něco"
=======
            "cs": "Tato lavička je pomníkem pro někoho nebo něco",
            "pt": "Este banco é um memorial para alguém ou algo"
>>>>>>> e99485d6
          },
          "addExtraTags": [
            "memorial=bench"
          ]
        },
        {
          "if": {
            "and": [
              "historic=",
              "not:historic=memorial"
            ]
          },
          "then": {
            "en": "This bench is a <b>not</b> a memorial for someone or something",
            "nl": "Deze bank is <b>geen</b> gedenkteken aan iemand of iets",
            "de": "Diese Bank ist <b>kein</b> Denkmal für jemanden oder etwas",
            "fr": "Ce banc n'est <b>pas</b> un mémorial pour quelqu'un ou quelque chose",
            "ca": "Aquest banc <b>no</b> és un memorial per a algú o alguna cosa",
<<<<<<< HEAD
            "cs": "Tato lavička <b>není</b> pro někoho nebo něco památníkem"
=======
            "cs": "Tato lavička <b>není</b> pro někoho nebo něco památníkem",
            "pt": "Este banco <b>não é</b> um memorial para alguém ou algo"
>>>>>>> e99485d6
          },
          "addExtraTags": [
            "memorial="
          ]
        }
      ]
    },
    {
      "builtin": "artwork.*artwork-question",
      "override": {
        "condition": "tourism=artwork"
      }
    }
  ],
  "presets": [
    {
      "tags": [
        "amenity=bench"
      ],
      "title": {
        "en": "a bench",
        "de": "eine Sitzbank",
        "fr": "une banc",
        "nl": "een zitbank",
        "es": "una banco",
        "it": "una panchina",
        "ru": "cкамейка",
        "id": "bangku",
        "zh_Hans": "长椅",
        "nb_NO": "en benk",
        "zh_Hant": "長椅",
        "pt_BR": "uma banco",
        "fi": "penkki",
        "pl": "Ławka",
        "pt": "uma banco",
        "ca": "un banc",
        "da": "en bænk",
        "cs": "lavička"
      },
      "presiceInput": {
        "preferredBackground": "photo"
      }
    }
  ],
  "deletion": {
    "softDeletionTags": {
      "and": [
        "disused:amenity=bench",
        "amenity="
      ]
    },
    "neededChangesets": 1
  },
  "allowMove": {
    "enableRelocation": false,
    "enableImproveAccuraccy": true
  },
  "mapRendering": [
    {
      "icon": {
        "render": "./assets/layers/bench/bench.svg"
      },
      "iconSize": {
        "render": "35,35,center"
      },
      "iconBadges": [
        {
          "if": "tourism=artwork",
          "then": "./assets/themes/artwork/artwork.svg"
        }
      ],
      "location": [
        "point",
        "centroid"
      ]
    }
  ],
  "filter": [
    {
      "id": "bench_is_memorial",
      "options": [
        {
          "osmTags": {
            "or": [
              "historic=memorial",
              "memorial=bench"
            ]
          },
          "question": {
            "en": "is a memorial",
            "nl": "is een gedenkteken",
            "de": "ist ein Denkmal",
            "fr": "est un mémorial",
            "ca": "és un memorial",
            "cs": "je památník"
          }
        }
      ]
    },
    {
      "id": "has_backrest",
      "options": [
        {
          "question": {
            "en": "With and without backrest",
            "nl": "Met en zonder rugleuning",
            "de": "Mit und ohne Rückenlehne",
            "fr": "Avec et sans dossier",
            "ca": "Amb i sense respatller",
            "cs": "S opěradlem a bez opěradla"
          }
        },
        {
          "osmTags": "backrest=yes",
          "question": {
            "en": "Has a backrest",
            "nl": "Heeft een rugleuning",
            "de": "Mit Rückenlehne",
            "fr": "A un dossier",
            "ca": "Té un respatller",
            "cs": "Má opěradlo"
          }
        },
        {
          "osmTags": "backrest=no",
          "question": {
            "en": "Has no backrest",
            "nl": "Heeft geen rugleuning",
            "de": "Ohne Rückenlehne",
            "fr": "N'a pas de dossier",
            "ca": "No té respatller",
            "cs": "Nemá opěradlo"
          }
        }
      ]
    },
    "has_image"
  ]
}<|MERGE_RESOLUTION|>--- conflicted
+++ resolved
@@ -76,11 +76,7 @@
             "nl": "Dit is een dubbele bank waarbij de rugleuning gedeeld wordt",
             "de": "Diese Bank ist zweiseitig und teilt sich die Rückenlehne",
             "ca": "Aquest banc té dues cares i comparteix el respatller",
-<<<<<<< HEAD
-            "cs": "Tato lavička je oboustranná a má společné opěradlo."
-=======
             "cs": "Tato lavička je oboustranná a má společné opěradlo"
->>>>>>> e99485d6
           },
           "icon": {
             "path": "./assets/layers/bench/two_sided.svg",
@@ -222,12 +218,8 @@
             "fr": "Ce banc n'a pas de sièges séparés",
             "es": "Este banco no tiene asientos separados",
             "ca": "Aquest banc no té els seients separats",
-<<<<<<< HEAD
-            "cs": "Tato lavička nemá oddělená sedadla"
-=======
             "cs": "Tato lavička nemá oddělená sedadla",
             "pt": "Este banco não tem assentos separados"
->>>>>>> e99485d6
           }
         }
       ]
@@ -769,12 +761,8 @@
             "de": "Heute geprüft!",
             "fr": "Vérifié sur le terrain aujourd'hui !",
             "ca": "Inspeccionat avui!",
-<<<<<<< HEAD
-            "cs": "Zjištěno dnes!"
-=======
             "cs": "Zjištěno dnes!",
             "pt": "Pesquisado hoje!"
->>>>>>> e99485d6
           }
         }
       ],
@@ -794,12 +782,8 @@
         "de": "Diese Bank hat folgende Inschrift:<br/><p><i>{inscription}</i></p>",
         "fr": "Ce banc a l'inscription suivante :<br/><p><i>{inscription}</i></p>",
         "ca": "Aquest banc té la següent inscripció:<br/><p><i>{inscription}</i></p>",
-<<<<<<< HEAD
-        "cs": "Tato lavice má následující nápis:<br/><p><i>{inscription}</i></p>"
-=======
         "cs": "Tato lavice má následující nápis:<br/><p><i>{inscription}</i></p>",
         "pt": "Este banco tem a seguinte inscrição:<br/><p><i>{inscription}</i></p>"
->>>>>>> e99485d6
       },
       "question": {
         "en": "Does this bench have an inscription?",
@@ -807,12 +791,8 @@
         "de": "Hat diese Bank eine Inschrift? ",
         "fr": "Est-ce que ce banc possède une inscription ?",
         "ca": "Aquest banc té una inscripció?",
-<<<<<<< HEAD
-        "cs": "Má tato lavička nápis?"
-=======
         "cs": "Má tato lavička nápis?",
         "pt": "Esse banco tem inscrição?"
->>>>>>> e99485d6
       },
       "freeform": {
         "key": "inscription",
@@ -830,12 +810,8 @@
             "de": "Diese Bank hat keine Inschrift",
             "fr": "Ce banc n'a pas d'inscription",
             "ca": "Aquest banc no té cap inscripció",
-<<<<<<< HEAD
-            "cs": "Tato lavička nemá nápis"
-=======
             "cs": "Tato lavička nemá nápis",
             "pt": "Este banco não tem inscrição"
->>>>>>> e99485d6
           },
           "addExtraTags": [
             "inscription="
@@ -861,12 +837,8 @@
         "de": "Z.B. auf einer angebrachten Plakette, in der Rückenlehne, ... ",
         "fr": "Par exemple, sur une plaque accrochée, sur le dossier, ...",
         "ca": "P. ex. en una placa, al respatller, ...",
-<<<<<<< HEAD
-        "cs": "Např. na připevněné desce, v opěradle, ..."
-=======
         "cs": "Např. na připevněné desce, v opěradle, ...",
         "pt": "Por exemplo: em placa montada, no encosto, ..."
->>>>>>> e99485d6
       }
     },
     {
@@ -930,12 +902,8 @@
         "de": "Dient diese Bank als Denkmal für jemanden oder etwas?",
         "fr": "Ce banc sert-il de mémorial pour quelqu'un ou quelque chose ?",
         "ca": "Aquest banc actua com a memorial per a algú o algo?",
-<<<<<<< HEAD
-        "cs": "Slouží tato lavička jako památník někoho nebo něčeho?"
-=======
         "cs": "Slouží tato lavička jako památník někoho nebo něčeho?",
         "pt": "Este banco serve como memorial para alguém ou algo?"
->>>>>>> e99485d6
       },
       "mappings": [
         {
@@ -946,12 +914,8 @@
             "de": "Diese Bank ist ein Denkmal für jemanden oder etwas",
             "fr": "Ce banc est un mémorial pour quelqu'un ou quelque chose",
             "ca": "Aquest banc és un memorial per a algú o alguna cosa",
-<<<<<<< HEAD
-            "cs": "Tato lavička je pomníkem pro někoho nebo něco"
-=======
             "cs": "Tato lavička je pomníkem pro někoho nebo něco",
             "pt": "Este banco é um memorial para alguém ou algo"
->>>>>>> e99485d6
           },
           "addExtraTags": [
             "memorial=bench"
@@ -970,12 +934,8 @@
             "de": "Diese Bank ist <b>kein</b> Denkmal für jemanden oder etwas",
             "fr": "Ce banc n'est <b>pas</b> un mémorial pour quelqu'un ou quelque chose",
             "ca": "Aquest banc <b>no</b> és un memorial per a algú o alguna cosa",
-<<<<<<< HEAD
-            "cs": "Tato lavička <b>není</b> pro někoho nebo něco památníkem"
-=======
             "cs": "Tato lavička <b>není</b> pro někoho nebo něco památníkem",
             "pt": "Este banco <b>não é</b> um memorial para alguém ou algo"
->>>>>>> e99485d6
           },
           "addExtraTags": [
             "memorial="
