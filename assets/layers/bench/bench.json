--- conflicted
+++ resolved
@@ -572,25 +572,6 @@
       ],
       "id": "bench-colour"
     },
-<<<<<<< HEAD
-    "allowMove": {
-        "enableRelocation": false,
-        "enableImproveAccuraccy": true
-    },
-    "mapRendering": [
-        {
-            "icon": {
-                "render": "circle:#FE6F32;./assets/layers/bench/bench.svg"
-            },
-            "iconSize": {
-                "render": "35,35,center"
-            },
-            "location": [
-                "point"
-            ]
-        }
-    ]
-=======
     {
       "question": {
         "en": "When was this bench last surveyed?",
@@ -679,6 +660,18 @@
   "allowMove": {
     "enableRelocation": false,
     "enableImproveAccuraccy": true
-  }
->>>>>>> 76fa858b
+  },
+  "mapRendering": [
+    {
+      "icon": {
+        "render": "circle:#FE6F32;./assets/layers/bench/bench.svg"
+      },
+      "iconSize": {
+        "render": "35,35,center"
+      },
+      "location": [
+        "point"
+      ]
+    }
+  ]
 }