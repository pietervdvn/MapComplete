--- conflicted
+++ resolved
@@ -70,25 +70,6 @@
         "nl": "Voeg hier een fietsenstalling toe"
       }
     },
-<<<<<<< HEAD
-    "allowMove": {
-        "enableRelocation": false,
-        "enableImproveAccuraccy": true
-    },
-    "mapRendering": [
-        {
-            "icon": {
-                "render": "./assets/layers/parking/parking.svg"
-            },
-            "iconSize": {
-                "render": "36,36,center"
-            },
-            "location": [
-                "point"
-            ]
-        }
-    ]
-=======
     {
       "tags": [
         "amenity=parking"
@@ -113,6 +94,18 @@
   "allowMove": {
     "enableRelocation": false,
     "enableImproveAccuraccy": true
-  }
->>>>>>> 76fa858b
+  },
+  "mapRendering": [
+    {
+      "icon": {
+        "render": "./assets/layers/parking/parking.svg"
+      },
+      "iconSize": {
+        "render": "36,36,center"
+      },
+      "location": [
+        "point"
+      ]
+    }
+  ]
 }