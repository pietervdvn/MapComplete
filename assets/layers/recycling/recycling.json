{
  "id": "recycling",
  "name": {
    "en": "Recycling",
    "nl": "Recycling",
    "de": "Recyclingeinrichtungen",
    "ca": "Residus",
    "es": "Reciclaje",
    "it": "Riciclo",
    "pa_PK": "ریسائیکلنگ",
    "fr": "Recyclage"
  },
  "description": {
    "en": "A layer with recycling containers and centres",
    "nl": "Een laag met recyclagingcontainers en -centrums",
    "de": "Eine Ebene mit Recyclingcontainern und -zentren",
    "es": "Una capa con contenedores y centros de reciclaje",
    "it": "Un livello con i contenitori e centri per la raccolta rifiuti riciclabili",
    "ca": "Una capa amb contenidors i centres de reciclatge",
    "fr": "Une couche avec des conteneurs de recyclage et des déchèteries"
  },
  "source": {
    "osmTags": "amenity=recycling"
  },
  "calculatedTags": [
    "_waste_amount=Object.values(Object.keys(feat.properties).filter((key) => key.startsWith('recycling:')).reduce((cur, key) => { return Object.assign(cur, { [key]: feat.properties[key] })}, {})).reduce((n, x) => n + (x == \"yes\"), 0);"
  ],
  "minzoom": 11,
  "title": {
    "render": {
      "en": "Recycling facility",
      "nl": "Recyclingfaciliteit",
      "de": "Recyclinganlage",
      "es": "Instalación de reciclaje",
      "it": "Impianti di riciclo",
      "ca": "Instal·lació de reciclatge",
      "fr": "Point de recyclage"
    },
    "mappings": [
      {
        "if": "name~*",
        "then": {
          "*": "{name}",
          "ca": "Centre de reciclatge",
          "de": "Wertstoffhof",
          "en": "Recycling centre",
          "es": "Centro de reciclaje",
          "it": "Centro di riciclo rifiuti",
<<<<<<< HEAD
          "nl": "Recyclingcentrum"
=======
          "ca": "Centre de reciclatge",
          "fr": "Déchèterie"
>>>>>>> 151e6486
        }
      },
      {
        "if": "recycling_type=centre",
        "then": {
          "en": "Recycling centre",
          "nl": "Recyclingcentrum",
          "de": "Wertstoffhof",
          "es": "Centro de reciclaje",
          "it": "Centro di riciclo rifiuti",
          "ca": "Centre de reciclatge",
          "fr": "Déchèterie"
        }
      },
      {
        "if": "recycling_type=container",
        "then": {
          "en": "Recycling container",
          "nl": "Recyclingcontainer",
          "de": "Recyclingcontainer",
          "es": "Contenedor de reciclaje",
          "it": "Contenitore per il riciclo",
          "ca": "Contenidor de reciclatge",
          "fr": "Conteneur de recyclage"
        }
      }
    ]
  },
  "mapRendering": [
    {
      "location": [
        "point",
        "centroid"
      ],
      "icon": {
        "render": "circle:white;./assets/layers/recycling/recycling-14.svg",
        "mappings": [
          {
            "if": {
              "and": [
                "_waste_amount=1",
                "recycling:batteries=yes"
              ]
            },
            "then": "circle:white;./assets/layers/recycling/batteries.svg"
          },
          {
            "if": {
              "and": [
                "_waste_amount=1",
                "recycling:beverage_cartons=yes"
              ]
            },
            "then": "circle:white;./assets/layers/recycling/beverage_cartons.svg"
          },
          {
            "if": {
              "and": [
                "_waste_amount=1",
                "recycling:cans=yes"
              ]
            },
            "then": "circle:white;./assets/layers/recycling/cans.svg"
          },
          {
            "if": {
              "and": [
                "_waste_amount=1",
                "recycling:clothes=yes"
              ]
            },
            "then": "circle:white;./assets/layers/recycling/clothes.svg"
          },
          {
            "if": {
              "and": [
                "_waste_amount=1",
                "recycling:cooking_oil=yes"
              ]
            },
            "then": "circle:white;./assets/layers/recycling/cooking_oil.svg"
          },
          {
            "if": {
              "and": [
                "_waste_amount=1",
                "recycling:engine_oil=yes"
              ]
            },
            "then": "circle:white;./assets/layers/recycling/engine_oil.svg"
          },
          {
            "if": {
              "and": [
                "_waste_amount=1",
                "recycling:fluorescent_tubes=yes"
              ]
            },
            "then": "circle:white;./assets/layers/recycling/fluorescent_tubes.svg"
          },
          {
            "if": {
              "and": [
                "_waste_amount=1",
                "recycling:glass=yes"
              ]
            },
            "then": "circle:white;./assets/layers/recycling/glass.svg"
          },
          {
            "if": {
              "and": [
                "_waste_amount=1",
                "recycling:glass_bottles=yes"
              ]
            },
            "then": "circle:white;./assets/layers/recycling/glass_bottles.svg"
          },
          {
            "if": {
              "and": [
                "_waste_amount=1",
                {
                  "or": [
                    "recycling:green_waste=yes",
                    "recycling:organic=yes"
                  ]
                }
              ]
            },
            "then": "circle:white;./assets/layers/recycling/garden_waste.svg"
          },
          {
            "if": {
              "and": [
                "_waste_amount=1",
                "recycling:light_bulbs=yes"
              ]
            },
            "then": "circle:white;./assets/layers/recycling/light_bulbs.svg"
          },
          {
            "if": {
              "and": [
                "_waste_amount=1",
                "recycling:newspaper=yes"
              ]
            },
            "then": "circle:white;./assets/layers/recycling/newspaper.svg"
          },
          {
            "if": {
              "and": [
                "_waste_amount=1",
                "recycling:paper=yes"
              ]
            },
            "then": "circle:white;./assets/layers/recycling/paper.svg"
          },
          {
            "if": {
              "and": [
                "_waste_amount=1",
                "recycling:plastic_bottles=yes"
              ]
            },
            "then": "circle:white;./assets/layers/recycling/plastic_bottles.svg"
          },
          {
            "if": {
              "and": [
                "_waste_amount=1",
                "recycling:plastic_packaging=yes"
              ]
            },
            "then": "circle:white;./assets/layers/recycling/plastic_packaging.svg"
          },
          {
            "if": {
              "and": [
                "_waste_amount=1",
                "recycling:plastic=yes"
              ]
            },
            "then": "circle:white;./assets/layers/recycling/plastic.svg"
          },
          {
            "if": {
              "and": [
                "_waste_amount=1",
                "recycling:printer_cartridges=yes"
              ]
            },
            "then": "circle:white;./assets/layers/recycling/printer_cartridges.svg"
          },
          {
            "if": {
              "and": [
                "_waste_amount=1",
                "recycling:scrap_metal=yes"
              ]
            },
            "then": "circle:white;./assets/layers/recycling/scrap_metal.svg"
          },
          {
            "if": {
              "and": [
                "_waste_amount=1",
                "recycling:shoes=yes"
              ]
            },
            "then": "circle:white;./assets/layers/recycling/shoes.svg"
          },
          {
            "if": {
              "and": [
                "_waste_amount=1",
                {
                  "or": [
                    "recycling:small_appliances=yes",
                    "recycling:small_electric_appliances=yes"
                  ]
                }
              ]
            },
            "then": "circle:white;./assets/layers/recycling/small_electrical_appliances.svg"
          },
          {
            "if": {
              "and": [
                "_waste_amount=1",
                "recycling:waste=yes"
              ]
            },
            "then": "circle:white;./assets/layers/waste_disposal/waste_disposal.svg"
          },
          {
            "if": {
              "and": [
                "_waste_amount=1",
                "recycling:needles=yes"
              ]
            },
            "then": "circle:white;./assets/layers/recycling/needles.svg"
          }
        ]
      },
      "iconBadges": [
        {
          "if": {
            "and": [
              "_waste_amount>1",
              "recycling:batteries=yes"
            ]
          },
          "then": "circle:white;./assets/layers/recycling/batteries.svg"
        },
        {
          "if": {
            "and": [
              "_waste_amount>1",
              "recycling:beverage_cartons=yes"
            ]
          },
          "then": "circle:white;./assets/layers/recycling/beverage_cartons.svg"
        },
        {
          "if": {
            "and": [
              "_waste_amount>1",
              "recycling:cans=yes"
            ]
          },
          "then": "circle:white;./assets/layers/recycling/cans.svg"
        },
        {
          "if": {
            "and": [
              "_waste_amount>1",
              "recycling:clothes=yes"
            ]
          },
          "then": "circle:white;./assets/layers/recycling/clothes.svg"
        },
        {
          "if": {
            "and": [
              "_waste_amount>1",
              "recycling:cooking_oil=yes"
            ]
          },
          "then": "circle:white;./assets/layers/recycling/cooking_oil.svg"
        },
        {
          "if": {
            "and": [
              "_waste_amount>1",
              "recycling:engine_oil=yes"
            ]
          },
          "then": "circle:white;./assets/layers/recycling/engine_oil.svg"
        },
        {
          "if": {
            "and": [
              "_waste_amount>1",
              "recycling:fluorescent_tubes=yes"
            ]
          },
          "then": "circle:white;./assets/layers/recycling/fluorescent_tubes.svg"
        },
        {
          "if": {
            "and": [
              "_waste_amount>1",
              "recycling:glass=yes"
            ]
          },
          "then": "circle:white;./assets/layers/recycling/glass.svg"
        },
        {
          "if": {
            "and": [
              "_waste_amount>1",
              "recycling:glass_bottles=yes"
            ]
          },
          "then": "circle:white;./assets/layers/recycling/glass_bottles.svg"
        },
        {
          "if": {
            "and": [
              "_waste_amount>1",
              {
                "or": [
                  "recycling:green_waste=yes",
                  "recycling:organic=yes"
                ]
              }
            ]
          },
          "then": "circle:white;./assets/layers/recycling/garden_waste.svg"
        },
        {
          "if": {
            "and": [
              "_waste_amount>1",
              "recycling:light_bulbs=yes"
            ]
          },
          "then": "circle:white;./assets/layers/recycling/light_bulbs.svg"
        },
        {
          "if": {
            "and": [
              "_waste_amount>1",
              "recycling:newspaper=yes"
            ]
          },
          "then": "circle:white;./assets/layers/recycling/newspaper.svg"
        },
        {
          "if": {
            "and": [
              "_waste_amount>1",
              "recycling:paper=yes"
            ]
          },
          "then": "circle:white;./assets/layers/recycling/paper.svg"
        },
        {
          "if": {
            "and": [
              "_waste_amount>1",
              "recycling:plastic_bottles=yes"
            ]
          },
          "then": "circle:white;./assets/layers/recycling/plastic_bottles.svg"
        },
        {
          "if": {
            "and": [
              "_waste_amount>1",
              "recycling:plastic_packaging=yes"
            ]
          },
          "then": "circle:white;./assets/layers/recycling/plastic_packaging.svg"
        },
        {
          "if": {
            "and": [
              "_waste_amount>1",
              "recycling:plastic=yes"
            ]
          },
          "then": "circle:white;./assets/layers/recycling/plastic.svg"
        },
        {
          "if": {
            "and": [
              "_waste_amount>1",
              "recycling:printer_cartridges=yes"
            ]
          },
          "then": "circle:white;./assets/layers/recycling/printer_cartridges.svg"
        },
        {
          "if": {
            "and": [
              "_waste_amount>1",
              "recycling:scrap_metal=yes"
            ]
          },
          "then": "circle:white;./assets/layers/recycling/scrap_metal.svg"
        },
        {
          "if": {
            "and": [
              "_waste_amount>1",
              "recycling:shoes=yes"
            ]
          },
          "then": "circle:white;./assets/layers/recycling/shoes.svg"
        },
        {
          "if": {
            "and": [
              "_waste_amount>1",
              {
                "or": [
                  "recycling:small_appliances=yes",
                  "recycling:small_electrical_appliances=yes"
                ]
              }
            ]
          },
          "then": "circle:white;./assets/layers/recycling/small_electrical_appliances.svg"
        },
        {
          "if": {
            "and": [
              "_waste_amount>1",
              "recycling:waste=yes"
            ]
          },
          "then": "circle:white;./assets/layers/waste_disposal/waste_disposal.svg"
        },
        {
          "if": {
            "and": [
              "_waste_amount>1",
              "recycling:needles=yes"
            ]
          },
          "then": "circle:white;./assets/layers/recycling/needles.svg"
        },
        {
          "if": {
            "and": [
              "_waste_amount>1",
              "recycling:bicycles=yes"
            ]
          },
          "then": "circle:white;./assets/layers/recycling/bicycles.svg"
        }
      ]
    }
  ],
  "presets": [
    {
      "title": {
        "en": "a recycling container",
        "nl": "een recycling container",
        "de": "einen Recyclingcontainer",
        "es": "un contenedor de reciclaje",
        "it": "un contenitore per il riciclo",
        "ca": "un contenidor de reciclatge",
        "fr": "un conteneur de recyclage"
      },
      "tags": [
        "amenity=recycling",
        "recycling_type=container"
      ]
    },
    {
      "title": {
        "en": "a recycling centre",
        "nl": "een containerpark (recycling center)",
        "de": "einen Wertstoffhof",
        "es": "un centro de reciclado",
        "it": "un centro di riciclo",
        "ca": "un centre de reciclatge",
        "fr": "une déchèterie"
      },
      "tags": [
        "amenity=recycling",
        "recycling_type=centre"
      ]
    }
  ],
  "tagRenderings": [
    "images",
    {
      "id": "recycling-type",
      "question": {
        "en": "What type of recycling is this?",
        "nl": "Wat voor soort recycling is dit?",
        "de": "Um welche Recyclingeinrichtung handelt es sich?",
        "it": "Che tipo di raccolta è questo?",
        "ca": "Quin tipus de reciclatge és aquest?",
        "fr": "De quel type d’installation de recyclage s’agit-il ?"
      },
      "mappings": [
        {
          "if": "recycling_type=container",
          "then": {
            "en": "This is a recycling container",
            "nl": "Dit is een recyclingcontainer",
            "de": "Dies ist ein Recycling-Container",
            "es": "Esto es un contenedor de reciclaje",
            "it": "Questo è un contenitore per il riciclo di rifiuti",
            "ca": "Açò és un contenidor de reciclatge",
            "fr": "C'est un conteneur de recyclage"
          }
        },
        {
          "if": "recycling_type=centre",
          "then": {
            "en": "This is a recycling centre",
            "nl": "Dit is een recyclingcentrum",
            "de": "Dies ist ein Wertstoffhof",
            "es": "Esto es un centro de reciclaje",
            "it": "Questo è un centro per la raccola e riciclo di rifiuti",
            "ca": "Açò és un centre de reciclatge",
            "fr": "C'est une déchèterie"
          }
        },
        {
          "if": "amenity=waste_disposal",
          "then": {
            "en": "Waste disposal container for residual waste",
            "nl": "Afvalcontainer voor restafval",
            "de": "Dies ist ein Abfallbehälter für Restmüll",
            "it": "Contenitore per lo smaltimento del secco",
            "ca": "Contenidor per a residus no reciclables (fracció resta)",
            "fr": "Conteneur à déchets pour déchets résiduels"
          },
          "addExtraTags": [
            "recycling:batteries=",
            "recycling:beverage_cartons=",
            "recycling:cans=",
            "recycling:clothes=",
            "recycling:cooking_oil=",
            "recycling:engine_oil=",
            "recycling:fluorescent_tubes=",
            "recycling:green_waste=",
            "recycling:light_bulbs=",
            "recycling:organic=",
            "recycling:glass_bottles=",
            "recycling:glass=",
            "recycling:newspaper=",
            "recycling:paper=",
            "recycling:plastic_bottles=",
            "recycling:plastic_packaging=",
            "recycling:plastic=",
            "recycling:printer_cartridges=",
            "recycling:scrap_metal=",
            "recycling:shoes=",
            "recycling:small_appliances=",
            "recycling:small_electrical_appliances=",
            "recycling:waste="
          ]
        },
        {
          "if": "recycling_type=pickup_point",
          "then": {
            "en": "This is a pickup point. The waste material is placed here without placing it in a dedicated container.",
            "nl": "Dit is een verzamelplaats zonder container waar het afval later opgepikt wordt.",
            "ca": "Aquest és un punt de recollida. El rebuig es col·loca aquí sense col·locar-lo en un contenidor dedicat.",
            "de": "Dies ist ein Abholpunkt. Abfälle werden hier abgelegt, ohne sie in einen speziellen Behälter zu geben.",
            "fr": "C'est un point de ramassage. Les déchets y sont déposés sans être placés dans un conteneur spécifique."
          }
        },
        {
          "if": "recycling_type=dump",
          "then": {
            "en": "This is a dump where the waste material is stacked.",
            "nl": "Dit is een afvalhoop waar het afvalmateriaal bovenop elkaar gestapeld wordt.",
            "ca": "Es tracta d’un abocador on s’apilen els residus.",
            "de": "Dies ist eine Deponie, auf der die Abfälle gelagert werden.",
            "fr": "C'est une décharge où les déchets sont empilés."
          }
        }
      ]
    },
    {
      "id": "recycling-centre-name",
      "question": {
        "en": "What is the name of this recycling centre?",
        "nl": "Wat is de naam van dit recyclagecentrum?",
        "de": "Wie lautet der Name dieses Wertstoffhofs?",
        "es": "¿Cual es el nombre de este centro de reciclaje?",
        "it": "Come si chiama questo centro raccolta e riciclo rifiuti?",
        "ca": "Quin és el nom d’aquest centre de reciclatge?",
        "fr": "Quel est le nom de cette déchèterie ?"
      },
      "render": {
        "en": "This recycling centre is named <b>{name}</b>",
        "nl": "Dit recyclagecentrum heet <b>{name}</b>",
        "de": "Dieser Wertstoffhof heißt <b>{name}</b>",
        "es": "Este centro de reciclaje se llama <b>{name}</b>",
        "it": "Questo centro raccolta e riciclo rifiuti si chiama <b>{name}</b>",
        "ca": "Aquest centre de reciclatge s'anomena <b>{name}</b>",
        "fr": "Le nom de cette déchèterie est <b>{name}</b>"
      },
      "freeform": {
        "key": "name"
      },
      "mappings": [
        {
          "if": "noname=yes",
          "then": {
            "en": "This recycling centre doesn't have a specific name",
            "nl": "Dit recyclagecentrum heeft geen specifieke naam",
            "de": "Dieser Wertstoffhof hat keinen bestimmten Namen",
            "es": "Este centro de reciclaje no tiene un nombre específico",
            "it": "Questo centro raccolta e riciclo rifiuti non ha un nome specifico",
            "ca": "Aquest centre de reciclatge no té un nom específic",
            "fr": "Cette déchèterie n'a pas de nom spécifique"
          }
        }
      ],
      "condition": "recycling_type=centre"
    },
    {
      "id": "container-location",
      "question": {
        "en": "Where is this container located?",
        "nl": "Waar bevindt deze container zich?",
        "de": "Wo befindet sich dieser Container?",
        "es": "¿Dónde se sitúa este contenedor?",
        "it": "Dove si trova questo contenitore?",
        "ca": "On es troba aquest contenidor?",
        "fr": "Où ce conteneur est-il situé ?"
      },
      "condition": "recycling_type=container",
      "mappings": [
        {
          "if": "location=underground",
          "then": {
            "en": "This is an underground container",
            "nl": "Dit is een ondergrondse container",
            "de": "Dies ist ein Unterflurcontainer",
            "es": "Este es un contenedor bajo tierra",
            "it": "E' un contenitore sotterraneo",
            "ca": "Aquest contenidor està soterrat",
            "fr": "C'est un conteneur enterré"
          }
        },
        {
          "if": "location=indoor",
          "then": {
            "en": "This container is located indoors",
            "nl": "Deze container bevindt zich binnen",
            "de": "Dieser Container befindet sich in einem Gebäude",
            "es": "Este contenedor se sitúa en el interior",
            "it": "Questo contenitore è al chiuso",
            "ca": "Aquest contenidor està situat a l'interior",
            "fr": "Ce conteneur est situé en intérieur"
          }
        },
        {
          "if": "location=",
          "then": {
            "en": "This container is located outdoors",
            "nl": "Deze container is buiten",
            "de": "Der Container befindet sich im Freien",
            "es": "Este contenedor se sitúa en el exterior",
            "it": "Questo contenitore è all'aperto",
            "ca": "Aquest contenidor està situat a l'aire lliure",
            "fr": "Ce conteneur est situé à l'extérieur"
          }
        }
      ]
    },
    {
      "id": "recycling-accepts",
      "question": {
        "en": "What can be recycled here?",
        "nl": "Wat kan hier gerecycled worden?",
        "de": "Was kann hier recycelt werden?",
        "es": "¿Qué se puede reciclar aquí?",
        "it": "Cosa si può riciclare qui?",
        "ca": "Què es pot reciclar aquí?",
        "fr": "Que peut-on recycler ici ?"
      },
      "multiAnswer": true,
      "mappings": [
        {
          "if": "recycling:batteries=yes",
          "ifnot": "recycling:batteries=",
          "then": {
            "en": "Batteries can be recycled here",
            "nl": "Batterijen kunnen hier gerecycled worden",
            "de": "Batterien können hier recycelt werden",
            "es": "Aquí se pueden reciclar baterías",
            "it": "Batterie",
            "ca": "Aquí es poden reciclar piles",
            "fr": "Les piles et batteries domestiques peuvent être recyclées ici"
          },
          "icon": {
            "path": "./assets/layers/recycling/batteries.svg",
            "class": "medium"
          }
        },
        {
          "if": "recycling:beverage_cartons=yes",
          "ifnot": "recycling:beverage_cartons=",
          "then": {
            "en": "Beverage cartons can be recycled here",
            "nl": "Drankpakken kunnen hier gerecycled worden",
            "de": "Getränkekartons können hier recycelt werden",
            "it": "Cartoni per bevande",
            "ca": "Aquí es poden reciclar els cartons de begudes",
            "fr": "Les briques alimentaires en carton peuvent être recyclées ici"
          },
          "icon": {
            "path": "./assets/layers/recycling/beverage_cartons.svg",
            "class": "medium"
          }
        },
        {
          "if": "recycling:cans=yes",
          "ifnot": "recycling:cans=",
          "then": {
            "en": "Cans can be recycled here",
            "nl": "Blikken kunnen hier gerecycled worden",
            "de": "Dosen können hier recycelt werden",
            "es": "Aquí se pueden reciclar latas",
            "it": "Lattine",
            "ca": "Aquí es poden reciclar llaunes",
            "fr": "Les boites de conserve et canettes peuvent être recyclées ici"
          },
          "icon": {
            "path": "./assets/layers/recycling/cans.svg",
            "class": "medium"
          }
        },
        {
          "if": "recycling:clothes=yes",
          "ifnot": "recycling:clothes=",
          "then": {
            "en": "Clothes can be recycled here",
            "nl": "Kleren kunnen hier gerecycled worden",
            "de": "Kleidung kann hier recycelt werden",
            "es": "Aquí se puede reciclar ropa",
            "it": "Abiti",
            "ca": "Aquí es pot reciclar roba",
            "fr": "Les vêtements peuvent être recyclés ici"
          },
          "icon": {
            "path": "./assets/layers/recycling/clothes.svg",
            "class": "medium"
          }
        },
        {
          "if": "recycling:cooking_oil=yes",
          "ifnot": "recycling:cooking_oil=",
          "then": {
            "en": "Cooking oil can be recycled here",
            "nl": "Frituurvet kan hier gerecycled worden",
            "de": "Speiseöl kann hier recycelt werden",
            "es": "Aquí se puede reciclar aceite de cocina",
            "it": "Olio da cucina",
            "ca": "Aquí es pot reciclar oli de cuina",
            "fr": "Les huiles de friture peuvent être recyclées ici"
          },
          "icon": {
            "path": "./assets/layers/recycling/cooking_oil.svg",
            "class": "medium"
          }
        },
        {
          "if": "recycling:engine_oil=yes",
          "ifnot": "recycling:engine_oil=",
          "then": {
            "en": "Engine oil can be recycled here",
            "nl": "Motorolie kan hier gerecycled worden",
            "de": "Motoröl kann hier recycelt werden",
            "es": "Aquí se puede reciclar aceite de motor",
            "it": "Olio di motore",
            "ca": "Aquí es pot reciclar oli de motor",
            "fr": "Les huiles de moteur peuvent être recyclées ici"
          },
          "icon": {
            "path": "./assets/layers/recycling/engine_oil.svg",
            "class": "medium"
          }
        },
        {
          "if": "recycling:fluorescent_tubes=yes",
          "ifnot": "recycling:fluorescent_tubes=",
          "then": {
            "en": "Fluorescent tubes can be recycled here",
            "nl": "TL-buizen kunnen hier gerecycled worden",
            "de": "Hier können Leuchtstoffröhren recycelt werden",
            "ca": "Aquí es poden reciclar tub fluroescents",
            "fr": "Les lampes fluorescentes peuvent être recyclées ici"
          },
          "icon": {
            "path": "./assets/layers/recycling/fluorescent_tubes.svg",
            "class": "medium"
          }
        },
        {
          "if": "recycling:green_waste=yes",
          "ifnot": "recycling:green_waste=",
          "then": {
            "en": "Green waste can be recycled here",
            "nl": "Groen afval kan hier gerecycled worden",
            "de": "Grünabfälle können hier recycelt werden",
            "it": "Verde",
            "ca": "Aquí es poden reciclar residus verds",
            "fr": "Les déchets verts peuvent être recyclés ici"
          },
          "icon": {
            "path": "./assets/layers/recycling/garden_waste.svg",
            "class": "medium"
          }
        },
        {
          "if": "recycling:organic=yes",
          "ifnot": "recycling:organic=",
          "then": {
            "en": "Organic waste can be recycled here",
            "nl": "Organisch afval kan hier gerecycled worden",
            "de": "Bio-Abfall kann hier recycelt werden",
            "es": "Aquí se pueden reciclar residuos orgánicos",
            "it": "Umido",
            "ca": "Ací es poden reciclar residus orgànics",
            "fr": "Les déchets organiques peuvent être recyclés ici"
          },
          "hideInAnswer": true,
          "icon": {
            "path": "./assets/layers/recycling/garden_waste.svg",
            "class": "medium"
          }
        },
        {
          "if": "recycling:glass_bottles=yes",
          "ifnot": "recycling:glass_bottles=",
          "then": {
            "en": "Glass bottles can be recycled here",
            "nl": "Glazen flessen kunnen hier gerecycled worden",
            "de": "Glasflaschen können hier recycelt werden",
            "es": "Aquí se pueden reciclar botellas de cristal",
            "it": "Bottiglie di vetro",
            "ca": "Aquí es poden reciclar ampolles de vidre",
            "fr": "Les bouteilles en verre et bocaux peuvent être recyclés ici"
          },
          "icon": {
            "path": "./assets/layers/recycling/glass_bottles.svg",
            "class": "medium"
          }
        },
        {
          "if": "recycling:glass=yes",
          "ifnot": "recycling:glass=",
          "then": {
            "en": "Glass can be recycled here",
            "nl": "Glas kan hier gerecycled worden",
            "de": "Glas kann hier recycelt werden",
            "es": "Aquí se puede reciclar cristal",
            "it": "Vetro",
            "ca": "Aquí es pot reciclar vidre",
            "fr": "Tout type de verre peut être recyclé ici"
          },
          "icon": {
            "path": "./assets/layers/recycling/glass.svg",
            "class": "medium"
          }
        },
        {
          "if": "recycling:light_bulbs=yes",
          "ifnot": "recycling:light_bulbs=",
          "then": {
            "en": "Light bulbs can be recycled here",
            "nl": "Lampen kunnen hier gerecycled worden",
            "de": "Hier können Glühbirnen recycelt werden",
            "ca": "Aquí es poden reciclar bombetes",
            "fr": "Les lampes basse consommation peuvent être recyclées ici"
          },
          "icon": {
            "path": "./assets/layers/recycling/light_bulbs.svg",
            "class": "medium"
          }
        },
        {
          "if": "recycling:newspaper=yes",
          "ifnot": "recycling:newspaper=",
          "then": {
            "en": "Newspapers can be recycled here",
            "nl": "Kranten kunnen hier gerecycled worden",
            "de": "Zeitungen können hier recycelt werden",
            "es": "Aquí se pueden reciclar periódicos",
            "it": "Giornali",
            "ca": "Aquí es poden reciclar diaris",
            "fr": "Les journaux peuvent être recyclés ici"
          },
          "icon": {
            "path": "./assets/layers/recycling/newspaper.svg",
            "class": "medium"
          }
        },
        {
          "if": "recycling:paper=yes",
          "ifnot": "recycling:paper=",
          "then": {
            "en": "Paper can be recycled here",
            "nl": "Papier kan hier gerecycled worden",
            "de": "Papier kann hier recycelt werden",
            "es": "Aquí se puede reciclar papel",
            "it": "Carta",
            "ca": "Aquí es pot reciclar paper",
            "fr": "Le papier peut être recyclé ici"
          },
          "icon": {
            "path": "./assets/layers/recycling/paper.svg",
            "class": "medium"
          }
        },
        {
          "if": "recycling:plastic_bottles=yes",
          "ifnot": "recycling:plastic_bottles=",
          "then": {
            "en": "Plastic bottles can be recycled here",
            "nl": "Plastic flessen kunnen hier gerecycled worden",
            "de": "Plastikflaschen können hier recycelt werden",
            "es": "Aquí se pueden reciclar botellas de plástico",
            "it": "Bottiglie di platica",
            "ca": "Aquí es poden reciclar ampolles de plàstic",
            "fr": "Les bouteilles en plastique peuvent être recyclées ici"
          },
          "icon": {
            "path": "./assets/layers/recycling/plastic_bottles.svg",
            "class": "medium"
          }
        },
        {
          "if": "recycling:plastic_packaging=yes",
          "ifnot": "recycling:plastic_packaging=",
          "then": {
            "en": "Plastic packaging can be recycled here",
            "nl": "Plastic verpakking kan hier gerecycled worden",
            "de": "Kunststoffverpackungen können hier recycelt werden",
            "es": "Aquí se pueden reciclar embalajes plásticos",
            "it": "Confezioni di plastica",
            "ca": "Aquí es poden reciclar envasos de plàstic",
            "fr": "Les emballages plastiques peuvent être recyclés ici"
          },
          "icon": {
            "path": "./assets/layers/recycling/plastic_packaging.svg",
            "class": "medium"
          }
        },
        {
          "if": "recycling:plastic=yes",
          "ifnot": "recycling:plastic=",
          "then": {
            "en": "Plastic can be recycled here",
            "nl": "Plastic kan hier gerecycled worden",
            "de": "Kunststoff kann hier recycelt werden",
            "es": "Aquí se puede reciclar plástico",
            "it": "Plastica",
            "ca": "Aquí es pot reciclar plàstic",
            "fr": "Le plastique peut être recyclé ici"
          },
          "icon": {
            "path": "./assets/layers/recycling/plastic.svg",
            "class": "medium"
          }
        },
        {
          "if": "recycling:printer_cartridges=yes",
          "ifnot": "recycling:printer_cartridges=",
          "then": {
            "en": "Printer cartridges can be recycled here",
            "nl": "Inktpatronen kunnen hier gerecycleerd worden",
            "de": "Druckerpatronen können hier recycelt werden",
            "ca": "Els cartutxos d'impressora es poden reciclar aquí",
            "fr": "Les cartouches d'imprimante peuvent être recyclées ici"
          },
          "icon": {
            "path": "./assets/layers/recycling/printer_cartridges.svg",
            "class": "medium"
          }
        },
        {
          "if": "recycling:scrap_metal=yes",
          "ifnot": "recycling:scrap_metal=",
          "then": {
            "en": "Scrap metal can be recycled here",
            "nl": "Oud metaal kan hier gerecycled worden",
            "ca": "Aquí es pot reciclar ferralla",
            "de": "Metallschrott kann hier recycelt werden",
            "es": "Aquí se puede reciclar chatarra",
            "it": "Rottami metallici",
            "fr": "La ferraille peut être recyclée ici"
          },
          "icon": {
            "path": "./assets/layers/recycling/scrap_metal.svg",
            "class": "medium"
          }
        },
        {
          "if": "recycling:shoes=yes",
          "ifnot": "recycling:shoes=",
          "then": {
            "en": "Shoes can be recycled here",
            "nl": "Schoenen kunnen hier gerecycled worden",
            "de": "Schuhe können hier recycelt werden",
            "es": "Aquí se pueden reciclar zapatos",
            "it": "Scarpe",
            "ca": "Aquí es poden reciclar sabates",
            "fr": "Les chaussures peuvent être recyclées ici"
          },
          "icon": {
            "path": "./assets/layers/recycling/shoes.svg",
            "class": "medium"
          }
        },
        {
          "if": "recycling:small_appliances=yes",
          "ifnot": "recycling:small_appliances=",
          "then": {
            "en": "Small electrical appliances can be recycled here",
            "nl": "Kleine elektrische apparaten kunnen hier gerecycled worden",
            "de": "Elektrokleingeräte können hier recycelt werden",
            "it": "Piccoli elettrodomestici",
            "ca": "Aquí es poden reciclar petits electrodomèstics",
            "fr": "Les petits appareils électriques peuvent être recyclés ici"
          },
          "icon": {
            "path": "./assets/layers/recycling/small_electrical_appliances.svg",
            "class": "medium"
          }
        },
        {
          "if": "recycling:small_electrical_appliances=yes",
          "ifnot": "recycling:small_electrical_appliances=",
          "then": {
            "en": "Small electrical appliances can be recycled here",
            "nl": "Kleine elektrische apparaten kunnen hier gerecycled worden",
            "de": "Elektrokleingeräte können hier recycelt werden",
            "it": "Piccoli elettrodomestici",
            "ca": "Aquí es poden reciclar petits electrodomèstics",
            "fr": "Les petits appareils électriques peuvent être recyclés ici"
          },
          "hideInAnswer": true,
          "icon": {
            "path": "./assets/layers/recycling/small_electrical_appliances.svg",
            "class": "medium"
          }
        },
        {
          "if": "recycling:needles=yes",
          "ifnot": "recycling:needles=",
          "then": {
            "en": "Needles can be recycled here",
            "nl": "Injectienaalden kunnen hier gerecycled worden",
            "de": "Nadeln können hier recycelt werden",
            "it": "Aghi e oggetti appuntiti",
            "ca": "Aquí es poden reciclar agulles",
            "fr": "Les aiguilles peuvent être recyclées ici"
          },
          "icon": {
            "path": "./assets/layers/recycling/needles.svg",
            "class": "medium"
          }
        },
        {
          "if": "recycling:waste=yes",
          "ifnot": "recycling:waste=",
          "then": {
            "en": "Residual waste can be recycled here",
            "nl": "Restafval kan hier gerecycled worden",
            "de": "Restmüll kann hier recycelt werden",
            "it": "Secco",
            "ca": "Ací es pot reciclar el rebuig",
            "fr": "Les autres déchets peuvent être déposés ici"
          },
          "icon": {
            "path": "./assets/layers/waste_disposal/waste_disposal.svg",
            "class": "medium"
          },
          "hideInAnswer": "recycling_type=container"
        },
        {
          "if": "recycling:bicycles=yes",
          "ifnot": "recycling:bicycles=",
          "then": {
            "en": "Bicycles can be recycled here",
            "nl": "Fietsen (en fietswrakken) kunnen hier gerecycled worden",
            "ca": "Aquí es poden reciclar bicicletes",
            "de": "Fahrräder können hier recycelt werden",
            "fr": "Les vélos peuvent être recyclés ici"
          },
          "icon": {
            "path": "./assets/layers/recycling/bicycles.svg",
            "class": "medium"
          }
        }
      ]
    },
    {
      "id": "operator",
      "render": {
        "en": "This recycling facility is operated by {operator}",
        "nl": "Deze recyclingfaciliteit wordt beheerd door {operator}",
        "de": "Die Recyclingeinrichtung wird betrieben von {operator}",
        "es": "Esta infraestructura de reciclado la opera {operator}",
        "it": "Questa struttura di raccola e riciclo è gestita da {operator}",
        "ca": "Aquesta infraestuctura de reciclatge està operada per {operator}",
        "fr": "Ce point de recyclage est géré par {operator}"
      },
      "question": {
        "en": "What company operates this recycling facility?",
        "nl": "Wat is de beheerder van deze recyclingfaciliteit?",
        "de": "Welches Unternehmen betreibt diese Recyclinganlage?",
        "es": "¿Que empresa opera esta facilidad de reciclado?",
        "it": "Quale azienda gestisce questo impianto di raccolta e riciclo?",
        "ca": "Quina empresa opera aquesta infraestructura de reciclatge?",
        "fr": "Quelle entreprise gère ce point de recyclage ?"
      },
      "freeform": {
        "key": "operator",
        "type": "string"
      }
    },
    {
      "id": "contact_information",
      "builtin": [
        "website",
        "email",
        "phone"
      ],
      "override": {
        "condition": "recycling_type=centre"
      }
    },
    {
      "builtin": "opening_hours_24_7",
      "override": {
        "question": {
          "en": "What are the opening hours of this recycling facility?",
          "nl": "Wat zijn de openingstijden van deze recyclingfaciliteit?",
          "de": "Wie sind die Öffnungszeiten dieser Recyclinganlage?",
          "es": "¿A qué horas abre esta facilidad de reciclado?",
          "it": "Quali sono gli orari di apertura di questo impianto di raccolta e riciclo?"
        }
      }
    },
    {
      "id": "access",
      "question": {
        "en": "Who can use this recycling facility?",
        "nl": "Wie kan deze recyclingfaciliteit gebruiken?",
        "de": "Wer kann diese Recyclinganlage nutzen?",
        "ca": "Qui pot utilitzar aquesta instal·lació de reciclatge?",
        "fr": "Qui peut utiliser ce point de recyclage ?"
      },
      "mappings": [
        {
          "if": "access=yes",
          "then": {
            "en": "Everyone can use this recycling facility",
            "nl": "Iedereen mag deze recyclingfaciliteit gebruiken",
            "de": "Alle können diese Recyclinganlage nutzen",
            "ca": "Tothom pot utilitzar aquesta instal·lació de reciclatge",
            "fr": "Tout le monde peut utiliser ce point de recyclage"
          }
        },
        {
          "if": "access=residents",
          "then": {
            "en": "Only residents can use this recycling facility",
            "nl": "Enkel bewoners kunnen deze recyclingfaciliteit gebruiken",
            "de": "Nur Anwohnende können diese Recyclinganlage nutzen",
            "ca": "Només els residents poden utilitzar aquesta instal·lació de reciclatge",
            "fr": "Seuls les résidents peuvent utiliser ce point de recyclage"
          }
        },
        {
          "if": "access=private",
          "then": {
            "en": "This recycling facility is only for private use",
            "nl": "Deze recyclingfaciliteit is alleen voor privégebruik",
            "de": "Diese Recyclinganlage ist nur für den privaten Gebrauch bestimmt",
            "ca": "Aquesta instal·lació de reciclatge és només per a ús privat",
            "fr": "Ce point de recyclage est réservé à un usage privé"
          }
        }
      ],
      "freeform": {
        "key": "access",
        "type": "string"
      },
      "render": {
        "en": "This recycling facility can be used by {access}",
        "nl": "Deze recyclingfaciliteit kan gebruikt worden door {access}",
        "de": "Diese Recyclinganlage kann von {access} genutzt werden",
        "ca": "Aquesta instal·lació de reciclatge la pot utilitzar {access}",
        "fr": "Ce point de recyclage peut être utilisé par {access}"
      }
    }
  ],
  "filter": [
    "open_now",
    {
      "id": "recyclingType",
      "options": [
        {
          "question": {
            "en": "All recycling types",
            "nl": "Alle recyclingtypes",
            "de": "Alle Recyclingarten",
            "es": "Todos los tipos de reciclado",
            "it": "Tutti i tipi di rifiuti",
            "ca": "Tots els tipus de reciclatge",
            "fr": "Tout type de recyclage"
          }
        },
        {
          "question": {
            "en": "Recycling of batteries",
            "nl": "Recycling van batterijen",
            "de": "Recycling von Batterien",
            "es": "Reciclaje de baterías",
            "it": "Riciclo di batterie",
            "ca": "Reciclatge de piles",
            "fr": "Recyclage de piles et batteries domestiques"
          },
          "osmTags": "recycling:batteries=yes"
        },
        {
          "question": {
            "en": "Recycling of beverage cartons",
            "nl": "Recycling van drankpakken",
            "de": "Recycling von Getränkekartons",
            "it": "Riciclo di confezioni per bevande",
            "ca": "Reciclatge de cartrons de begudes",
            "fr": "Recyclage d'emballage de boissons"
          },
          "osmTags": "recycling:beverage_cartons=yes"
        },
        {
          "question": {
            "en": "Recycling of cans",
            "nl": "Recycling van blikken",
            "de": "Recycling von Dosen",
            "es": "Reciclaje de latas",
            "it": "Riciclo di lattine",
            "ca": "Reciclatge de llaunes",
            "fr": "Recyclage de boites de conserve et de canettes"
          },
          "osmTags": "recycling:cans=yes"
        },
        {
          "question": {
            "en": "Recycling of clothes",
            "nl": "Recycling van kleding",
            "de": "Recycling von Kleidung",
            "es": "Reciclaje de ropa",
            "it": "Riciclo di abiti",
            "ca": "Reciclatge de roba",
            "fr": "Recyclage de vêtements"
          },
          "osmTags": "recycling:clothes=yes"
        },
        {
          "question": {
            "en": "Recycling of cooking oil",
            "nl": "Recycling van frituurvet",
            "de": "Recycling von Speiseöl",
            "es": "Reciclaje de aceite de cocina",
            "it": "Riciclo di olio da cucina",
            "ca": "Reciclatge d'oli de cuina",
            "fr": "Recyclage des huiles de friture"
          },
          "osmTags": "recycling:cooking_oil=yes"
        },
        {
          "question": {
            "en": "Recycling of engine oil",
            "nl": "Recycling van motorolie",
            "de": "Recycling von Motoröl",
            "es": "Reciclaje de aceite de motor",
            "it": "Riciclo di olio da motore",
            "ca": "Reciclatge d'oli de motor",
            "fr": "Recyclage des huiles de moteur"
          },
          "osmTags": "recycling:engine_oil=yes"
        },
        {
          "question": {
            "en": "Recycling of fluorescent tubes",
            "nl": "Recycling van tl-buizen",
            "de": "Recycling von Leuchtstoffröhren",
            "ca": "Reciclatge de tubs fluorescents",
            "fr": "Recyclage des lampes fluorescentes"
          },
          "osmTags": "recycling:fluorescent_tubes=yes"
        },
        {
          "question": {
            "en": "Recycling of green waste",
            "nl": "Recycling van groen afval",
            "de": "Recycling von Grünabfällen",
            "it": "Riciclo di umido",
            "ca": "Reciclatge de residus verds",
            "fr": "Recyclage des déchets verts"
          },
          "osmTags": {
            "or": [
              "recycling:green_waste=yes",
              "recycling:organic=yes"
            ]
          }
        },
        {
          "question": {
            "en": "Recycling of glass bottles",
            "nl": "Recycling van glazen flessen",
            "de": "Recycling von Glasflaschen",
            "es": "Reciclaje de botellas de cristal",
            "it": "Riciclo di bottiglie di vetro",
            "ca": "Reciclatge d'ampolles de vidre",
            "fr": "Recyclage des bouteilles en verre et des bocaux"
          },
          "osmTags": "recycling:glass_bottles=yes"
        },
        {
          "question": {
            "en": "Recycling of glass",
            "nl": "Recycling van glas",
            "de": "Recycling von Glas",
            "es": "Reciclaje de cristal",
            "it": "Riciclo di vetro",
            "ca": "Reciclatge de vidre",
            "fr": "Recyclage de tout type de verre"
          },
          "osmTags": "recycling:glass=yes"
        },
        {
          "question": {
            "en": "Recycling of light bulbs",
            "nl": "Recycling van lampen",
            "de": "Recycling von Glühbirnen",
            "ca": "Reciclatge de bombetes",
            "fr": "Recyclage des lampes basse consommation"
          },
          "osmTags": "recycling:light_bulbs=yes"
        },
        {
          "question": {
            "en": "Recycling of newspapers",
            "nl": "Recycling van kranten",
            "de": "Recycling von Zeitungen",
            "es": "Reciclaje de periódicos",
            "it": "Riciclo di giornali",
            "ca": "Reciclatge de diaris",
            "fr": "Recyclage des journaux"
          },
          "osmTags": "recycling:newspaper=yes"
        },
        {
          "question": {
            "en": "Recycling of paper",
            "nl": "Recycling van papier",
            "de": "Recycling von Papier",
            "es": "Reciclaje de papel",
            "it": "Riciclo di carta",
            "ca": "Reciclatge de paper",
            "fr": "Recyclage du papier"
          },
          "osmTags": "recycling:paper=yes"
        },
        {
          "question": {
            "en": "Recycling of plastic bottles",
            "nl": "Recycling van plastic flessen",
            "de": "Recycling von Plastikflaschen",
            "es": "Reciclaje de botellas de papel",
            "it": "Riciclo di bottiglie di plastica",
            "ca": "Reciclatge d'ampolles de plàstic",
            "fr": "Recyclage des bouteilles en plastique"
          },
          "osmTags": "recycling:plastic_bottles=yes"
        },
        {
          "question": {
            "en": "Recycling of plastic packaging",
            "nl": "Recycling van plastic verpakking",
            "de": "Recycling von Kunststoffverpackungen",
            "es": "Reciclaje de embalajes plásticos",
            "it": "Riciclo di confezioni di plastica",
            "ca": "Reciclatge d'envasos de plàstic",
            "fr": "Recyclage des emballages en plastique"
          },
          "osmTags": "recycling:plastic_packaging=yes"
        },
        {
          "question": {
            "en": "Recycling of plastic",
            "nl": "Recycling van plastic",
            "de": "Recycling von Kunststoffen",
            "es": "Reciclaje de plástico",
            "it": "Riciclo di plastica",
            "ca": "Reciclatge de plàstic",
            "fr": "Recyclage du plastique"
          },
          "osmTags": "recycling:plastic=yes"
        },
        {
          "question": {
            "en": "Recycling of scrap metal",
            "nl": "Recycling van oud metaal",
            "de": "Recycling von Metallschrott",
            "es": "Reciclaje de chatarra",
            "it": "Riciclo di rottami metallici",
            "ca": "Reciclatge de ferralla",
            "fr": "Recyclage de la ferraille"
          },
          "osmTags": "recycling:scrap_metal=yes"
        },
        {
          "question": {
            "en": "Recycling of small electrical appliances",
            "nl": "Recycling van kleine elektrische apparaten",
            "de": "Recycling von Elektrokleingeräten",
            "es": "Reciclaje de pequeños electrodomésticos",
            "it": "Riciclo di piccoli elettrodomestici",
            "ca": "Reciclatge de petits electrodomèstics",
            "fr": "Recyclage des petits appareils électriques"
          },
          "osmTags": {
            "or": [
              "recycling:small_appliances=yes",
              "recycling:small_electrical_appliances=yes"
            ]
          }
        },
        {
          "question": {
            "en": "Recycling of residual waste",
            "nl": "Recycling van restafval",
            "de": "Recycling von Restabfällen",
            "it": "Riciclo di secco",
            "ca": "Reciclatge del rebuig",
            "fr": "Recyclage des autres déchets"
          },
          "osmTags": "recycling:waste=yes"
        },
        {
          "question": {
            "en": "Recycling of printer cartridges",
            "nl": "Recycling van inktpatronen",
            "ca": "Reciclatge de cartutxos d'impressora",
            "de": "Recycling von Druckerpatronen",
            "it": "Riciclo di secco",
            "fr": "Recyclage des cartouches d'imprimante"
          },
          "osmTags": "recycling:printer_cartridges=yes"
        },
        {
          "question": {
            "en": "Recycling of bicycles",
            "nl": "Recycling van fietsen",
            "ca": "Reciclatge de bicicletes",
            "de": "Recycling von Fahrrädern",
            "fr": "Recyclage des vélos"
          },
          "osmTags": "recycling:bicycles=yes"
        }
      ]
    },
    {
      "#": "ignore-possible-duplicate",
      "id": "public-access",
      "options": [
        {
          "question": {
            "en": "Only public access",
            "nl": "Enkel publiek toegankelijke afvalcontainers",
            "de": "Nur öffentliche Recyclingeinrichtungen",
            "it": "Solo accesso pubblico",
            "id": "Hanya akses publik",
            "da": "Kun offentlig adgang",
            "ca": "Només amb accés públic",
            "fr": "Accès public uniquement"
          },
          "osmTags": {
            "or": [
              "access=yes",
              "access="
            ]
          }
        }
      ]
    }
  ],
  "deletion": {
    "neededChangesets": 1
  },
  "allowMove": {
    "enableRelocation": true,
    "enableImproveAccuracy": true
  }
}<|MERGE_RESOLUTION|>--- conflicted
+++ resolved
@@ -46,12 +46,8 @@
           "en": "Recycling centre",
           "es": "Centro de reciclaje",
           "it": "Centro di riciclo rifiuti",
-<<<<<<< HEAD
-          "nl": "Recyclingcentrum"
-=======
-          "ca": "Centre de reciclatge",
+          "nl": "Recyclingcentrum",
           "fr": "Déchèterie"
->>>>>>> 151e6486
         }
       },
       {
