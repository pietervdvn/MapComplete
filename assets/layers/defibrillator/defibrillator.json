--- conflicted
+++ resolved
@@ -1,113 +1,4 @@
 {
-<<<<<<< HEAD
-    "id": "defibrillator",
-    "name": {
-        "en": "Defibrillators",
-        "ca": "Desfibril·ladors",
-        "es": "Desfibriladores",
-        "fr": "Défibrillateurs",
-        "nl": "Defibrillatoren",
-        "de": "Defibrillatoren",
-        "it": "Defibrillatori",
-        "ru": "Дефибрилляторы"
-    },
-    "source": {
-        "osmTags": "emergency=defibrillator"
-    },
-    "calculatedTags": [
-        "_days_since_last_survey=Math.floor(new Date() - new Date(feat.properties['survey:date'])/(1000*60*60*24))",
-        "_recently_surveyed=Number(feat.properties._days_since_last_survey) <= 90"
-    ],
-    "minzoom": 12,
-    "title": {
-        "render": {
-            "en": "Defibrillator",
-            "ca": "Desfibril·lador",
-            "es": "Desfibrilador",
-            "fr": "Défibrillateur",
-            "nl": "Defibrillator",
-            "de": "Defibrillator",
-            "it": "Defibrillatore",
-            "ru": "Дефибриллятор"
-        }
-    },
-    "icon": {
-        "render": "./assets/themes/aed/aed.svg",
-        "mappings": [
-            {
-                "if": "_recently_surveyed=true",
-                "then": {
-                    "en": "./assets/layers/defibrillator/aed_checked.svg",
-                    "ru": "./assets/layers/defibrillator/aed_checked.svg",
-                    "it": "./assets/layers/defibrillator/aed_checked.svg",
-                    "fr": "./assets/layers/defibrillator/aed_checked.svg",
-                    "de": "./assets/layers/defibrillator/aed_checked.svg"
-                }
-            }
-        ]
-    },
-    "color": "#0000ff",
-    "presets": [
-        {
-            "title": {
-                "en": "Defibrillator",
-                "ca": "Desfibril·lador",
-                "es": "Desfibrilador",
-                "fr": "Défibrillateur",
-                "nl": "Defibrillator",
-                "de": "Defibrillator",
-                "it": "Defibrillatore",
-                "ru": "Дефибриллятор"
-            },
-            "tags": [
-                "emergency=defibrillator"
-            ],
-            "preciseInput": {
-                "preferredBackground": "map"
-            }
-        }
-    ],
-    "tagRenderings": [
-        "images",
-        {
-            "id": "defibrillator-indoors",
-            "question": {
-                "en": "Is this defibrillator located indoors?",
-                "ca": "Està el desfibril·lador a l'interior?",
-                "es": "¿Esté el desfibrilador en interior?",
-                "fr": "Ce défibrillateur est-il disposé en intérieur ?",
-                "nl": "Hangt deze defibrillator binnen of buiten?",
-                "de": "Befindet sich dieser Defibrillator im Gebäude?",
-                "it": "Questo defibrillatore si trova all’interno?"
-            },
-            "mappings": [
-                {
-                    "if": "indoor=yes",
-                    "then": {
-                        "en": "This defibrillator is located indoors",
-                        "ca": "Aquest desfibril·lador està a l'interior",
-                        "es": "Este desfibrilador está en interior",
-                        "fr": "Ce défibrillateur est en intérieur (dans un batiment)",
-                        "nl": "Deze defibrillator bevindt zich in een gebouw",
-                        "de": "Dieser Defibrillator befindet sich im Gebäude",
-                        "it": "Questo defibrillatore si trova all’interno"
-                    }
-                },
-                {
-                    "if": "indoor=no",
-                    "then": {
-                        "en": "This defibrillator is located outdoors",
-                        "ca": "Aquest desfibril·lador està a l'exterior",
-                        "es": "Este desfibrilador está en exterior",
-                        "fr": "Ce défibrillateur est situé en extérieur",
-                        "nl": "Deze defibrillator hangt buiten",
-                        "de": "Dieser Defibrillator befindet sich im Freien",
-                        "it": "Questo defibrillatore si trova all’esterno"
-                    }
-                }
-            ]
-        },
-=======
   "id": "defibrillator",
   "name": {
     "en": "Defibrillators",
@@ -183,7 +74,6 @@
         "it": "Questo defibrillatore si trova all’interno?"
       },
       "mappings": [
->>>>>>> 76fa858b
         {
           "if": "indoor=yes",
           "then": {
@@ -197,54 +87,6 @@
           }
         },
         {
-<<<<<<< HEAD
-            "render": {
-                "en": "There is no info about the type of device",
-                "nl": "Er is geen info over het soort toestel",
-                "fr": "Il n'y a pas d'information sur le type de dispositif",
-                "it": "Non vi sono informazioni riguardanti il tipo di questo dispositivo",
-                "de": "Es gibt keine Informationen über den Gerätetyp"
-            },
-            "question": {
-                "en": "Is this a a regular automatic defibrillator or a manual defibrillator for professionals only?",
-                "nl": "Is dit een gewone automatische defibrillator of een manueel toestel enkel voor professionals?",
-                "fr": "Est-ce un défibrillateur automatique normal ou un défibrillateur manuel à usage professionnel uniquement ?",
-                "it": "Si tratta di un normale defibrillatore automatico o un defibrillatore manuale riservato ai professionisti?"
-            },
-            "freeform": {
-                "key": "defibrillator"
-            },
-            "condition": {
-                "and": [
-                    "access=no"
-                ]
-            },
-            "mappings": [
-                {
-                    "if": "defibrillator=manual",
-                    "then": {
-                        "en": "This is a manual defibrillator for professionals",
-                        "nl": "Dit is een manueel toestel enkel voor professionals",
-                        "fr": "C'est un défibrillateur manuel pour professionnel",
-                        "it": "Questo è un defibrillatore manuale per professionisti",
-                        "de": "Dies ist ein manueller Defibrillator für den professionellen Einsatz"
-                    }
-                },
-                {
-                    "if": "defibrillator=automatic",
-                    "then": {
-                        "en": "This is a normal automatic defibrillator",
-                        "nl": "Dit is een gewone automatische defibrillator",
-                        "fr": "C'est un défibrillateur automatique manuel",
-                        "it": "È un normale defibrillatore automatico",
-                        "ru": "Это обычный автоматический дефибриллятор",
-                        "de": "Dies ist ein normaler automatischer Defibrillator"
-                    }
-                }
-            ],
-            "id": "defibrillator-defibrillator"
-        },
-=======
           "if": "indoor=no",
           "then": {
             "en": "This defibrillator is located outdoors",
@@ -284,7 +126,6 @@
         ]
       },
       "mappings": [
->>>>>>> 76fa858b
         {
           "if": "access=yes",
           "then": {
@@ -675,31 +516,6 @@
       ],
       "id": "defibrillator-survey:date"
     },
-<<<<<<< HEAD
-    "allowMove": {
-        "enableRelocation": false,
-        "enableImproveAccuraccy": true
-    },
-    "mapRendering": [
-        {
-            "icon": {
-                "render": "./assets/themes/aed/aed.svg",
-                "mappings": [
-                    {
-                        "if": "_recently_surveyed=true",
-                        "then": "./assets/layers/defibrillator/aed_checked.svg"
-                    }
-                ]
-            },
-            "location": [
-                "point"
-            ]
-        },
-        {
-            "color": "#0000ff"
-        }
-    ]
-=======
     {
       "render": {
         "en": "Extra information for OpenStreetMap experts: {fixme}",
@@ -735,6 +551,24 @@
   "allowMove": {
     "enableRelocation": false,
     "enableImproveAccuraccy": true
-  }
->>>>>>> 76fa858b
+  },
+  "mapRendering": [
+    {
+      "icon": {
+        "render": "./assets/themes/aed/aed.svg",
+        "mappings": [
+          {
+            "if": "_recently_surveyed=true",
+            "then": "./assets/layers/defibrillator/aed_checked.svg"
+          }
+        ]
+      },
+      "location": [
+        "point"
+      ]
+    },
+    {
+      "color": "#0000ff"
+    }
+  ]
 }