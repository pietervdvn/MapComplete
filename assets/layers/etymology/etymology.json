--- conflicted
+++ resolved
@@ -61,10 +61,7 @@
               "Q22698"
             ],
             "removePrefixes": {
-<<<<<<< HEAD
-=======
               "#": "no-translations",
->>>>>>> dba6f22e
               "fr": [
                 "allée de",
                 "allée du",
@@ -162,10 +159,7 @@
               ]
             },
             "removePostfixes": {
-<<<<<<< HEAD
-=======
               "#": "no-translations",
->>>>>>> dba6f22e
               "nl": [
                 "baan",
                 "boulevard",
