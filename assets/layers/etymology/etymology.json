{
  "id": "etymology",
  "#": "A layer showing all objects having etymology info (either via `name:etymology:wikidata` or `name:etymology`. The intention is that this layer is reused for a certain category to also _ask_ for information",
  "name": {
    "en": "Has etymology",
    "nl": "Heeft etymology info",
    "de": "Objekte mit Namensherkunft",
    "fr": "A une étymologie"
  },
  "minzoom": 12,
  "source": {
    "osmTags": {
      "and": [
        {
          "or": [
            "name:etymology:wikidata~*",
            "name:etymology~*"
          ]
        }
      ]
    }
  },
  "title": {
    "render": {
      "*": "{name}"
    }
  },
  "description": {
    "en": "All objects which have an etymology known",
    "nl": "Alle lagen met een gelinkt etymology",
    "de": "Alle Objekte, die eine bekannte Namensherkunft haben",
    "hu": "Minden olyan objektum, amelynél ismert a nevének az eredete",
    "fr": "Tous les objets dont l’étymologie est connue"
  },
  "calculatedTags": [
    "_same_name_ids=feat.closestn('*', 250, undefined, 2500)?.filter(f => f.feat.properties.name === feat.properties.name)?.map(f => f.feat.properties.id)??[]"
  ],
  "tagRenderings": [
    {
      "id": "etymology-images-from-wikipedia",
      "render": {
        "*": "{image_carousel(name:etymology:wikidata)}"
      }
    },
    {
      "id": "wikipedia-etymology",
      "question": {
        "en": "What is the Wikidata-item that this object is named after?",
        "nl": "Wat is het Wikidata-item van hetgeen dit object is naar vernoemd?",
        "de": "Was ist das Wikidata-Element, nach dem dieses Objekt benannt ist?",
        "fr": "Quel est l'Item Wikidata auquel l'objet fait référence ?"
      },
      "freeform": {
        "key": "name:etymology:wikidata",
        "type": "wikidata",
        "helperArgs": [
          "name",
          {
            "notInstanceOf": [
              "Q79007",
              "Q22698"
            ],
            "removePrefixes": {
              "#": "no-translations",
              "nl": [
                "(basis|lagere |middelbare |secondaire| secundaire)?school"
              ],
              "fr": [
                "allée (des |de la |de l'|de |du )?",
                "autoroute (des |de la |de l'|de |du )?",
                "avenue (des |de la |de l'|de |du )?",
                "bibliothèque (des |de la |de l'|de |du )?",
                "boulevard (des |de la |de l'|de |du )?",
                "centre (culturel |sportif |nautique )?(des |de la |de l'|de |du )?",
                "chaussée (des |de la |de l'|de |du )?",
                "chemin (des |de la |de l'|de |du )?",
                "clos (des |de la |de l'|de |du )?",
                "collège (privé |public )?(des |de la |de l'|de |du )?",
                "complexe sportif (des |de la |de l'|de |du )?",
                "cours (des |de la |de l'|de |du )?",
                "drève (des |de la |de l'|de |du )?",
                "école (maternelle |primaire |élémentaire |secondaire )?(privée |publique )?(des |de la |de l'|de |du )?",
                "esplanade (des |de la |de l'|de |du )?",
                "groupe scolaire (privé |public )?(des |de la |de l'|de |du )?",
                "gymnase (des |de la |de l'|de |du )?",
                "impasse (des |de la |de l'|de |du )?",
                "lycée (privé |public |technologique |professionel )*(des |de la |de l'|de |du )?",
                "mail (des |de la |de l'|de |du )?",
                "médiathèque (des |de la |de l'|de |du )?",
                "musée (des |de la |de l'|de |du )?",
                "parc (des |de la |de l'|de |du )?",
                "passage (des |de la |de l'|de |du )?",
                "passerelle (des |de la |de l'|de |du )?",
                "place (des |de la |de l'|de |du )?",
                "quai (des |de la |de l'|de |du )?",
                "résidence (des |de la |de l'|de |du )?",
                "route (des |de la |de l'|de |du )?",
                "rue (des |de la |de l'|de |du )?",
                "sentier (des |de la |de l'|de |du )?",
                "square (des |de la |de l'|de |du )?",
                "stade (des |de la |de l'|de |du )?",
                "villa (des |de la |de l'|de |du )?"
              ]
            },
            "removePostfixes": {
              "#": "no-translations",
              "nl": [
                "baan",
                "boulevard",
                "dreef",
                "heirbaan",
                "kaai",
                "kerk",
                "laan",
                "lei",
                "pad",
                "park",
                "plein",
                "ring",
                "steenweg",
                "straat",
                "weg",
                "wegel"
              ],
              "fr": [
                "parque"
              ],
              "de": [
<<<<<<< HEAD
=======
                "straße",
                "strasse",
                "platz",
>>>>>>> 2532d3d6
                "gasse",
                "graben",
                "grundschule",
                "gymnasium",
                "platz",
                "rain",
                "schule",
                "(-)?straße",
                "(-)?strasse",
                "weg"
              ],
              "en": [
                "avenue",
                "boulevard",
                "church",
                "path",
                "plaza",
                "square",
                "street"
              ]
            }
          }
        ]
      },
      "render": {
        "en": "<h3>Wikipedia article of the name giver</h3>{wikipedia(name:etymology:wikidata):max-height:20rem}",
        "nl": "<h3>Wikipedia artikel van de naamgever</h3>{wikipedia(name:etymology:wikidata):max-height:20rem}",
        "de": "<h3>Wikipedia Artikel zur Namensherkunft</h3>{wikipedia(name:etymology:wikidata):max-height:20rem}",
        "fr": "<h3>Article Wikipedia de la référence au nom</h3>{wikipedia(name:etymology:wikidata):max-height:20rem}",
        "ca": "<h3> Article de la Viquipèdia del nom donant</h3>{wikipedia(name:etymology:wikidata):max-height:20rem}"
      },
      "condition": "name:etymology!=unknown"
    },
    {
      "id": "zoeken op inventaris onroerend erfgoed",
      "render": {
        "nl": "<a href='https://inventaris.onroerenderfgoed.be/erfgoedobjecten?tekst={name}' target='_blank'>Zoeken op inventaris onroerend erfgoed</a>",
        "en": "<a href='https://inventaris.onroerenderfgoed.be/erfgoedobjecten?tekst={name}' target='_blank'>Search on inventaris onroerend erfgoed</a>",
        "de": "<a href='https://inventaris.onroerenderfgoed.be/erfgoedobjecten?tekst={name}' target='_blank'>Suche auf inventaris onroerend erfgoed</a>",
        "fr": "<a href='https://inventaris.onroerenderfgoed.be/erfgoedobjecten?tekst={name}' target='_blank'>Chercher sur inventaris onroerend erfgoed</a>"
      },
      "condition": "_country=be"
    },
    {
      "id": "simple etymology",
      "question": {
        "en": "What is this object named after?",
        "nl": "Naar wat is dit object vernoemd?",
        "de": "Wonach ist dieses Objekt benannt?",
        "fr": "En référence à quoi cet objet est-il nommé ?"
      },
      "render": {
        "en": "Named after {name:etymology}",
        "nl": "Vernoemd naar {name:etymology}",
        "de": "Benannt nach {name:etymology}",
        "da": "Opkaldt efter {name:etymology}",
        "fr": "Nommé en référence à {name:etymology}"
      },
      "freeform": {
        "key": "name:etymology"
      },
      "mappings": [
        {
          "if": "name:etymology=unknown",
          "then": {
            "en": "The origin of this name is unknown in all literature",
            "nl": "De oorsprong van deze naam is onbekend in de literatuur",
            "de": "Der Ursprung dieses Namens ist in der gesamten Literatur unbekannt",
            "da": "Oprindelsen af dette navn er ukendt i al litteratur",
            "fr": "L'origine de ce nom est inconnu"
          }
        }
      ],
      "condition": {
        "or": [
          "name:etymology~*",
          "name:etymology:wikidata="
        ]
      },
      "questionHint": {
        "en": "This might be written on the street name sign",
        "nl": "Dit staat mogelijks vermeld op het straatnaambordje",
        "de": "Das könnte auf einem Straßenschild stehen",
        "fr": "Cela peut être indiqué sur le panneau de la rue",
        "ca": "Això podria estar escrit al cartell del nom del carrer"
      }
    },
    "questions",
    {
      "id": "street-name-sign-image",
      "render": {
        "en": "{image_carousel(image:streetsign)}<br/>{image_upload(image:streetsign, Add image of a street name sign)}",
        "nl": "{image_carousel(image:streetsign)}<br/>{image_upload(image:streetsign, Voeg afbeelding van straatnaambordje toe)}",
        "de": "{image_carousel(image:streetsign)}<br/>{image_upload(image:streetsign, Bild eines Straßenschildes hinzufügen)}",
        "fr": "{image_carousel(image:streetsign)}<br/>{image_upload(image:streetsign, Ajouter une photo de la plaque de rue)}",
        "ca": "{image_carousel(image:streetsign)}<br/>{image_upload(image:streetsign, Afegeix una imatge de la placa amb el nom del carrer)}"
      }
    },
    {
      "id": "minimap",
      "render": {
        "*": "{minimap(18, id, _same_name_ids):height:10rem}"
      }
    },
    {
      "id": "etymology_multi_apply",
      "render": {
        "en": "{multi_apply(_same_name_ids, name:etymology:wikidata;name:etymology, Auto-applying data on all segments with the same name, true)}",
        "nl": "{multi_apply(_same_name_ids, name:etymology:wikidata;name:etymology, Wijzigingen worden automatisch gedaan op alle segmenten met dezelfde naam, true)}",
        "de": "{multi_apply(_same_name_ids, name:etymology:wikidata;name:etymology, Automatische Datenübernahme auf alle Segmente mit demselben Namen, true)}",
        "fr": "{multi_apply(_same_name_ids, name:etymology:wikidata;name:etymology, Appliquer automatiquement aux segments avec le même nom, true)}"
      }
    },
    {
      "id": "wikipedia",
      "#": "Note that this is a _read_only_ option, to prevent people entering a 'wikidata'-link instead of 'name:etymology:wikidata'",
      "render": {
        "en": "A Wikipedia article about this <b>street</b> exists:<br/>{wikipedia():max-height:25rem}",
        "nl": "Een Wikipedia artikel over deze <b>straat</b> bestaat:<br/>{wikipedia():max-height:25rem}",
        "de": "Zu dieser <b>Straße</b> existiert ein Wikipedia-Artikel:<br/>{wikipedia():max-height:25rem}",
        "fr": "Un article Wikipédia à propos de cette <b>rue</b> existe :<br/>{wikipedia():max-height:25rem}"
      },
      "condition": "wikidata~*"
    }
  ],
  "mapRendering": [
    {
      "icon": {
        "render": "pin:#05d7fcaa",
        "mappings": [
          {
            "if": {
              "and": [
                "name:etymology=",
                "name:etymology:wikidata="
              ]
            },
            "then": "pin:#fcca05aa"
          }
        ]
      },
      "iconSize": {
        "render": "40,40,center"
      },
      "location": [
        "point"
      ]
    },
    {
      "color": {
        "render": "#05d7fcaa",
        "mappings": [
          {
            "if": {
              "and": [
                "name:etymology=",
                "name:etymology:wikidata="
              ]
            },
            "then": "#fcca05aa"
          }
        ]
      },
      "fill": "no",
      "width": {
        "render": "8",
        "mappings": [
          {
            "if": "_geometry:type=Polygon",
            "then": "16"
          }
        ]
      }
    }
  ]
}<|MERGE_RESOLUTION|>--- conflicted
+++ resolved
@@ -126,12 +126,9 @@
                 "parque"
               ],
               "de": [
-<<<<<<< HEAD
-=======
                 "straße",
                 "strasse",
                 "platz",
->>>>>>> 2532d3d6
                 "gasse",
                 "graben",
                 "grundschule",
