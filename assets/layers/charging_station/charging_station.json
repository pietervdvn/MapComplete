--- conflicted
+++ resolved
@@ -91,8 +91,7 @@
         "ca": "Quins vehicles tenen permesa la carrega aquí?",
         "da": "Hvilke køretøjer må oplades her?",
         "de": "Welche Fahrzeuge können hier laden?",
-        "es": "¿A qué vehículos se permite la carga aquí?",
-        "ca": "Quins vehicles tenen permesa la carrega aquí?"
+        "es": "¿A qué vehículos se permite la carga aquí?"
       },
       "multiAnswer": true,
       "mappings": [
@@ -105,8 +104,7 @@
             "ca": "Aquí es poden carregar <b>bicicletes</b>",
             "da": "<b> Cykler</b> kan oplades her",
             "de": "Hier können <b>Fahrräder</b> laden",
-            "es": "Aquí se pueden cargar <b>bicicletas</b>",
-            "ca": "Aquí es poden carregar <b>bicicletes</b>"
+            "es": "Aquí se pueden cargar <b>bicicletas</b>"
           }
         },
         {
@@ -118,8 +116,7 @@
             "ca": "Aquí es poden carregar <b>cotxes</b>",
             "da": "<b>Biler</b> kan oplades her",
             "de": "Hier können <b>Autos</b> laden",
-            "es": "Aquí se pueden cargar <b>coches</b>",
-            "ca": "Aquí es poden carregar <b>cotxes</b>"
+            "es": "Aquí se pueden cargar <b>coches</b>"
           }
         },
         {
@@ -131,8 +128,7 @@
             "ca": "Aquí es poden carregar <b>Scooters</b>",
             "da": "<b>Scootere</b> kan oplades her",
             "de": "Hier können <b>Roller</b> laden",
-            "es": "Aquí se pueden cargar <b>scooters</b>",
-            "ca": "Aquí es poden carregar <b>Scooters</b>"
+            "es": "Aquí se pueden cargar <b>scooters</b>"
           }
         },
         {
@@ -143,8 +139,7 @@
             "nl": "<b>Vrachtwagens</b> kunnen hier opgeladen worden",
             "ca": "Aquí es poden carregar <b>camions o trailers</b>",
             "da": "<b> Tunge varebiler</b> (f.eks. lastbiler) kan oplades her",
-            "de": "Hier können <b>LKW</b> laden",
-            "ca": "Aquí es poden carregar <b>camions o trailers</b>"
+            "de": "Hier können <b>LKW</b> laden"
           }
         },
         {
@@ -156,8 +151,7 @@
             "ca": "Aquí es poden carregar <b>busos</b>",
             "da": "<b> Busser</b> kan oplades her",
             "de": "Hier können <b>Busse</b> laden",
-            "es": "Aquí se pueden cargar <b>buses</b>",
-            "ca": "Aquí es poden carregar <b>busos</b>"
+            "es": "Aquí se pueden cargar <b>buses</b>"
           }
         }
       ]
@@ -170,8 +164,7 @@
         "ca": "Qui pot utilitzar aquest punt de càrrega?",
         "da": "Hvem må bruge denne ladestation?",
         "de": "Wer darf diese Ladestation benutzen?",
-        "es": "¿A quién se le permite utilizar esta estación de carga?",
-        "ca": "Qui pot utilitzar aquest punt de càrrega?"
+        "es": "¿A quién se le permite utilizar esta estación de carga?"
       },
       "render": {
         "en": "Access is {access}",
@@ -195,8 +188,7 @@
             "ca": "Qualsevol pot utilitzar aquest punt de càrrega (pot requerir un pagament)",
             "da": "Alle kan bruge denne ladestation (betaling kan være nødvendig)",
             "de": "Jeder kann die Station nutzen (eventuell gegen Bezahlung)",
-            "es": "Cualquiera puede utilizar esta estación de carga (puede requerirse un pago)",
-            "ca": "Qualsevol pot utilitzar aquest punt de càrrega (pot requerir un pagament)"
+            "es": "Cualquiera puede utilizar esta estación de carga (puede requerirse un pago)"
           }
         },
         {
@@ -223,8 +215,7 @@
             "ca": "Sols clientes del lloc al que pertany aquest punt de càrrega poden utilitzar-lo <br/><span class='subtle'>p.e. un punt de càrrega per un hotel que sols poden utilizar-los els hostes</span>",
             "da": "Kun kunder på det sted, denne station tilhører, kan bruge denne ladestation<br/><span class='subtle'>F.eks. en ladestation, der drives af hotellet, og som kun kan bruges af deres gæster</span>",
             "de": "Nur Kunden des Ortes, zu dem diese Station gehört, können diese Ladestation nutzen<br/><span class='subtle'>Z.B. eine von einem Hotel betriebene Ladestation, die nur von dessen Gästen genutzt werden kann</span>",
-            "es": "Solo clientes del lugar al que pertenece esta estación la pueden utilizar <br/><span class='subtle'>Ej. una estación de carga operada por un hotel que solo es utilizable por sus huéspedes</span>",
-            "ca": "Sols clientes del lloc al que pertany aquest punt de càrrega poden utilitzar-lo <br/><span class='subtle'>p.e. un punt de càrrega per un hotel que sols poden utilizar-los els hostes</span>"
+            "es": "Solo clientes del lugar al que pertenece esta estación la pueden utilizar <br/><span class='subtle'>Ej. una estación de carga operada por un hotel que solo es utilizable por sus huéspedes</span>"
           }
         },
         {
@@ -235,8 +226,7 @@
             "ca": "S'ha de sol·licitar una <b>clau</b> per a utilitzar aquest punt de càrrega<br/><span class='subtle'>p.e un punt de càrrega operat per un hotel nomes utilitzable pel seus hostes, els quals reben una clau des de recepció per a desbloquejar el punt de càrrega</span>",
             "da": "Der skal anmodes om en <b>-nøgle</b> for at få adgang til denne ladestation<br/><span class='subtle'>F.eks. en ladestation, der drives af hotellet, og som kun kan bruges af deres gæster, og som modtager en nøgle fra receptionen for at låse ladestationen op</span>",
             "de": "Für den Zugang zur Station muss ein <b>Schlüssel</b> angefordert werden<br/><span class='subtle'>z.B. eine von einem Hotel betriebene Ladestation, die nur von dessen Gästen genutzt werden kann, die an der Rezeption einen Schlüssel erhalten, um die Ladestation aufzuschließen</span>",
-            "es": "Se debe de solicitar una <b>llave</b> para utilizar esta estación de carga<br/><span class='subtle'>Ej. una estación de carga operada por un hotel que solo es utilizable por sus huéspedes, que reciben una llave de la recepción para desbloquear la estación de carga</span>",
-            "ca": "S'ha de sol·licitar una <b>clau</b> per a utilitzar aquest punt de càrrega<br/><span class='subtle'>p.e un punt de càrrega operat per un hotel nomes utilitzable pel seus hostes, els quals reben una clau des de recepció per a desbloquejar el punt de càrrega</span>"
+            "es": "Se debe de solicitar una <b>llave</b> para utilizar esta estación de carga<br/><span class='subtle'>Ej. una estación de carga operada por un hotel que solo es utilizable por sus huéspedes, que reciben una llave de la recepción para desbloquear la estación de carga</span>"
           }
         },
         {
@@ -260,8 +250,7 @@
         "ca": "Aquí es poden carregar {capacity} vehicles a l'hora",
         "da": "{capacity} køretøjer kan oplades her på samme tid",
         "de": "Hier können {capacity} Fahrzeuge gleichzeitig laden",
-        "es": "Aquí se pueden cargar {capacity} vehículos al mismo tiempo",
-        "ca": "Aquí es poden carregar {capacity} vehicles a l'hora"
+        "es": "Aquí se pueden cargar {capacity} vehículos al mismo tiempo"
       },
       "question": {
         "en": "How much vehicles can be charged here at the same time?",
@@ -283,8 +272,7 @@
         "ca": "Quins tipus de connexions de càrrega estan disponibles aquí?",
         "da": "Hvilke ladestik er tilgængelige her?",
         "de": "Welche Ladeanschlüsse gibt es hier?",
-        "es": "¿Qué tipo de conexiones de carga están disponibles aquí?",
-        "ca": "Quins tipus de connexions de càrrega estan disponibles aquí?"
+        "es": "¿Qué tipo de conexiones de carga están disponibles aquí?"
       },
       "multiAnswer": true,
       "mappings": [
@@ -344,8 +332,7 @@
             "ca": "<b>Endoll de paret Europeu</b> amb pin de terra (CEE7/4 tipus E)",
             "da": "<b>Europæisk vægstik</b> med jordstik (CEE7/4 type E)",
             "de": "<b>Europäischer Netzstecker</b> mit Erdungsstift (CEE7/4 Typ E)",
-            "es": "<b>Enchufe de pared Europeo</b> con pin de tierra (CEE7/4 tipo E)",
-            "ca": "<b>Endoll de paret Europeu</b> amb pin de terra (CEE7/4 tipus E)"
+            "es": "<b>Enchufe de pared Europeo</b> con pin de tierra (CEE7/4 tipo E)"
           },
           "icon": {
             "path": "./assets/layers/charging_station/TypeE.svg",
@@ -444,8 +431,7 @@
             "ca": "<b>Tipus 1 amb cable</b> (J1772)",
             "da": "<b>Type 1 med kabel</b> (J1772)",
             "de": "<b>Typ 1 mit Kabel</b> (J1772)",
-            "es": "<b>Tipo 1 con cable</b> (J1772)",
-            "ca": "<b>Tipus 1 amb cable</b> (J1772)"
+            "es": "<b>Tipo 1 con cable</b> (J1772)"
           },
           "icon": {
             "path": "./assets/layers/charging_station/Type1_J1772.svg",
@@ -507,8 +493,7 @@
             "ca": "<b>Tipus 1 <i>sense</i> cable</b> (J1772)",
             "da": "<b>Type 1 <i>uden</i> kabel</b> (J1772)",
             "de": "<b>Typ 1 <i>ohne</i> Kabel</b> (J1772)",
-            "es": "<b>Tipo 1 <i>sin</i> cable</b> (J1772)",
-            "ca": "<b>Tipus 1 <i>sense</i> cable</b> (J1772)"
+            "es": "<b>Tipo 1 <i>sin</i> cable</b> (J1772)"
           },
           "icon": {
             "path": "./assets/layers/charging_station/Type1_J1772.svg",
@@ -570,8 +555,7 @@
             "ca": "<b>CSS 1Tipus 1</b> (també conegut com Tipus 1 combo)",
             "da": "<b>Type 1 CCS</b> (også kendt som Type 1 Combo)",
             "de": "<b>Typ 1 CCS</b> (Typ 1 Combo)",
-            "es": "<b>CSS Tipo 1</b> (también conocido como Tipo 1 Combo)",
-            "ca": "<b>CSS 1Tipus 1</b> (també conegut com Tipus 1 combo)"
+            "es": "<b>CSS Tipo 1</b> (también conocido como Tipo 1 Combo)"
           },
           "icon": {
             "path": "./assets/layers/charging_station/Type1-ccs.svg",
@@ -633,8 +617,7 @@
             "ca": "<b>Supercarregador de Tesla</b>",
             "da": "<b>Tesla Supercharger</b>",
             "de": "<b>Tesla Supercharger</b>",
-            "es": "<b>Supercargador de Tesla</b>",
-            "ca": "<b>Supercarregador de Tesla</b>"
+            "es": "<b>Supercargador de Tesla</b>"
           },
           "icon": {
             "path": "./assets/layers/charging_station/Tesla-hpwc-model-s.svg",
@@ -696,8 +679,7 @@
             "ca": "<b>Tipus 2</b> (mennekes)",
             "da": "<b>Type 2</b> (mennekes)",
             "de": "<b>Typ 2</b> (Mennekes)",
-            "es": "<b>Tipo 2</b> (mennekes)",
-            "ca": "<b>Tipus 2</b> (mennekes)"
+            "es": "<b>Tipo 2</b> (mennekes)"
           },
           "icon": {
             "path": "./assets/layers/charging_station/Type2_socket.svg",
@@ -759,8 +741,7 @@
             "ca": "<b>CSS Tipus 2</b> (mennekes)",
             "da": "<b>Type 2 CCS</b> (mennekes)",
             "de": "<b>Typ 2 CCS</b> (Mennekes)",
-            "es": "<b>CSS Tipo 2</b> (mennekes)",
-            "ca": "<b>CSS Tipus 2</b> (mennekes)"
+            "es": "<b>CSS Tipo 2</b> (mennekes)"
           },
           "icon": {
             "path": "./assets/layers/charging_station/Type2_CCS.svg",
@@ -822,8 +803,7 @@
             "ca": "<b>Tipus 2 amb cable</b> (mennekes)",
             "da": "<b>Type 2 med kabel</b> (mennekes)",
             "de": "<b>Typ 2 mit Kabel</b> (Mennekes)",
-            "es": "<b>Tipo 2 con cable</b> (mennekes)",
-            "ca": "<b>Tipus 2 amb cable</b> (mennekes)"
+            "es": "<b>Tipo 2 con cable</b> (mennekes)"
           },
           "icon": {
             "path": "./assets/layers/charging_station/Type2_tethered.svg",
@@ -885,8 +865,7 @@
             "ca": "<b>CSS Supercarregador Tesla</b> (tipus2_css de la marca)",
             "da": "<b>Tesla Supercharger CCS</b> (en mærkevare type2_css)",
             "de": "<b>Tesla Supercharger CCS</b> (Typ 2 CSS von Tesla)",
-            "es": "<b>CCS Supercargador Tesla</b> (un tipo2_css con marca)",
-            "ca": "<b>CSS Supercarregador Tesla</b> (tipus2_css de la marca)"
+            "es": "<b>CCS Supercargador Tesla</b> (un tipo2_css con marca)"
           },
           "icon": {
             "path": "./assets/layers/charging_station/Type2_CCS.svg",
@@ -1014,8 +993,7 @@
             "nl": "<b>Tesla supercharger (destination</b> (Een Type 2 met kabel en Tesla-logo)",
             "ca": "<b>Supercarregador Tesla (destí)</b> (Un tipus 2 amb un cable marca tesla)",
             "de": "<b>Tesla Supercharger (Destination)</b> (Typ 2 mit Kabel von Tesla)",
-            "es": "<b>Supercargador Tesla (destino)</b> (Un Tipo 2 con un cable de marca tesla)",
-            "ca": "<b>Supercarregador Tesla (destí)</b> (Un tipus 2 amb un cable marca tesla)"
+            "es": "<b>Supercargador Tesla (destino)</b> (Un Tipo 2 con un cable de marca tesla)"
           },
           "icon": {
             "path": "./assets/layers/charging_station/Type2_tethered.svg",
@@ -1082,8 +1060,7 @@
             "ca": "<b>USB</b> per a carregar mòbils i dispositius petits",
             "da": "<b>USB</b> til opladning af telefoner og mindre elektronik",
             "de": "<b>USB</b> zum Aufladen von Handys und kleinen Elektrogeräten",
-            "es": "<b>USB</b> para cargar teléfonos y dispositivos pequeños",
-            "ca": "<b>USB</b> per a carregar mòbils i dispositius petits"
+            "es": "<b>USB</b> para cargar teléfonos y dispositivos pequeños"
           },
           "icon": {
             "path": "./assets/layers/charging_station/usb_port.svg",
@@ -1869,13 +1846,8 @@
       "question": {
         "en": "What voltage do the plugs with <div style='display: inline-block'><b><b>Chademo</b></b> <img style='width:1rem; display: inline-block' src='./assets/layers/charging_station/Chademo_type4.svg'/></div> offer?",
         "nl": "Welke spanning levert de stekker van type <div style='display: inline-block'><b><b>Chademo</b></b> <img style='width:1rem; display: inline-block' src='./assets/layers/charging_station/Chademo_type4.svg'/></div>",
-<<<<<<< HEAD
         "de": "Welche Spannung bieten die Stecker mit <div style='display: inline-block'><b><b>Chademo</b></b> <img style='width:1rem; display: inline-block' src='./assets/layers/charging_station/Chademo_type4.svg'/></div>?",
         "ca": "Quin voltatge ofereixen els endolls amb <div style='display: inline-block'><b><b>CHAdeMO</b></b><img style='width:1rem; display: inline-block' src='./assets/layers/charging_station/Chademo_type4.svg'/></div>?"
-=======
-        "ca": "Quin voltatge ofereixen els endolls amb <div style='display: inline-block'><b><b>CHAdeMO</b></b><img style='width:1rem; display: inline-block' src='./assets/layers/charging_station/Chademo_type4.svg'/></div>?",
-        "de": "Welche Spannung bieten die Stecker mit <div style='display: inline-block'><b><b>Chademo</b></b> <img style='width:1rem; display: inline-block' src='./assets/layers/charging_station/Chademo_type4.svg'/></div>?"
->>>>>>> 27dc688e
       },
       "render": {
         "en": "<div style='display: inline-block'><b><b>Chademo</b></b> <img style='width:1rem; display: inline-block' src='./assets/layers/charging_station/Chademo_type4.svg'/></div> outputs {socket:chademo:voltage} volt",
@@ -1892,13 +1864,8 @@
           "then": {
             "en": "<b>Chademo</b> outputs 500 volt",
             "nl": "<b>Chademo</b> heeft een spanning van 500 volt",
-<<<<<<< HEAD
             "de": "<b>Chademo</b> liefert 500 Volt",
             "ca": "<b>CHAdeMO</b> proporciona 500 volts"
-=======
-            "ca": "<b>CHAdeMO</b> proporciona 500 volts",
-            "de": "<b>Chademo</b> liefert 500 Volt"
->>>>>>> 27dc688e
           },
           "icon": {
             "path": "./assets/layers/charging_station/Chademo_type4.svg",
@@ -3266,16 +3233,14 @@
         "nl": "Welke stroom levert de stekker van type <div style='display: inline-block'><b><b>Tesla Supercharger (Destination)</b></b> <img style='width:1rem; display: inline-block' src='./assets/layers/charging_station/Tesla-hpwc-model-s.svg'/></div>?",
         "ca": "Quin corrent fan els endolls amb <div style='display: inline-block'><b><b>Tesla Supercharger (Destination)</b></b><img style='width:1rem; display: inline-block' src='./assets/layers/charging_station/Tesla-hpwc-model-s.svg'/></div> offer?",
         "da": "Hvilken strømstyrke har stikkene med <div style='display: inline-block'><b><b> Tesla Supercharger (Destination)</b></b> <img style='width:1rem; display: inline-block' src='./assets/layers/charging_station/Tesla-hpwc-model-s.svg'/></div> med Tesla Supercharger (Destination) ?",
-        "de": "Welche Stromstärke liefern die Anschlüsse mit <div style='display: inline-block'><b><b>Tesla Supercharger (Destination)</b></b> <img style='width:1rem; display: inline-block' src='./assets/layers/charging_station/Tesla-hpwc-model-s.svg'/></div>?",
-        "ca": "Quin corrent fan els endolls amb <div style='display: inline-block'><b><b>Tesla Supercharger (Destination)</b></b><img style='width:1rem; display: inline-block' src='./assets/layers/charging_station/Tesla-hpwc-model-s.svg'/></div> offer?"
+        "de": "Welche Stromstärke liefern die Anschlüsse mit <div style='display: inline-block'><b><b>Tesla Supercharger (Destination)</b></b> <img style='width:1rem; display: inline-block' src='./assets/layers/charging_station/Tesla-hpwc-model-s.svg'/></div>?"
       },
       "render": {
         "en": "<div style='display: inline-block'><b><b>Tesla Supercharger (Destination)</b></b> <img style='width:1rem; display: inline-block' src='./assets/layers/charging_station/Tesla-hpwc-model-s.svg'/></div> outputs at most {socket:tesla_destination:current}A",
         "nl": "<div style='display: inline-block'><b><b>Tesla Supercharger (Destination)</b></b> <img style='width:1rem; display: inline-block' src='./assets/layers/charging_station/Tesla-hpwc-model-s.svg'/></div> levert een stroom van maximaal {socket:tesla_destination:current}A",
         "ca": "<div style='display: inline-block'><b><b>Tesla Supercharger (Destinació)</b></b><img style='width:1rem; display: inline-block' src='./assets/layers/charging_station/Tesla-hpwc-model-s.svg'/></div> sortida com a màxim {socket:tesla_destination:current}A",
         "da": "<div style='display: inline-block'><b><b>Tesla Supercharger (destination)</b></b> <img style='width:1rem; display: inline-block' src='./assets/layers/charging_station/Tesla-hpwc-model-s.svg'/></div> udgange højst {socket:tesla_destination:current}A",
-        "de": "<div style='display: inline-block'><b><b>Tesla Supercharger (Destination)</b></b> <img style='width:1rem; display: inline-block' src='./assets/layers/charging_station/Tesla-hpwc-model-s.svg'/></div> liefert maximal {socket:tesla_destination:current} A",
-        "ca": "<div style='display: inline-block'><b><b>Tesla Supercharger (Destinació)</b></b><img style='width:1rem; display: inline-block' src='./assets/layers/charging_station/Tesla-hpwc-model-s.svg'/></div> sortida com a màxim {socket:tesla_destination:current}A"
+        "de": "<div style='display: inline-block'><b><b>Tesla Supercharger (Destination)</b></b> <img style='width:1rem; display: inline-block' src='./assets/layers/charging_station/Tesla-hpwc-model-s.svg'/></div> liefert maximal {socket:tesla_destination:current} A"
       },
       "freeform": {
         "key": "socket:tesla_destination:current",
@@ -3287,13 +3252,8 @@
           "then": {
             "en": "<b>Tesla Supercharger (Destination)</b> outputs at most 125 A",
             "nl": "<b>Tesla Supercharger (destination)</b> levert een stroom van maximaal 125 A",
-<<<<<<< HEAD
             "de": "<b>Tesla Supercharger (Destination)</b> liefert maximal 125 A",
             "ca": "<b>Tesla Supercharger (Destinació)</b> emet com a màxim 125 A"
-=======
-            "ca": "<b>Tesla Supercharger (Destinació)</b> emet com a màxim 125 A",
-            "de": "<b>Tesla Supercharger (Destination)</b> liefert maximal 125 A"
->>>>>>> 27dc688e
           },
           "icon": {
             "path": "./assets/layers/charging_station/Tesla-hpwc-model-s.svg",
@@ -3305,13 +3265,8 @@
           "then": {
             "en": "<b>Tesla Supercharger (Destination)</b> outputs at most 350 A",
             "nl": "<b>Tesla Supercharger (destination)</b> levert een stroom van maximaal 350 A",
-<<<<<<< HEAD
             "de": "<b>Tesla Supercharger (Destination)</b> liefert maximal 350 A",
             "ca": "<b>Tesla Supercharger (Destinació)</b> emet com a màxim 350 A"
-=======
-            "ca": "<b>Tesla Supercharger (Destinació)</b> emet com a màxim 350 A",
-            "de": "<b>Tesla Supercharger (Destination)</b> liefert maximal 350 A"
->>>>>>> 27dc688e
           },
           "icon": {
             "path": "./assets/layers/charging_station/Tesla-hpwc-model-s.svg",
@@ -3860,8 +3815,7 @@
         "ca": "Hi ha que pagar per utilitzar aquest punt de càrrega?",
         "da": "Skal man betale for at bruge denne ladestation?",
         "de": "Muss man für die Nutzung dieser Ladestation bezahlen?",
-        "es": "¿Hay que pagar para utilizar esta estación de carga?",
-        "ca": "Hi ha que pagar per utilitzar aquest punt de càrrega?"
+        "es": "¿Hay que pagar para utilizar esta estación de carga?"
       },
       "mappings": [
         {
@@ -3878,8 +3832,7 @@
             "en": "Free to use (without authenticating)",
             "ca": "ús gratuït (sense autentificació)",
             "da": "Gratis at bruge (uden godkendelse)",
-            "de": "Die Nutzung ist kostenlos, keine Authentifizierung erforderlich",
-            "ca": "ús gratuït (sense autentificació)"
+            "de": "Die Nutzung ist kostenlos, keine Authentifizierung erforderlich"
           }
         },
         {
@@ -3894,7 +3847,6 @@
           "then": {
             "nl": "Gratis te gebruiken, maar aanmelden met een applicatie is verplicht",
             "en": "Free to use, but one has to authenticate",
-            "ca": "Ús gratuït, però un s'ha d'autentificar",
             "da": "Gratis at bruge, men man skal godkende",
             "de": "Die Nutzung ist kostenlos, Authentifizierung erforderlich",
             "ca": "Ús gratuït, però un s'ha d'autentificar"
@@ -3943,8 +3895,7 @@
             "ca": "Ús de pagament",
             "da": "Betalt brug",
             "de": "Die Nutzung ist kostenpflichtig",
-            "es": "Uso de pago",
-            "ca": "Ús de pagament"
+            "es": "Uso de pago"
           }
         }
       ]
@@ -4320,8 +4271,7 @@
         "ca": "Quin és el correu electrònic de l'operadora?",
         "da": "Hvad er operatørens e-mail-adresse?",
         "de": "Wie lautet die E-Mail-Adresse des Betreibers?",
-        "es": "¿Cual es la dirección de correo electrónico de esta operadora?",
-        "ca": "Quin és el correu electrònic de l'operadora?"
+        "es": "¿Cual es la dirección de correo electrónico de esta operadora?"
       },
       "render": {
         "en": "In case of problems, send an email to <a href='mailto:{email}'>{email}</a>",
