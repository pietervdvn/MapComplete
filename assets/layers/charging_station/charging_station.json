--- conflicted
+++ resolved
@@ -4,12 +4,8 @@
     "en": "Charging stations",
     "nl": "Oplaadpunten",
     "ca": "Estacions de càrrega",
-<<<<<<< HEAD
-    "de": "Ladestationen"
-=======
     "de": "Ladestationen",
     "es": "Estaciones de carga"
->>>>>>> 94475e4d
   },
   "minzoom": 10,
   "source": {
@@ -79,12 +75,8 @@
     "en": "A charging station",
     "nl": "Oplaadpunten",
     "da": "En ladestation",
-<<<<<<< HEAD
-    "de": "Eine Ladestation"
-=======
     "de": "Eine Ladestation",
     "es": "Una estación de carga"
->>>>>>> 94475e4d
   },
   "tagRenderings": [
     "images",
@@ -4403,10 +4395,7 @@
             "nl": "Alle voertuigen",
             "da": "Alle køretøjstyper",
             "de": "Ladestationen für alle Fahrzeugtypen",
-<<<<<<< HEAD
-=======
             "es": "Todo tipo de vehículos",
->>>>>>> 94475e4d
             "fr": "Tout type de véhicule"
           }
         },
@@ -4416,10 +4405,7 @@
             "nl": "Oplaadpunten voor fietsen",
             "da": "Ladestation til cykler",
             "de": "Ladestationen für Fahrräder",
-<<<<<<< HEAD
-=======
             "es": "Estación de carga para bicicletas",
->>>>>>> 94475e4d
             "fr": "Station de charge pour vélos"
           },
           "osmTags": "bicycle=yes"
@@ -4430,10 +4416,7 @@
             "nl": "Oplaadpunten voor auto's",
             "da": "Ladestation til biler",
             "de": "Ladestationen für Autos",
-<<<<<<< HEAD
-=======
             "es": "Estación de carga para coches",
->>>>>>> 94475e4d
             "fr": "Station de charge pour automobiles"
           },
           "osmTags": {
@@ -4453,12 +4436,8 @@
             "en": "Only working charging stations",
             "nl": "Enkel werkende oplaadpunten",
             "da": "Kun fungerende ladestationer",
-<<<<<<< HEAD
-            "de": "Nur Ladestationen in Betrieb"
-=======
             "de": "Nur Ladestationen in Betrieb",
             "es": "Solo estaciones de carga funcionales"
->>>>>>> 94475e4d
           },
           "osmTags": {
             "and": [
@@ -4477,12 +4456,8 @@
             "en": "All connectors",
             "nl": "Alle types",
             "ca": "Tots els connectors",
-<<<<<<< HEAD
-            "de": "Alle Anschlüsse"
-=======
             "de": "Alle Anschlüsse",
             "es": "Todos los conectores"
->>>>>>> 94475e4d
           }
         },
         {
@@ -4651,22 +4626,16 @@
             "en": " minutes",
             "nl": " minuten",
             "ca": " minuts",
-<<<<<<< HEAD
-=======
             "de": " Minuten",
             "es": " minutos",
->>>>>>> 94475e4d
             "ru": " минут"
           },
           "humanSingular": {
             "en": " minute",
             "nl": " minuut",
             "ca": " minut",
-<<<<<<< HEAD
-=======
             "de": " Minute",
             "es": " minuto",
->>>>>>> 94475e4d
             "ru": " минута"
           }
         },
@@ -4685,22 +4654,16 @@
             "en": " hours",
             "nl": " uren",
             "ca": " hores",
-<<<<<<< HEAD
-=======
             "de": " Stunden",
             "es": " horas",
->>>>>>> 94475e4d
             "ru": " часов"
           },
           "humanSingular": {
             "en": " hour",
             "nl": " uur",
             "ca": " hora",
-<<<<<<< HEAD
-=======
             "de": " Stunde",
             "es": " hora",
->>>>>>> 94475e4d
             "ru": " час"
           }
         },
@@ -4716,22 +4679,16 @@
             "en": " days",
             "nl": " day",
             "ca": " dies",
-<<<<<<< HEAD
-=======
             "de": " Tage",
             "es": " días",
->>>>>>> 94475e4d
             "ru": " дней"
           },
           "humanSingular": {
             "en": " day",
             "nl": " dag",
             "ca": " dia",
-<<<<<<< HEAD
-=======
             "de": " Tag",
             "es": " día",
->>>>>>> 94475e4d
             "ru": " день"
           }
         }
@@ -4770,11 +4727,8 @@
             "en": "Volts",
             "nl": "volt",
             "ca": "Volts",
-<<<<<<< HEAD
-=======
             "de": "Volt",
             "es": "Voltios",
->>>>>>> 94475e4d
             "ru": "Вольт"
           }
         }
@@ -4849,11 +4803,8 @@
             "en": "kilowatt",
             "nl": "kilowatt",
             "ca": "quilovats",
-<<<<<<< HEAD
-=======
             "de": "Kilowatt",
             "es": "kilvatio",
->>>>>>> 94475e4d
             "ru": "киловатт"
           }
         },
@@ -4866,11 +4817,8 @@
             "en": "megawatt",
             "nl": "megawatt",
             "ca": "megavats",
-<<<<<<< HEAD
-=======
             "de": "Megawatt",
             "es": "megavatio",
->>>>>>> 94475e4d
             "ru": "мегаватт"
           }
         }
