{
    "id": "charging_station",
    "name": {
        "en": "Charging stations",
        "nl": "Oplaadpunten",
        "de": "Ladestationen",
        "it": "Stazioni di ricarica",
        "ja": "充電ステーション",
        "nb_NO": "Ladestasjoner",
        "ru": "Зарядные станции",
        "zh_Hant": "充電站"
    },
    "minzoom": 10,
    "source": {
        "osmTags": {
            "or": [
                "amenity=charging_station",
                "disused:amenity=charging_station",
                "planned:amenity=charging_station",
                "construction:amenity=charging_station"
            ]
        }
    },
    "title": {
        "render": {
            "en": "Charging station",
            "nl": "Oplaadpunten",
            "de": "Ladestation",
            "it": "Stazione di ricarica",
            "ja": "充電ステーション",
            "nb_NO": "Ladestasjon",
            "ru": "Зарядная станция",
            "zh_Hant": "充電站"
        }
    },
    "description": {
        "en": "A charging station",
        "nl": "Oplaadpunten",
        "de": "Eine Ladestation",
        "it": "Una stazione di ricarica",
        "ja": "充電ステーション",
        "nb_NO": "En ladestasjon",
        "ru": "Зарядная станция",
        "zh_Hant": "充電站"
    },
    "tagRenderings": [
        "images",
        {
<<<<<<< HEAD
            "id": "plugs-15",
            "question": {
                "en": "How much plugs of type <div style='display: inline-block'><b><b>Bosch Active Connect with 5 pins</b> and cable</b> <img style='width:1rem; display: inline-block' src='./assets/layers/charging_station/bosch-5pin.svg'/></div> are available here?",
                "nl": "Hoeveel stekkers van type  <div style='display: inline-block'><b><b>Bosch Active Connect met 5 pinnen</b> aan een kabel</b> <img style='width:1rem; display: inline-block' src='./assets/layers/charging_station/bosch-5pin.svg'/></div> heeft dit oplaadpunt?"
            },
            "render": {
                "en": "There are <b class='text-xl'>{socket:bosch_5pin}</b> plugs of type <div style='display: inline-block'><b><b>Bosch Active Connect with 5 pins</b> and cable</b> <img style='width:1rem; display: inline-block' src='./assets/layers/charging_station/bosch-5pin.svg'/></div> available here",
                "nl": "Hier zijn <b class='text-xl'>{socket:bosch_5pin}</b> stekkers van het type <div style='display: inline-block'><b><b>Bosch Active Connect met 5 pinnen</b> aan een kabel</b> <img style='width:1rem; display: inline-block' src='./assets/layers/charging_station/bosch-5pin.svg'/></div>"
            },
            "freeform": {
                "key": "socket:bosch_5pin",
=======
            "id": "Type",
            "#": "Allowed vehicle types",
            "question": {
                "en": "Which vehicles are allowed to charge here?",
                "nl": "Welke voertuigen kunnen hier opgeladen worden?",
                "de": "Welche Fahrzeuge dürfen hier geladen werden?"
            },
            "multiAnswer": true,
            "mappings": [
                {
                    "if": "bicycle=yes",
                    "ifnot": "bicycle=no",
                    "then": {
                        "en": "<b>bicycles</b> can be charged here",
                        "nl": "<b>Fietsen</b> kunnen hier opgeladen worden",
                        "de": "<b>Fahrräder</b> können hier geladen werden"
                    }
                },
                {
                    "if": "motorcar=yes",
                    "ifnot": "motorcar=no",
                    "then": {
                        "en": "<b>Cars</b> can be charged here",
                        "nl": "<b>Elektrische auto's</b> kunnen hier opgeladen worden",
                        "de": "<b>Autos</b> können hier geladen werden"
                    }
                },
                {
                    "if": "scooter=yes",
                    "ifnot": "scooter=no",
                    "then": {
                        "en": "<b>Scooters</b> can be charged here",
                        "nl": "<b>Electrische scooters</b> (snorfiets of bromfiets) kunnen hier opgeladen worden",
                        "de": "<b> Roller</b> können hier geladen werden"
                    }
                },
                {
                    "if": "hgv=yes",
                    "ifnot": "hgv=no",
                    "then": {
                        "en": "<b>Heavy good vehicles</b> (such as trucks) can be charged here",
                        "nl": "<b>Vrachtwagens</b> kunnen hier opgeladen worden",
                        "de": "<b>Lastkraftwagen</b> (LKW) können hier geladen werden"
                    }
                },
                {
                    "if": "bus=yes",
                    "ifnot": "bus=no",
                    "then": {
                        "en": "<b>Buses</b> can be charged here",
                        "nl": "<b>Bussen</b> kunnen hier opgeladen worden",
                        "de": "<b>Busse</b> können hier geladen werden"
                    }
                }
            ]
        },
        {
            "id": "access",
            "question": {
                "en": "Who is allowed to use this charging station?",
                "nl": "Wie mag er dit oplaadpunt gebruiken?",
                "de": "Wer darf diese Ladestation benutzen?"
            },
            "render": {
                "en": "Access is {access}",
                "nl": "Toegang voor {access}",
                "de": "Zugang ist {access}"
            },
            "freeform": {
                "key": "access",
                "addExtraTags": [
                    "fixme=Freeform field used for access - doublecheck the value"
                ]
            },
            "mappings": [
                {
                    "if": "access=yes",
                    "then": {
                        "en": "Anyone can use this charging station (payment might be needed)",
                        "nl": "Toegankelijk voor iedereen (mogelijks met aanmelden en/of te betalen)"
                    }
                },
                {
                    "if": {
                        "or": [
                            "access=permissive",
                            "access=public"
                        ]
                    },
                    "then": {
                        "en": "Anyone can use this charging station (payment might be needed)",
                        "nl": "Toegankelijk voor iedereen (mogelijks met aanmelden en/of te betalen)"
                    },
                    "hideInAnswer": true
                },
                {
                    "if": "access=customers",
                    "then": {
                        "en": "Only customers of the place this station belongs to can use this charging station<br/><span class='subtle'>E.g. a charging station operated by hotel which is only usable by their guests</span>",
                        "nl": "Enkel <b>klanten van de bijhorende plaats</b> mogen dit oplaadpunt gebruiken<br/><span class='subtle'>Bijvoorbeeld een oplaadpunt op de parking van een restaurant dat enkel door klanten van het restaurant gebruikt mag worden</span>"
                    }
                },
                {
                    "if": "access=private",
                    "then": {
                        "en": "Not accessible to the general public (e.g. only accessible to the owners, employees, ...)",
                        "nl": "Niet toegankelijk voor het publiek <span class='subtle'>Enkel toegankelijk voor de eigenaar, medewerkers ,...</span> "
                    }
                }
            ]
        },
        {
            "id": "capacity",
            "render": {
                "en": "{capacity} vehicles can be charged here at the same time",
                "nl": "{capacity} voertuigen kunnen hier op hetzelfde moment opgeladen worden",
                "de": "{capacity} Fahrzeuge können hier gleichzeitig geladen werden"
            },
            "question": {
                "en": "How much vehicles can be charged here at the same time?",
                "nl": "Hoeveel voertuigen kunnen hier opgeladen worden?",
                "de": "Wie viele Fahrzeuge können hier gleichzeitig geladen werden?"
            },
            "freeform": {
                "key": "capacity",
                "type": "pnat"
            }
        },
        {
            "id": "Available_charging_stations (generated)",
            "question": {
                "en": "Which charging stations are available here?",
                "nl": "Welke aansluitingen zijn hier beschikbaar?",
                "de": "Welche Ladestationen gibt es hier?"
            },
            "multiAnswer": true,
            "mappings": [
                {
                    "if": "socket:schuko=1",
                    "ifnot": "socket:schuko=",
                    "then": {
                        "en": "<div class='flex'><img class='w-12 mx-4' src='./assets/layers/charging_station/CEE7_4F.svg'/> <span><b>Schuko wall plug</b> without ground pin (CEE7/4 type F)</span></div>",
                        "nl": "<div class='flex'><img class='w-12 mx-4' src='./assets/layers/charging_station/CEE7_4F.svg'/> <span><b>Schuko stekker</b> zonder aardingspin (CEE7/4 type F)</span></div>"
                    },
                    "hideInAnswer": {
                        "or": [
                            "_country!=be",
                            "_country!=fr",
                            "_country!=ma",
                            "_country!=tn",
                            "_country!=pl",
                            "_country!=cs",
                            "_country!=sk",
                            "_country!=mo"
                        ]
                    }
                },
                {
                    "if": {
                        "and": [
                            "socket:schuko~*",
                            "socket:schuko!=1"
                        ]
                    },
                    "then": {
                        "en": "<div class='flex'><img class='w-12 mx-4' src='./assets/layers/charging_station/CEE7_4F.svg'/> <span><b>Schuko wall plug</b> without ground pin (CEE7/4 type F)</span></div>",
                        "nl": "<div class='flex'><img class='w-12 mx-4' src='./assets/layers/charging_station/CEE7_4F.svg'/> <span><b>Schuko stekker</b> zonder aardingspin (CEE7/4 type F)</span></div>"
                    },
                    "hideInAnswer": true
                },
                {
                    "if": "socket:typee=1",
                    "ifnot": "socket:typee=",
                    "then": {
                        "en": "<div class='flex'><img class='w-12 mx-4' src='./assets/layers/charging_station/TypeE.svg'/> <span><b>European wall plug</b> with ground pin (CEE7/4 type E)</span></div>",
                        "nl": "<div class='flex'><img class='w-12 mx-4' src='./assets/layers/charging_station/TypeE.svg'/> <span><b>Europese stekker</b> met aardingspin (CEE7/4 type E)</span></div>"
                    }
                },
                {
                    "if": {
                        "and": [
                            "socket:typee~*",
                            "socket:typee!=1"
                        ]
                    },
                    "then": {
                        "en": "<div class='flex'><img class='w-12 mx-4' src='./assets/layers/charging_station/TypeE.svg'/> <span><b>European wall plug</b> with ground pin (CEE7/4 type E)</span></div>",
                        "nl": "<div class='flex'><img class='w-12 mx-4' src='./assets/layers/charging_station/TypeE.svg'/> <span><b>Europese stekker</b> met aardingspin (CEE7/4 type E)</span></div>"
                    },
                    "hideInAnswer": true
                },
                {
                    "if": "socket:chademo=1",
                    "ifnot": "socket:chademo=",
                    "then": {
                        "en": "<div class='flex'><img class='w-12 mx-4' src='./assets/layers/charging_station/Chademo_type4.svg'/> <span><b>Chademo</b></span></div>",
                        "nl": "<div class='flex'><img class='w-12 mx-4' src='./assets/layers/charging_station/Chademo_type4.svg'/> <span><b>Chademo</b></span></div>"
                    },
                    "hideInAnswer": {
                        "or": [
                            {
                                "and": [
                                    "car=no",
                                    "motorcar=no",
                                    "hgv=no",
                                    "bus=no"
                                ]
                            },
                            {
                                "and": [
                                    {
                                        "or": [
                                            "bicycle=yes",
                                            "scooter=yes"
                                        ]
                                    },
                                    "car!=yes",
                                    "motorcar!=yes",
                                    "hgv!=yes",
                                    "bus!=yes"
                                ]
                            }
                        ]
                    }
                },
                {
                    "if": {
                        "and": [
                            "socket:chademo~*",
                            "socket:chademo!=1"
                        ]
                    },
                    "then": {
                        "en": "<div class='flex'><img class='w-12 mx-4' src='./assets/layers/charging_station/Chademo_type4.svg'/> <span><b>Chademo</b></span></div>",
                        "nl": "<div class='flex'><img class='w-12 mx-4' src='./assets/layers/charging_station/Chademo_type4.svg'/> <span><b>Chademo</b></span></div>",
                        "de": "<div class='flex'><img class='w-12 mx-4' src='./assets/layers/charging_station/Chademo_type4.svg'/> <span><b>Chademo</b></span></div>"
                    },
                    "hideInAnswer": true
                },
                {
                    "if": "socket:type1_cable=1",
                    "ifnot": "socket:type1_cable=",
                    "then": {
                        "en": "<div class='flex'><img class='w-12 mx-4' src='./assets/layers/charging_station/Type1_J1772.svg'/> <span><b>Type 1 with cable</b> (J1772)</span></div>",
                        "nl": "<div class='flex'><img class='w-12 mx-4' src='./assets/layers/charging_station/Type1_J1772.svg'/> <span><b>Type 1 met kabel</b> (J1772)</span></div>",
                        "de": "<div class='flex'><img class='w-12 mx-4' src='./assets/layers/charging_station/Type1_J1772.svg'/> <span><b>Typ 1 mit Kabel</b> (J1772)</span></div>"
                    },
                    "hideInAnswer": {
                        "or": [
                            {
                                "and": [
                                    "car=no",
                                    "motorcar=no",
                                    "hgv=no",
                                    "bus=no"
                                ]
                            },
                            {
                                "and": [
                                    {
                                        "or": [
                                            "bicycle=yes",
                                            "scooter=yes"
                                        ]
                                    },
                                    "car!=yes",
                                    "motorcar!=yes",
                                    "hgv!=yes",
                                    "bus!=yes"
                                ]
                            }
                        ]
                    }
                },
                {
                    "if": {
                        "and": [
                            "socket:type1_cable~*",
                            "socket:type1_cable!=1"
                        ]
                    },
                    "then": {
                        "en": "<div class='flex'><img class='w-12 mx-4' src='./assets/layers/charging_station/Type1_J1772.svg'/> <span><b>Type 1 with cable</b> (J1772)</span></div>",
                        "nl": "<div class='flex'><img class='w-12 mx-4' src='./assets/layers/charging_station/Type1_J1772.svg'/> <span><b>Type 1 met kabel</b> (J1772)</span></div>",
                        "de": "<div class='flex'><img class='w-12 mx-4' src='./assets/layers/charging_station/Type1_J1772.svg'/> <span><b>Typ 1 mit Kabel</b> (J1772)</span></div>"
                    },
                    "hideInAnswer": true
                },
                {
                    "if": "socket:type1=1",
                    "ifnot": "socket:type1=",
                    "then": {
                        "en": "<div class='flex'><img class='w-12 mx-4' src='./assets/layers/charging_station/Type1_J1772.svg'/> <span><b>Type 1 <i>without</i> cable</b> (J1772)</span></div>",
                        "nl": "<div class='flex'><img class='w-12 mx-4' src='./assets/layers/charging_station/Type1_J1772.svg'/> <span><b>Type 1 <i>zonder</i> kabel</b> (J1772)</span></div>",
                        "de": "<div class='flex'><img class='w-12 mx-4' src='./assets/layers/charging_station/Type1_J1772.svg'/> <span><b>Typ 1 <i>ohne</i> Kabel</b> (J1772)</span></div>"
                    },
                    "hideInAnswer": {
                        "or": [
                            {
                                "and": [
                                    "car=no",
                                    "motorcar=no",
                                    "hgv=no",
                                    "bus=no"
                                ]
                            },
                            {
                                "and": [
                                    {
                                        "or": [
                                            "bicycle=yes",
                                            "scooter=yes"
                                        ]
                                    },
                                    "car!=yes",
                                    "motorcar!=yes",
                                    "hgv!=yes",
                                    "bus!=yes"
                                ]
                            }
                        ]
                    }
                },
                {
                    "if": {
                        "and": [
                            "socket:type1~*",
                            "socket:type1!=1"
                        ]
                    },
                    "then": {
                        "en": "<div class='flex'><img class='w-12 mx-4' src='./assets/layers/charging_station/Type1_J1772.svg'/> <span><b>Type 1 <i>without</i> cable</b> (J1772)</span></div>",
                        "nl": "<div class='flex'><img class='w-12 mx-4' src='./assets/layers/charging_station/Type1_J1772.svg'/> <span><b>Type 1 <i>zonder</i> kabel</b> (J1772)</span></div>",
                        "de": "<div class='flex'><img class='w-12 mx-4' src='./assets/layers/charging_station/Type1_J1772.svg'/> <span><b>Typ 1 <i>ohne</i> Kabel</b> (J1772)</span></div>"
                    },
                    "hideInAnswer": true
                },
                {
                    "if": "socket:type1_combo=1",
                    "ifnot": "socket:type1_combo=",
                    "then": {
                        "en": "<div class='flex'><img class='w-12 mx-4' src='./assets/layers/charging_station/Type1-ccs.svg'/> <span><b>Type 1 CCS</b> (aka Type 1 Combo)</span></div>",
                        "nl": "<div class='flex'><img class='w-12 mx-4' src='./assets/layers/charging_station/Type1-ccs.svg'/> <span><b>Type 1 CCS</b> (ook gekend als Type 1 Combo)</span></div>",
                        "de": "<div class='flex'><img class='w-12 mx-4' src='./assets/layers/charging_station/Type1-ccs.svg'/> <span><b>Typ 1 CCS</b> (auch bekannt als Typ 1 Combo)</span></div>"
                    },
                    "hideInAnswer": {
                        "or": [
                            {
                                "and": [
                                    "car=no",
                                    "motorcar=no",
                                    "hgv=no",
                                    "bus=no"
                                ]
                            },
                            {
                                "and": [
                                    {
                                        "or": [
                                            "bicycle=yes",
                                            "scooter=yes"
                                        ]
                                    },
                                    "car!=yes",
                                    "motorcar!=yes",
                                    "hgv!=yes",
                                    "bus!=yes"
                                ]
                            }
                        ]
                    }
                },
                {
                    "if": {
                        "and": [
                            "socket:type1_combo~*",
                            "socket:type1_combo!=1"
                        ]
                    },
                    "then": {
                        "en": "<div class='flex'><img class='w-12 mx-4' src='./assets/layers/charging_station/Type1-ccs.svg'/> <span><b>Type 1 CCS</b> (aka Type 1 Combo)</span></div>",
                        "nl": "<div class='flex'><img class='w-12 mx-4' src='./assets/layers/charging_station/Type1-ccs.svg'/> <span><b>Type 1 CCS</b> (ook gekend als Type 1 Combo)</span></div>",
                        "de": "<div class='flex'><img class='w-12 mx-4' src='./assets/layers/charging_station/Type1-ccs.svg'/> <span><b>Typ 1 CCS</b> (auch bekannt als Typ 1 Combo)</span></div>"
                    },
                    "hideInAnswer": true
                },
                {
                    "if": "socket:tesla_supercharger=1",
                    "ifnot": "socket:tesla_supercharger=",
                    "then": {
                        "en": "<div class='flex'><img class='w-12 mx-4' src='./assets/layers/charging_station/Tesla-hpwc-model-s.svg'/> <span><b>Tesla Supercharger</b></span></div>",
                        "nl": "<div class='flex'><img class='w-12 mx-4' src='./assets/layers/charging_station/Tesla-hpwc-model-s.svg'/> <span><b>Tesla Supercharger</b></span></div>",
                        "de": "<div class='flex'><img class='w-12 mx-4' src='./assets/layers/charging_station/Tesla-hpwc-model-s.svg'/> <span><b>Tesla Supercharger</b></span></div>"
                    },
                    "hideInAnswer": {
                        "or": [
                            {
                                "and": [
                                    "car=no",
                                    "motorcar=no",
                                    "hgv=no",
                                    "bus=no"
                                ]
                            },
                            {
                                "and": [
                                    {
                                        "or": [
                                            "bicycle=yes",
                                            "scooter=yes"
                                        ]
                                    },
                                    "car!=yes",
                                    "motorcar!=yes",
                                    "hgv!=yes",
                                    "bus!=yes"
                                ]
                            }
                        ]
                    }
                },
                {
                    "if": {
                        "and": [
                            "socket:tesla_supercharger~*",
                            "socket:tesla_supercharger!=1"
                        ]
                    },
                    "then": {
                        "en": "<div class='flex'><img class='w-12 mx-4' src='./assets/layers/charging_station/Tesla-hpwc-model-s.svg'/> <span><b>Tesla Supercharger</b></span></div>",
                        "nl": "<div class='flex'><img class='w-12 mx-4' src='./assets/layers/charging_station/Tesla-hpwc-model-s.svg'/> <span><b>Tesla Supercharger</b></span></div>",
                        "de": "<div class='flex'><img class='w-12 mx-4' src='./assets/layers/charging_station/Tesla-hpwc-model-s.svg'/> <span><b>Tesla Supercharger</b></span></div>"
                    },
                    "hideInAnswer": true
                },
                {
                    "if": "socket:type2=1",
                    "ifnot": "socket:type2=",
                    "then": {
                        "en": "<div class='flex'><img class='w-12 mx-4' src='./assets/layers/charging_station/Type2_socket.svg'/> <span><b>Type 2</b> (mennekes)</span></div>",
                        "nl": "<div class='flex'><img class='w-12 mx-4' src='./assets/layers/charging_station/Type2_socket.svg'/> <span><b>Type 2</b> (mennekes)</span></div>",
                        "de": "<div class='flex'><img class='w-12 mx-4' src='./assets/layers/charging_station/Type2_socket.svg'/> <span><b>Typ 2</b> (Mennekes)</span></div>"
                    },
                    "hideInAnswer": {
                        "or": [
                            {
                                "and": [
                                    "car=no",
                                    "motorcar=no",
                                    "hgv=no",
                                    "bus=no"
                                ]
                            },
                            {
                                "and": [
                                    {
                                        "or": [
                                            "bicycle=yes",
                                            "scooter=yes"
                                        ]
                                    },
                                    "car!=yes",
                                    "motorcar!=yes",
                                    "hgv!=yes",
                                    "bus!=yes"
                                ]
                            }
                        ]
                    }
                },
                {
                    "if": {
                        "and": [
                            "socket:type2~*",
                            "socket:type2!=1"
                        ]
                    },
                    "then": {
                        "en": "<div class='flex'><img class='w-12 mx-4' src='./assets/layers/charging_station/Type2_socket.svg'/> <span><b>Type 2</b> (mennekes)</span></div>",
                        "nl": "<div class='flex'><img class='w-12 mx-4' src='./assets/layers/charging_station/Type2_socket.svg'/> <span><b>Type 2</b> (mennekes)</span></div>",
                        "de": "<div class='flex'><img class='w-12 mx-4' src='./assets/layers/charging_station/Type2_socket.svg'/> <span><b>Typ 2</b> (Mennekes)</span></div>"
                    },
                    "hideInAnswer": true
                },
                {
                    "if": "socket:type2_combo=1",
                    "ifnot": "socket:type2_combo=",
                    "then": {
                        "en": "<div class='flex'><img class='w-12 mx-4' src='./assets/layers/charging_station/Type2_CCS.svg'/> <span><b>Type 2 CCS</b> (mennekes)</span></div>",
                        "nl": "<div class='flex'><img class='w-12 mx-4' src='./assets/layers/charging_station/Type2_CCS.svg'/> <span><b>Type 2 CCS</b> (mennekes)</span></div>",
                        "de": "<div class='flex'><img class='w-12 mx-4' src='./assets/layers/charging_station/Type2_CCS.svg'/> <span><b>Typ 2 CCS</b> (Mennekes)</span></div>"
                    },
                    "hideInAnswer": {
                        "or": [
                            {
                                "and": [
                                    "car=no",
                                    "motorcar=no",
                                    "hgv=no",
                                    "bus=no"
                                ]
                            },
                            {
                                "and": [
                                    {
                                        "or": [
                                            "bicycle=yes",
                                            "scooter=yes"
                                        ]
                                    },
                                    "car!=yes",
                                    "motorcar!=yes",
                                    "hgv!=yes",
                                    "bus!=yes"
                                ]
                            }
                        ]
                    }
                },
                {
                    "if": {
                        "and": [
                            "socket:type2_combo~*",
                            "socket:type2_combo!=1"
                        ]
                    },
                    "then": {
                        "en": "<div class='flex'><img class='w-12 mx-4' src='./assets/layers/charging_station/Type2_CCS.svg'/> <span><b>Type 2 CCS</b> (mennekes)</span></div>",
                        "nl": "<div class='flex'><img class='w-12 mx-4' src='./assets/layers/charging_station/Type2_CCS.svg'/> <span><b>Type 2 CCS</b> (mennekes)</span></div>",
                        "de": "<div class='flex'><img class='w-12 mx-4' src='./assets/layers/charging_station/Type2_CCS.svg'/> <span><b>Typ 2 CCS</b> (Mennekes)</span></div>"
                    },
                    "hideInAnswer": true
                },
                {
                    "if": "socket:type2_cable=1",
                    "ifnot": "socket:type2_cable=",
                    "then": {
                        "en": "<div class='flex'><img class='w-12 mx-4' src='./assets/layers/charging_station/Type2_tethered.svg'/> <span><b>Type 2 with cable</b> (mennekes)</span></div>",
                        "nl": "<div class='flex'><img class='w-12 mx-4' src='./assets/layers/charging_station/Type2_tethered.svg'/> <span><b>Type 2 met kabel</b> (J1772)</span></div>",
                        "de": "<div class='flex'><img class='w-12 mx-4' src='./assets/layers/charging_station/Type2_tethered.svg'/> <span><b>Typ 2 mit Kabel</b> (Mennekes)</span></div>"
                    },
                    "hideInAnswer": {
                        "or": [
                            {
                                "and": [
                                    "car=no",
                                    "motorcar=no",
                                    "hgv=no",
                                    "bus=no"
                                ]
                            },
                            {
                                "and": [
                                    {
                                        "or": [
                                            "bicycle=yes",
                                            "scooter=yes"
                                        ]
                                    },
                                    "car!=yes",
                                    "motorcar!=yes",
                                    "hgv!=yes",
                                    "bus!=yes"
                                ]
                            }
                        ]
                    }
                },
                {
                    "if": {
                        "and": [
                            "socket:type2_cable~*",
                            "socket:type2_cable!=1"
                        ]
                    },
                    "then": {
                        "en": "<div class='flex'><img class='w-12 mx-4' src='./assets/layers/charging_station/Type2_tethered.svg'/> <span><b>Type 2 with cable</b> (mennekes)</span></div>",
                        "nl": "<div class='flex'><img class='w-12 mx-4' src='./assets/layers/charging_station/Type2_tethered.svg'/> <span><b>Type 2 met kabel</b> (J1772)</span></div>",
                        "de": "<div class='flex'><img class='w-12 mx-4' src='./assets/layers/charging_station/Type2_tethered.svg'/> <span><b>Typ 2 mit Kabel</b> (Mennekes)</span></div>"
                    },
                    "hideInAnswer": true
                },
                {
                    "if": "socket:tesla_supercharger_ccs=1",
                    "ifnot": "socket:tesla_supercharger_ccs=",
                    "then": {
                        "en": "<div class='flex'><img class='w-12 mx-4' src='./assets/layers/charging_station/Type2_CCS.svg'/> <span><b>Tesla Supercharger CCS</b> (a branded type2_css)</span></div>",
                        "nl": "<div class='flex'><img class='w-12 mx-4' src='./assets/layers/charging_station/Type2_CCS.svg'/> <span><b>Tesla Supercharger CCS</b> (een type2 CCS met Tesla-logo)</span></div>",
                        "de": "<div class='flex'><img class='w-12 mx-4' src='./assets/layers/charging_station/Type2_CCS.svg'/> <span><b>Tesla Supercharger CCS</b> (Typ 2 CSS)</span></div>"
                    },
                    "hideInAnswer": {
                        "or": [
                            {
                                "and": [
                                    "car=no",
                                    "motorcar=no",
                                    "hgv=no",
                                    "bus=no"
                                ]
                            },
                            {
                                "and": [
                                    {
                                        "or": [
                                            "bicycle=yes",
                                            "scooter=yes"
                                        ]
                                    },
                                    "car!=yes",
                                    "motorcar!=yes",
                                    "hgv!=yes",
                                    "bus!=yes"
                                ]
                            }
                        ]
                    }
                },
                {
                    "if": {
                        "and": [
                            "socket:tesla_supercharger_ccs~*",
                            "socket:tesla_supercharger_ccs!=1"
                        ]
                    },
                    "then": {
                        "en": "<div class='flex'><img class='w-12 mx-4' src='./assets/layers/charging_station/Type2_CCS.svg'/> <span><b>Tesla Supercharger CCS</b> (a branded type2_css)</span></div>",
                        "nl": "<div class='flex'><img class='w-12 mx-4' src='./assets/layers/charging_station/Type2_CCS.svg'/> <span><b>Tesla Supercharger CCS</b> (een type2 CCS met Tesla-logo)</span></div>",
                        "de": "<div class='flex'><img class='w-12 mx-4' src='./assets/layers/charging_station/Type2_CCS.svg'/> <span><b>Tesla Supercharger CCS</b> (Typ 2 CSS)</span></div>"
                    },
                    "hideInAnswer": true
                },
                {
                    "if": "socket:tesla_destination=1",
                    "ifnot": "socket:tesla_destination=",
                    "then": {
                        "en": "<div class='flex'><img class='w-12 mx-4' src='./assets/layers/charging_station/Tesla-hpwc-model-s.svg'/> <span><b>Tesla Supercharger (destination)</b></span></div>",
                        "nl": "<div class='flex'><img class='w-12 mx-4' src='./assets/layers/charging_station/Tesla-hpwc-model-s.svg'/> <span><b>Tesla Supercharger (destination)</b></span></div>"
                    },
                    "hideInAnswer": {
                        "or": [
                            {
                                "and": [
                                    "car=no",
                                    "motorcar=no",
                                    "hgv=no",
                                    "bus=no"
                                ]
                            },
                            {
                                "and": [
                                    {
                                        "or": [
                                            "bicycle=yes",
                                            "scooter=yes"
                                        ]
                                    },
                                    "car!=yes",
                                    "motorcar!=yes",
                                    "hgv!=yes",
                                    "bus!=yes"
                                ]
                            },
                            {
                                "or": [
                                    "_country!=us"
                                ]
                            }
                        ]
                    }
                },
                {
                    "if": {
                        "and": [
                            "socket:tesla_destination~*",
                            "socket:tesla_destination!=1"
                        ]
                    },
                    "then": {
                        "en": "<div class='flex'><img class='w-12 mx-4' src='./assets/layers/charging_station/Tesla-hpwc-model-s.svg'/> <span><b>Tesla Supercharger (destination)</b></span></div>",
                        "nl": "<div class='flex'><img class='w-12 mx-4' src='./assets/layers/charging_station/Tesla-hpwc-model-s.svg'/> <span><b>Tesla Supercharger (destination)</b></span></div>"
                    },
                    "hideInAnswer": true
                },
                {
                    "if": "socket:tesla_destination=1",
                    "ifnot": "socket:tesla_destination=",
                    "then": {
                        "en": "<div class='flex'><img class='w-12 mx-4' src='./assets/layers/charging_station/Type2_tethered.svg'/> <span><b>Tesla supercharger (destination</b> (A Type 2 with cable branded as tesla)</span></div>",
                        "nl": "<div class='flex'><img class='w-12 mx-4' src='./assets/layers/charging_station/Type2_tethered.svg'/> <span><b>Tesla supercharger (destination</b> (Een Type 2 met kabel en Tesla-logo)</span></div>"
                    },
                    "hideInAnswer": {
                        "or": [
                            {
                                "and": [
                                    "car=no",
                                    "motorcar=no",
                                    "hgv=no",
                                    "bus=no"
                                ]
                            },
                            {
                                "and": [
                                    {
                                        "or": [
                                            "bicycle=yes",
                                            "scooter=yes"
                                        ]
                                    },
                                    "car!=yes",
                                    "motorcar!=yes",
                                    "hgv!=yes",
                                    "bus!=yes"
                                ]
                            },
                            {
                                "or": [
                                    "_country=us"
                                ]
                            }
                        ]
                    }
                },
                {
                    "if": {
                        "and": [
                            "socket:tesla_destination~*",
                            "socket:tesla_destination!=1"
                        ]
                    },
                    "then": {
                        "en": "<div class='flex'><img class='w-12 mx-4' src='./assets/layers/charging_station/Type2_tethered.svg'/> <span><b>Tesla supercharger (destination</b> (A Type 2 with cable branded as tesla)</span></div>",
                        "nl": "<div class='flex'><img class='w-12 mx-4' src='./assets/layers/charging_station/Type2_tethered.svg'/> <span><b>Tesla supercharger (destination</b> (Een Type 2 met kabel en Tesla-logo)</span></div>"
                    },
                    "hideInAnswer": true
                },
                {
                    "if": "socket:USB-A=1",
                    "ifnot": "socket:USB-A=",
                    "then": {
                        "en": "<div class='flex'><img class='w-12 mx-4' src='./assets/layers/charging_station/usb_port.svg'/> <span><b>USB</b> to charge phones and small electronics</span></div>",
                        "nl": "<div class='flex'><img class='w-12 mx-4' src='./assets/layers/charging_station/usb_port.svg'/> <span><b>USB</b> om GSMs en kleine electronica op te laden</span></div>",
                        "de": "<div class='flex'><img class='w-12 mx-4' src='./assets/layers/charging_station/usb_port.svg'/> <span><b>USB</b> zum Laden von Smartphones oder Elektrokleingeräten</span></div>"
                    }
                },
                {
                    "if": {
                        "and": [
                            "socket:USB-A~*",
                            "socket:USB-A!=1"
                        ]
                    },
                    "then": {
                        "en": "<div class='flex'><img class='w-12 mx-4' src='./assets/layers/charging_station/usb_port.svg'/> <span><b>USB</b> to charge phones and small electronics</span></div>",
                        "nl": "<div class='flex'><img class='w-12 mx-4' src='./assets/layers/charging_station/usb_port.svg'/> <span><b>USB</b> om GSMs en kleine electronica op te laden</span></div>",
                        "de": "<div class='flex'><img class='w-12 mx-4' src='./assets/layers/charging_station/usb_port.svg'/> <span><b>USB</b> zum Laden von Smartphones und Elektrokleingeräten</span></div>"
                    },
                    "hideInAnswer": true
                },
                {
                    "if": "socket:bosch_3pin=1",
                    "ifnot": "socket:bosch_3pin=",
                    "then": {
                        "en": "<div class='flex'><img class='w-12 mx-4' src='./assets/layers/charging_station/bosch-3pin.svg'/> <span><b>Bosch Active Connect with 3 pins</b> and cable</span></div>",
                        "nl": "<div class='flex'><img class='w-12 mx-4' src='./assets/layers/charging_station/bosch-3pin.svg'/> <span><b>Bosch Active Connect met 3 pinnen</b> aan een kabel</span></div>"
                    },
                    "hideInAnswer": {
                        "or": [
                            {
                                "and": [
                                    "bicycle=no"
                                ]
                            },
                            {
                                "and": [
                                    {
                                        "or": [
                                            "car=yes",
                                            "motorcar=yes",
                                            "hgv=yes",
                                            "bus=yes"
                                        ]
                                    },
                                    "bicycle!=yes"
                                ]
                            }
                        ]
                    }
                },
                {
                    "if": {
                        "and": [
                            "socket:bosch_3pin~*",
                            "socket:bosch_3pin!=1"
                        ]
                    },
                    "then": {
                        "en": "<div class='flex'><img class='w-12 mx-4' src='./assets/layers/charging_station/bosch-3pin.svg'/> <span><b>Bosch Active Connect with 3 pins</b> and cable</span></div>",
                        "nl": "<div class='flex'><img class='w-12 mx-4' src='./assets/layers/charging_station/bosch-3pin.svg'/> <span><b>Bosch Active Connect met 3 pinnen</b> aan een kabel</span></div>"
                    },
                    "hideInAnswer": true
                },
                {
                    "if": "socket:bosch_5pin=1",
                    "ifnot": "socket:bosch_5pin=",
                    "then": {
                        "en": "<div class='flex'><img class='w-12 mx-4' src='./assets/layers/charging_station/bosch-5pin.svg'/> <span><b>Bosch Active Connect with 5 pins</b> and cable</span></div>",
                        "nl": "<div class='flex'><img class='w-12 mx-4' src='./assets/layers/charging_station/bosch-5pin.svg'/> <span><b>Bosch Active Connect met 5 pinnen</b> aan een kabel</span></div>",
                        "de": "<div class='flex'><img class='w-12 mx-4' src='./assets/layers/charging_station/bosch-5pin.svg'/> <span><b>Bosch Active Connect mit 5 Pins</b> und Kabel</span></div>"
                    },
                    "hideInAnswer": {
                        "or": [
                            {
                                "and": [
                                    "bicycle=no"
                                ]
                            },
                            {
                                "and": [
                                    {
                                        "or": [
                                            "car=yes",
                                            "motorcar=yes",
                                            "hgv=yes",
                                            "bus=yes"
                                        ]
                                    },
                                    "bicycle!=yes"
                                ]
                            }
                        ]
                    }
                },
                {
                    "if": {
                        "and": [
                            "socket:bosch_5pin~*",
                            "socket:bosch_5pin!=1"
                        ]
                    },
                    "then": {
                        "en": "<div class='flex'><img class='w-12 mx-4' src='./assets/layers/charging_station/bosch-5pin.svg'/> <span><b>Bosch Active Connect with 5 pins</b> and cable</span></div>",
                        "nl": "<div class='flex'><img class='w-12 mx-4' src='./assets/layers/charging_station/bosch-5pin.svg'/> <span><b>Bosch Active Connect met 5 pinnen</b> aan een kabel</span></div>",
                        "de": "<div class='flex'><img class='w-12 mx-4' src='./assets/layers/charging_station/bosch-5pin.svg'/> <span><b>Bosch Active Connect mit 5 Pins</b> und Kabel</span></div>"
                    },
                    "hideInAnswer": true
                }
            ]
        },
        {
            "id": "plugs-0",
            "question": {
                "en": "How much plugs of type <div style='display: inline-block'><b><b>Schuko wall plug</b> without ground pin (CEE7/4 type F)</b> <img style='width:1rem; display: inline-block' src='./assets/layers/charging_station/CEE7_4F.svg'/></div> are available here?",
                "nl": "Hoeveel stekkers van type  <div style='display: inline-block'><b><b>Schuko stekker</b> zonder aardingspin (CEE7/4 type F)</b> <img style='width:1rem; display: inline-block' src='./assets/layers/charging_station/CEE7_4F.svg'/></div> heeft dit oplaadpunt?"
            },
            "render": {
                "en": "There are <b class='text-xl'>{socket:schuko}</b> plugs of type <div style='display: inline-block'><b><b>Schuko wall plug</b> without ground pin (CEE7/4 type F)</b> <img style='width:1rem; display: inline-block' src='./assets/layers/charging_station/CEE7_4F.svg'/></div> available here",
                "nl": "Hier zijn <b class='text-xl'>{socket:schuko}</b> stekkers van het type <div style='display: inline-block'><b><b>Schuko stekker</b> zonder aardingspin (CEE7/4 type F)</b> <img style='width:1rem; display: inline-block' src='./assets/layers/charging_station/CEE7_4F.svg'/></div>"
            },
            "freeform": {
                "key": "socket:schuko",
>>>>>>> fa012b02
                "type": "pnat"
            },
            "condition": {
                "and": [
<<<<<<< HEAD
                    "socket:bosch_5pin~*",
                    "socket:bosch_5pin!=0"
                ]
            }
        },
        {
            "id": "voltage-15",
            "question": {
                "en": "What voltage do the plugs with <div style='display: inline-block'><b><b>Bosch Active Connect with 5 pins</b> and cable</b> <img style='width:1rem; display: inline-block' src='./assets/layers/charging_station/bosch-5pin.svg'/></div> offer?",
                "nl": "Welke spanning levert de stekker van type <div style='display: inline-block'><b><b>Bosch Active Connect met 5 pinnen</b> aan een kabel</b> <img style='width:1rem; display: inline-block' src='./assets/layers/charging_station/bosch-5pin.svg'/></div>"
            },
            "render": {
                "en": "<div style='display: inline-block'><b><b>Bosch Active Connect with 5 pins</b> and cable</b> <img style='width:1rem; display: inline-block' src='./assets/layers/charging_station/bosch-5pin.svg'/></div> outputs {socket:bosch_5pin:voltage} volt",
                "nl": "<div style='display: inline-block'><b><b>Bosch Active Connect met 5 pinnen</b> aan een kabel</b> <img style='width:1rem; display: inline-block' src='./assets/layers/charging_station/bosch-5pin.svg'/></div> heeft een spanning van {socket:bosch_5pin:voltage} volt"
            },
            "freeform": {
                "key": "socket:bosch_5pin:voltage",
                "type": "pfloat"
            },
            "mappings": [],
=======
                    "socket:schuko~*",
                    "socket:schuko!=0"
                ]
            }
        },
        {
            "id": "plugs-1",
            "question": {
                "en": "How much plugs of type <div style='display: inline-block'><b><b>European wall plug</b> with ground pin (CEE7/4 type E)</b> <img style='width:1rem; display: inline-block' src='./assets/layers/charging_station/TypeE.svg'/></div> are available here?",
                "nl": "Hoeveel stekkers van type  <div style='display: inline-block'><b><b>Europese stekker</b> met aardingspin (CEE7/4 type E)</b> <img style='width:1rem; display: inline-block' src='./assets/layers/charging_station/TypeE.svg'/></div> heeft dit oplaadpunt?"
            },
            "render": {
                "en": "There are <b class='text-xl'>{socket:typee}</b> plugs of type <div style='display: inline-block'><b><b>European wall plug</b> with ground pin (CEE7/4 type E)</b> <img style='width:1rem; display: inline-block' src='./assets/layers/charging_station/TypeE.svg'/></div> available here",
                "nl": "Hier zijn <b class='text-xl'>{socket:typee}</b> stekkers van het type <div style='display: inline-block'><b><b>Europese stekker</b> met aardingspin (CEE7/4 type E)</b> <img style='width:1rem; display: inline-block' src='./assets/layers/charging_station/TypeE.svg'/></div>"
            },
            "freeform": {
                "key": "socket:typee",
                "type": "pnat"
            },
            "condition": {
                "and": [
                    "socket:typee~*",
                    "socket:typee!=0"
                ]
            }
        },
        {
            "id": "plugs-2",
            "question": {
                "en": "How much plugs of type <div style='display: inline-block'><b><b>Chademo</b></b> <img style='width:1rem; display: inline-block' src='./assets/layers/charging_station/Chademo_type4.svg'/></div> are available here?",
                "nl": "Hoeveel stekkers van type  <div style='display: inline-block'><b><b>Chademo</b></b> <img style='width:1rem; display: inline-block' src='./assets/layers/charging_station/Chademo_type4.svg'/></div> heeft dit oplaadpunt?"
            },
            "render": {
                "en": "There are <b class='text-xl'>{socket:chademo}</b> plugs of type <div style='display: inline-block'><b><b>Chademo</b></b> <img style='width:1rem; display: inline-block' src='./assets/layers/charging_station/Chademo_type4.svg'/></div> available here",
                "nl": "Hier zijn <b class='text-xl'>{socket:chademo}</b> stekkers van het type <div style='display: inline-block'><b><b>Chademo</b></b> <img style='width:1rem; display: inline-block' src='./assets/layers/charging_station/Chademo_type4.svg'/></div>"
            },
            "freeform": {
                "key": "socket:chademo",
                "type": "pnat"
            },
            "condition": {
                "and": [
                    "socket:chademo~*",
                    "socket:chademo!=0"
                ]
            }
        },
        {
            "id": "plugs-3",
            "question": {
                "en": "How much plugs of type <div style='display: inline-block'><b><b>Type 1 with cable</b> (J1772)</b> <img style='width:1rem; display: inline-block' src='./assets/layers/charging_station/Type1_J1772.svg'/></div> are available here?",
                "nl": "Hoeveel stekkers van type  <div style='display: inline-block'><b><b>Type 1 met kabel</b> (J1772)</b> <img style='width:1rem; display: inline-block' src='./assets/layers/charging_station/Type1_J1772.svg'/></div> heeft dit oplaadpunt?"
            },
            "render": {
                "en": "There are <b class='text-xl'>{socket:type1_cable}</b> plugs of type <div style='display: inline-block'><b><b>Type 1 with cable</b> (J1772)</b> <img style='width:1rem; display: inline-block' src='./assets/layers/charging_station/Type1_J1772.svg'/></div> available here",
                "nl": "Hier zijn <b class='text-xl'>{socket:type1_cable}</b> stekkers van het type <div style='display: inline-block'><b><b>Type 1 met kabel</b> (J1772)</b> <img style='width:1rem; display: inline-block' src='./assets/layers/charging_station/Type1_J1772.svg'/></div>"
            },
            "freeform": {
                "key": "socket:type1_cable",
                "type": "pnat"
            },
            "condition": {
                "and": [
                    "socket:type1_cable~*",
                    "socket:type1_cable!=0"
                ]
            }
        },
        {
            "id": "plugs-4",
            "question": {
                "en": "How much plugs of type <div style='display: inline-block'><b><b>Type 1 <i>without</i> cable</b> (J1772)</b> <img style='width:1rem; display: inline-block' src='./assets/layers/charging_station/Type1_J1772.svg'/></div> are available here?",
                "nl": "Hoeveel stekkers van type  <div style='display: inline-block'><b><b>Type 1 <i>zonder</i> kabel</b> (J1772)</b> <img style='width:1rem; display: inline-block' src='./assets/layers/charging_station/Type1_J1772.svg'/></div> heeft dit oplaadpunt?"
            },
            "render": {
                "en": "There are <b class='text-xl'>{socket:type1}</b> plugs of type <div style='display: inline-block'><b><b>Type 1 <i>without</i> cable</b> (J1772)</b> <img style='width:1rem; display: inline-block' src='./assets/layers/charging_station/Type1_J1772.svg'/></div> available here",
                "nl": "Hier zijn <b class='text-xl'>{socket:type1}</b> stekkers van het type <div style='display: inline-block'><b><b>Type 1 <i>zonder</i> kabel</b> (J1772)</b> <img style='width:1rem; display: inline-block' src='./assets/layers/charging_station/Type1_J1772.svg'/></div>"
            },
            "freeform": {
                "key": "socket:type1",
                "type": "pnat"
            },
            "condition": {
                "and": [
                    "socket:type1~*",
                    "socket:type1!=0"
                ]
            }
        },
        {
            "id": "plugs-5",
            "question": {
                "en": "How much plugs of type <div style='display: inline-block'><b><b>Type 1 CCS</b> (aka Type 1 Combo)</b> <img style='width:1rem; display: inline-block' src='./assets/layers/charging_station/Type1-ccs.svg'/></div> are available here?",
                "nl": "Hoeveel stekkers van type  <div style='display: inline-block'><b><b>Type 1 CCS</b> (ook gekend als Type 1 Combo)</b> <img style='width:1rem; display: inline-block' src='./assets/layers/charging_station/Type1-ccs.svg'/></div> heeft dit oplaadpunt?"
            },
            "render": {
                "en": "There are <b class='text-xl'>{socket:type1_combo}</b> plugs of type <div style='display: inline-block'><b><b>Type 1 CCS</b> (aka Type 1 Combo)</b> <img style='width:1rem; display: inline-block' src='./assets/layers/charging_station/Type1-ccs.svg'/></div> available here",
                "nl": "Hier zijn <b class='text-xl'>{socket:type1_combo}</b> stekkers van het type <div style='display: inline-block'><b><b>Type 1 CCS</b> (ook gekend als Type 1 Combo)</b> <img style='width:1rem; display: inline-block' src='./assets/layers/charging_station/Type1-ccs.svg'/></div>"
            },
            "freeform": {
                "key": "socket:type1_combo",
                "type": "pnat"
            },
            "condition": {
                "and": [
                    "socket:type1_combo~*",
                    "socket:type1_combo!=0"
                ]
            }
        },
        {
            "id": "plugs-6",
            "question": {
                "en": "How much plugs of type <div style='display: inline-block'><b><b>Tesla Supercharger</b></b> <img style='width:1rem; display: inline-block' src='./assets/layers/charging_station/Tesla-hpwc-model-s.svg'/></div> are available here?",
                "nl": "Hoeveel stekkers van type  <div style='display: inline-block'><b><b>Tesla Supercharger</b></b> <img style='width:1rem; display: inline-block' src='./assets/layers/charging_station/Tesla-hpwc-model-s.svg'/></div> heeft dit oplaadpunt?"
            },
            "render": {
                "en": "There are <b class='text-xl'>{socket:tesla_supercharger}</b> plugs of type <div style='display: inline-block'><b><b>Tesla Supercharger</b></b> <img style='width:1rem; display: inline-block' src='./assets/layers/charging_station/Tesla-hpwc-model-s.svg'/></div> available here",
                "nl": "Hier zijn <b class='text-xl'>{socket:tesla_supercharger}</b> stekkers van het type <div style='display: inline-block'><b><b>Tesla Supercharger</b></b> <img style='width:1rem; display: inline-block' src='./assets/layers/charging_station/Tesla-hpwc-model-s.svg'/></div>"
            },
            "freeform": {
                "key": "socket:tesla_supercharger",
                "type": "pnat"
            },
            "condition": {
                "and": [
                    "socket:tesla_supercharger~*",
                    "socket:tesla_supercharger!=0"
                ]
            }
        },
        {
            "id": "plugs-7",
            "question": {
                "en": "How much plugs of type <div style='display: inline-block'><b><b>Type 2</b> (mennekes)</b> <img style='width:1rem; display: inline-block' src='./assets/layers/charging_station/Type2_socket.svg'/></div> are available here?",
                "nl": "Hoeveel stekkers van type  <div style='display: inline-block'><b><b>Type 2</b> (mennekes)</b> <img style='width:1rem; display: inline-block' src='./assets/layers/charging_station/Type2_socket.svg'/></div> heeft dit oplaadpunt?"
            },
            "render": {
                "en": "There are <b class='text-xl'>{socket:type2}</b> plugs of type <div style='display: inline-block'><b><b>Type 2</b> (mennekes)</b> <img style='width:1rem; display: inline-block' src='./assets/layers/charging_station/Type2_socket.svg'/></div> available here",
                "nl": "Hier zijn <b class='text-xl'>{socket:type2}</b> stekkers van het type <div style='display: inline-block'><b><b>Type 2</b> (mennekes)</b> <img style='width:1rem; display: inline-block' src='./assets/layers/charging_station/Type2_socket.svg'/></div>"
            },
            "freeform": {
                "key": "socket:type2",
                "type": "pnat"
            },
            "condition": {
                "and": [
                    "socket:type2~*",
                    "socket:type2!=0"
                ]
            }
        },
        {
            "id": "plugs-8",
            "question": {
                "en": "How much plugs of type <div style='display: inline-block'><b><b>Type 2 CCS</b> (mennekes)</b> <img style='width:1rem; display: inline-block' src='./assets/layers/charging_station/Type2_CCS.svg'/></div> are available here?",
                "nl": "Hoeveel stekkers van type  <div style='display: inline-block'><b><b>Type 2 CCS</b> (mennekes)</b> <img style='width:1rem; display: inline-block' src='./assets/layers/charging_station/Type2_CCS.svg'/></div> heeft dit oplaadpunt?"
            },
            "render": {
                "en": "There are <b class='text-xl'>{socket:type2_combo}</b> plugs of type <div style='display: inline-block'><b><b>Type 2 CCS</b> (mennekes)</b> <img style='width:1rem; display: inline-block' src='./assets/layers/charging_station/Type2_CCS.svg'/></div> available here",
                "nl": "Hier zijn <b class='text-xl'>{socket:type2_combo}</b> stekkers van het type <div style='display: inline-block'><b><b>Type 2 CCS</b> (mennekes)</b> <img style='width:1rem; display: inline-block' src='./assets/layers/charging_station/Type2_CCS.svg'/></div>"
            },
            "freeform": {
                "key": "socket:type2_combo",
                "type": "pnat"
            },
            "condition": {
                "and": [
                    "socket:type2_combo~*",
                    "socket:type2_combo!=0"
                ]
            }
        },
        {
            "id": "plugs-9",
            "question": {
                "en": "How much plugs of type <div style='display: inline-block'><b><b>Type 2 with cable</b> (mennekes)</b> <img style='width:1rem; display: inline-block' src='./assets/layers/charging_station/Type2_tethered.svg'/></div> are available here?",
                "nl": "Hoeveel stekkers van type  <div style='display: inline-block'><b><b>Type 2 met kabel</b> (J1772)</b> <img style='width:1rem; display: inline-block' src='./assets/layers/charging_station/Type2_tethered.svg'/></div> heeft dit oplaadpunt?"
            },
            "render": {
                "en": "There are <b class='text-xl'>{socket:type2_cable}</b> plugs of type <div style='display: inline-block'><b><b>Type 2 with cable</b> (mennekes)</b> <img style='width:1rem; display: inline-block' src='./assets/layers/charging_station/Type2_tethered.svg'/></div> available here",
                "nl": "Hier zijn <b class='text-xl'>{socket:type2_cable}</b> stekkers van het type <div style='display: inline-block'><b><b>Type 2 met kabel</b> (J1772)</b> <img style='width:1rem; display: inline-block' src='./assets/layers/charging_station/Type2_tethered.svg'/></div>"
            },
            "freeform": {
                "key": "socket:type2_cable",
                "type": "pnat"
            },
            "condition": {
                "and": [
                    "socket:type2_cable~*",
                    "socket:type2_cable!=0"
                ]
            }
        },
        {
            "id": "plugs-10",
            "question": {
                "en": "How much plugs of type <div style='display: inline-block'><b><b>Tesla Supercharger CCS</b> (a branded type2_css)</b> <img style='width:1rem; display: inline-block' src='./assets/layers/charging_station/Type2_CCS.svg'/></div> are available here?",
                "nl": "Hoeveel stekkers van type  <div style='display: inline-block'><b><b>Tesla Supercharger CCS</b> (een type2 CCS met Tesla-logo)</b> <img style='width:1rem; display: inline-block' src='./assets/layers/charging_station/Type2_CCS.svg'/></div> heeft dit oplaadpunt?"
            },
            "render": {
                "en": "There are <b class='text-xl'>{socket:tesla_supercharger_ccs}</b> plugs of type <div style='display: inline-block'><b><b>Tesla Supercharger CCS</b> (a branded type2_css)</b> <img style='width:1rem; display: inline-block' src='./assets/layers/charging_station/Type2_CCS.svg'/></div> available here",
                "nl": "Hier zijn <b class='text-xl'>{socket:tesla_supercharger_ccs}</b> stekkers van het type <div style='display: inline-block'><b><b>Tesla Supercharger CCS</b> (een type2 CCS met Tesla-logo)</b> <img style='width:1rem; display: inline-block' src='./assets/layers/charging_station/Type2_CCS.svg'/></div>"
            },
            "freeform": {
                "key": "socket:tesla_supercharger_ccs",
                "type": "pnat"
            },
            "condition": {
                "and": [
                    "socket:tesla_supercharger_ccs~*",
                    "socket:tesla_supercharger_ccs!=0"
                ]
            }
        },
        {
            "id": "plugs-11",
            "question": {
                "en": "How much plugs of type <div style='display: inline-block'><b><b>Tesla Supercharger (destination)</b></b> <img style='width:1rem; display: inline-block' src='./assets/layers/charging_station/Tesla-hpwc-model-s.svg'/></div> are available here?",
                "nl": "Hoeveel stekkers van type  <div style='display: inline-block'><b><b>Tesla Supercharger (destination)</b></b> <img style='width:1rem; display: inline-block' src='./assets/layers/charging_station/Tesla-hpwc-model-s.svg'/></div> heeft dit oplaadpunt?"
            },
            "render": {
                "en": "There are <b class='text-xl'>{socket:tesla_destination}</b> plugs of type <div style='display: inline-block'><b><b>Tesla Supercharger (destination)</b></b> <img style='width:1rem; display: inline-block' src='./assets/layers/charging_station/Tesla-hpwc-model-s.svg'/></div> available here",
                "nl": "Hier zijn <b class='text-xl'>{socket:tesla_destination}</b> stekkers van het type <div style='display: inline-block'><b><b>Tesla Supercharger (destination)</b></b> <img style='width:1rem; display: inline-block' src='./assets/layers/charging_station/Tesla-hpwc-model-s.svg'/></div>"
            },
            "freeform": {
                "key": "socket:tesla_destination",
                "type": "pnat"
            },
            "condition": {
                "and": [
                    "socket:tesla_destination~*",
                    "socket:tesla_destination!=0"
                ]
            }
        },
        {
            "id": "plugs-12",
            "question": {
                "en": "How much plugs of type <div style='display: inline-block'><b><b>Tesla supercharger (destination</b> (A Type 2 with cable branded as tesla)</b> <img style='width:1rem; display: inline-block' src='./assets/layers/charging_station/Type2_tethered.svg'/></div> are available here?",
                "nl": "Hoeveel stekkers van type  <div style='display: inline-block'><b><b>Tesla supercharger (destination</b> (Een Type 2 met kabel en Tesla-logo)</b> <img style='width:1rem; display: inline-block' src='./assets/layers/charging_station/Type2_tethered.svg'/></div> heeft dit oplaadpunt?"
            },
            "render": {
                "en": "There are <b class='text-xl'>{socket:tesla_destination}</b> plugs of type <div style='display: inline-block'><b><b>Tesla supercharger (destination</b> (A Type 2 with cable branded as tesla)</b> <img style='width:1rem; display: inline-block' src='./assets/layers/charging_station/Type2_tethered.svg'/></div> available here",
                "nl": "Hier zijn <b class='text-xl'>{socket:tesla_destination}</b> stekkers van het type <div style='display: inline-block'><b><b>Tesla supercharger (destination</b> (Een Type 2 met kabel en Tesla-logo)</b> <img style='width:1rem; display: inline-block' src='./assets/layers/charging_station/Type2_tethered.svg'/></div>"
            },
            "freeform": {
                "key": "socket:tesla_destination",
                "type": "pnat"
            },
            "condition": {
                "and": [
                    "socket:tesla_destination~*",
                    "socket:tesla_destination!=0"
                ]
            }
        },
        {
            "id": "plugs-13",
            "question": {
                "en": "How much plugs of type <div style='display: inline-block'><b><b>USB</b> to charge phones and small electronics</b> <img style='width:1rem; display: inline-block' src='./assets/layers/charging_station/usb_port.svg'/></div> are available here?",
                "nl": "Hoeveel stekkers van type  <div style='display: inline-block'><b><b>USB</b> om GSMs en kleine electronica op te laden</b> <img style='width:1rem; display: inline-block' src='./assets/layers/charging_station/usb_port.svg'/></div> heeft dit oplaadpunt?"
            },
            "render": {
                "en": "There are <b class='text-xl'>{socket:USB-A}</b> plugs of type <div style='display: inline-block'><b><b>USB</b> to charge phones and small electronics</b> <img style='width:1rem; display: inline-block' src='./assets/layers/charging_station/usb_port.svg'/></div> available here",
                "nl": "Hier zijn <b class='text-xl'>{socket:USB-A}</b> stekkers van het type <div style='display: inline-block'><b><b>USB</b> om GSMs en kleine electronica op te laden</b> <img style='width:1rem; display: inline-block' src='./assets/layers/charging_station/usb_port.svg'/></div>"
            },
            "freeform": {
                "key": "socket:USB-A",
                "type": "pnat"
            },
            "condition": {
                "and": [
                    "socket:USB-A~*",
                    "socket:USB-A!=0"
                ]
            }
        },
        {
            "id": "plugs-14",
            "question": {
                "en": "How much plugs of type <div style='display: inline-block'><b><b>Bosch Active Connect with 3 pins</b> and cable</b> <img style='width:1rem; display: inline-block' src='./assets/layers/charging_station/bosch-3pin.svg'/></div> are available here?",
                "nl": "Hoeveel stekkers van type  <div style='display: inline-block'><b><b>Bosch Active Connect met 3 pinnen</b> aan een kabel</b> <img style='width:1rem; display: inline-block' src='./assets/layers/charging_station/bosch-3pin.svg'/></div> heeft dit oplaadpunt?"
            },
            "render": {
                "en": "There are <b class='text-xl'>{socket:bosch_3pin}</b> plugs of type <div style='display: inline-block'><b><b>Bosch Active Connect with 3 pins</b> and cable</b> <img style='width:1rem; display: inline-block' src='./assets/layers/charging_station/bosch-3pin.svg'/></div> available here",
                "nl": "Hier zijn <b class='text-xl'>{socket:bosch_3pin}</b> stekkers van het type <div style='display: inline-block'><b><b>Bosch Active Connect met 3 pinnen</b> aan een kabel</b> <img style='width:1rem; display: inline-block' src='./assets/layers/charging_station/bosch-3pin.svg'/></div>"
            },
            "freeform": {
                "key": "socket:bosch_3pin",
                "type": "pnat"
            },
            "condition": {
                "and": [
                    "socket:bosch_3pin~*",
                    "socket:bosch_3pin!=0"
                ]
            }
        },
        {
            "id": "plugs-15",
            "question": {
                "en": "How much plugs of type <div style='display: inline-block'><b><b>Bosch Active Connect with 5 pins</b> and cable</b> <img style='width:1rem; display: inline-block' src='./assets/layers/charging_station/bosch-5pin.svg'/></div> are available here?",
                "nl": "Hoeveel stekkers van type  <div style='display: inline-block'><b><b>Bosch Active Connect met 5 pinnen</b> aan een kabel</b> <img style='width:1rem; display: inline-block' src='./assets/layers/charging_station/bosch-5pin.svg'/></div> heeft dit oplaadpunt?"
            },
            "render": {
                "en": "There are <b class='text-xl'>{socket:bosch_5pin}</b> plugs of type <div style='display: inline-block'><b><b>Bosch Active Connect with 5 pins</b> and cable</b> <img style='width:1rem; display: inline-block' src='./assets/layers/charging_station/bosch-5pin.svg'/></div> available here",
                "nl": "Hier zijn <b class='text-xl'>{socket:bosch_5pin}</b> stekkers van het type <div style='display: inline-block'><b><b>Bosch Active Connect met 5 pinnen</b> aan een kabel</b> <img style='width:1rem; display: inline-block' src='./assets/layers/charging_station/bosch-5pin.svg'/></div>"
            },
            "freeform": {
                "key": "socket:bosch_5pin",
                "type": "pnat"
            },
>>>>>>> fa012b02
            "condition": {
                "and": [
                    "socket:bosch_5pin~*",
                    "socket:bosch_5pin!=0"
                ]
            }
<<<<<<< HEAD
=======
        },
        {
            "id": "OH",
            "render": "{opening_hours_table(opening_hours)}",
            "freeform": {
                "key": "opening_hours",
                "type": "opening_hours"
            },
            "question": {
                "en": "When is this charging station opened?",
                "nl": "Wanneer is dit oplaadpunt beschikbaar??",
                "de": "Wann ist diese Ladestation geöffnet?",
                "it": "Quali sono gli orari di apertura di questa stazione di ricarica?",
                "ja": "この充電ステーションはいつオープンしますか?",
                "nb_NO": "Når åpnet denne ladestasjonen?",
                "ru": "В какое время работает эта зарядная станция?",
                "zh_Hant": "何時是充電站開放使用的時間？"
            },
            "mappings": [
                {
                    "if": "opening_hours=24/7",
                    "then": {
                        "en": "24/7 opened (including holidays)",
                        "nl": "24/7 open - ook tijdens vakanties",
                        "de": "durchgehend geöffnet (auch an Feiertagen)"
                    }
                }
            ]
>>>>>>> fa012b02
        },
        {
            "id": "fee",
            "question": {
                "en": "Does one have to pay to use this charging station?",
                "nl": "Moet men betalen om dit oplaadpunt te gebruiken?"
            },
            "mappings": [
                {
                    "if": {
                        "and": [
                            "fee=no"
                        ]
                    },
                    "then": {
                        "nl": "Gratis te gebruiken",
                        "en": "Free to use"
                    },
                    "hideInAnswer": true
                },
                {
                    "if": {
                        "and": [
                            "fee=no",
                            "fee:conditional=",
                            "charge=",
                            "authentication:none=yes"
                        ]
                    },
                    "then": {
                        "nl": "Gratis te gebruiken (zonder aan te melden)",
                        "en": "Free to use (without authenticating)"
                    }
                },
                {
                    "if": {
                        "and": [
                            "fee=no",
                            "fee:conditional=",
                            "charge=",
                            "authentication:none=no"
                        ]
                    },
                    "then": {
                        "nl": "Gratis te gebruiken, maar aanmelden met een applicatie is verplicht",
                        "en": "Free to use, but one has to authenticate"
                    }
                },
                {
                    "if": {
                        "and": [
                            "fee=yes",
                            "fee:conditional=no @ customers"
                        ]
                    },
                    "then": {
                        "nl": "Betalend te gebruiken, maar gratis voor klanten van het bijhorende hotel/café/ziekenhuis/...",
                        "en": "Paid use, but free for customers of the hotel/pub/hospital/... who operates the charging station"
                    }
                },
                {
                    "if": {
                        "and": [
                            "fee=yes",
                            "fee:conditional="
                        ]
                    },
                    "then": {
                        "nl": "Betalend",
                        "en": "Paid use"
                    }
                }
            ]
        },
        {
            "id": "charge",
            "question": {
                "en": "How much does one have to pay to use this charging station?",
                "nl": "Hoeveel moet men betalen om dit oplaadpunt te gebruiken?"
            },
            "render": {
                "en": "Using this charging station costs <b>{charge}</b>",
                "nl": "Dit oplaadpunt gebruiken kost <b>{charge}</b>"
            },
            "freeform": {
                "key": "charge"
            },
            "condition": "fee=yes"
        },
        {
            "id": "payment-options",
            "builtin": "payment-options",
            "override": {
                "condition": {
                    "or": [
                        "fee=yes",
                        "charge~*"
                    ]
                },
                "mappings+": [
                    {
                        "if": "payment:app=yes",
                        "ifnot": "payment:app=no",
                        "then": {
                            "en": "Payment is done using a dedicated app",
                            "nl": "Betalen via een app van het netwerk",
                            "de": "Bezahlung mit einer speziellen App"
                        }
                    },
                    {
                        "if": "payment:membership_card=yes",
                        "ifnot": "payment:membership_card=no",
                        "then": {
                            "en": "Payment is done using a membership card",
                            "nl": "Betalen via een lidkaart van het netwerk",
                            "de": "Bezahlung mit einer Mitgliedskarte"
                        }
                    }
                ]
            }
        },
        {
            "id": "Authentication",
            "#": "In some cases, charging is free but one has to be authenticated. We only ask for authentication if fee is no (or unset). By default one sees the questions for either the payment options or the authentication options, but normally not both",
            "question": {
                "en": "What kind of authentication is available at the charging station?",
                "nl": "Hoe kan men zich aanmelden aan dit oplaadstation?",
                "de": "Welche Authentifizierung ist an der Ladestation möglich?"
            },
            "multiAnswer": true,
            "mappings": [
                {
                    "if": "authentication:membership_card=yes",
                    "ifnot": "authentication:membership_card=no",
                    "then": {
                        "en": "Authentication by a membership card",
                        "nl": "Aanmelden met een lidkaart is mogelijk",
                        "de": "Authentifizierung durch eine Mitgliedskarte"
                    }
                },
                {
                    "if": "authentication:app=yes",
                    "ifnot": "authentication:app=no",
                    "then": {
                        "en": "Authentication by an app",
                        "nl": "Aanmelden via een applicatie is mogelijk",
                        "de": "Authentifizierung durch eine App"
                    }
                },
                {
                    "if": "authentication:phone_call=yes",
                    "ifnot": "authentication:phone_call=no",
                    "then": {
                        "en": "Authentication via phone call is available",
                        "nl": "Aanmelden door te bellen naar een telefoonnummer is mogelijk",
                        "de": "Authentifizierung per Anruf ist möglich"
                    }
                },
                {
                    "if": "authentication:short_message=yes",
                    "ifnot": "authentication:short_message=no",
                    "then": {
                        "en": "Authentication via phone call is available",
                        "nl": "Aanmelden via SMS is mogelijk",
                        "de": "Authentifizierung per Anruf ist möglich"
                    }
                },
                {
                    "if": "authentication:nfc=yes",
                    "ifnot": "authentication:nfc=no",
                    "then": {
                        "en": "Authentication via NFC is available",
                        "nl": "Aanmelden via NFC is mogelijk",
                        "de": "Authentifizierung über NFC ist möglich"
                    }
                },
                {
                    "if": "authentication:money_card=yes",
                    "ifnot": "authentication:money_card=no",
                    "then": {
                        "en": "Authentication via Money Card is available",
                        "nl": "Aanmelden met Money Card is mogelijk",
                        "de": "Authentifizierung über Geldkarte ist möglich"
                    }
                },
                {
                    "if": "authentication:debit_card=yes",
                    "ifnot": "authentication:debit_card=no",
                    "then": {
                        "en": "Authentication via debit card is available",
                        "nl": "Aanmelden met een betaalkaart is mogelijk",
                        "de": "Authentifizierung per Debitkarte ist möglich"
                    }
                },
                {
                    "if": "authentication:none=yes",
                    "ifnot": "authentication:none=no",
                    "then": {
                        "en": "Charging here is (also) possible without authentication",
                        "nl": "Hier opladen is (ook) mogelijk zonder aan te melden",
                        "de": "Das Aufladen ist hier (auch) ohne Authentifizierung möglich"
                    }
                }
            ],
            "condition": {
                "or": [
                    "fee=no",
                    "fee="
                ]
            }
        },
        {
            "id": "Auth phone",
            "render": {
                "en": "Authenticate by calling or SMS'ing to <a href='tel:{authentication:phone_call:number}'>{authentication:phone_call:number}</a>",
                "nl": "Aanmelden door te bellen of te SMS'en naar <a href='tel:{authentication:phone_call:number}'>{authentication:phone_call:number}</a>",
                "de": "Authentifizierung durch Anruf oder SMS an <a href='tel:{authentication:phone_call:number}'>{authentication:phone_call:number}</a>"
            },
            "question": {
                "en": "What's the phone number for authentication call or SMS?",
                "nl": "Wat is het telefoonnummer dat men moet bellen of SMS'en om zich aan te melden?",
                "de": "Wie lautet die Telefonnummer für den Authentifizierungsanruf oder die SMS?"
            },
            "freeform": {
                "key": "authentication:phone_call:number",
                "type": "phone"
            },
            "condition": {
                "or": [
                    "authentication:phone_call=yes",
                    "authentication:short_message=yes"
                ]
<<<<<<< HEAD
            },
            "it": {
                "0": {
                    "then": "Non appartiene a una rete"
                }
            },
            "ja": {
                "0": {
                    "then": "大規模な運営チェーンの一部ではない"
                }
            },
            "ru": {
                "0": {
                    "then": "Не является частью более крупной сети"
                }
            },
            "zh_Hant": {
                "0": {
                    "then": "不屬於大型網路"
                }
            }
        },
        {
            "id": "OH",
            "render": "{opening_hours_table(opening_hours)}",
            "freeform": {
                "key": "opening_hours",
                "type": "opening_hours"
            },
            "question": {
                "en": "When is this charging station opened?",
                "de": "Wann ist diese Ladestation geöffnet?"
            },
            "mappings": [
                {
                    "if": "opening_hours=24/7",
                    "then": {
                        "en": "24/7 opened (including holidays)",
                        "de": "durchgehend geöffnet (auch an Feiertagen)"
                    }
                }
            ]
        },
        {
            "id": "fee/charge",
            "question": {
                "en": "How much does one have to pay to use this charging station?",
                "nl": "Hoeveel kost het gebruik van dit oplaadpunt?"
            },
            "freeform": {
                "key": "charge",
                "addExtraTags": [
                    "fee=yes"
                ]
            },
            "render": {
                "en": "Using this charging station costs <b>{charge}</b>",
                "nl": "Dit oplaadpunt gebruiken kost <b>{charge}</b>"
            },
            "mappings": [
                {
                    "if": {
                        "and": [
                            "fee=no",
                            "charge="
                        ]
                    },
                    "then": {
                        "nl": "Gratis te gebruiken",
                        "en": "Free to use"
                    }
                }
            ]
        },
        {
            "id": "payment-options",
            "builtin": "payment-options",
            "override": {
                "condition": {
                    "or": [
                        "fee=yes",
                        "charge~*"
                    ]
                },
                "mappings+": [
                    {
                        "if": "payment:app=yes",
                        "ifnot": "payment:app=no",
                        "then": {
                            "en": "Payment is done using a dedicated app",
                            "nl": "Betalen via een app van het netwerk"
                        }
                    },
                    {
                        "if": "payment:membership_card=yes",
                        "ifnot": "payment:membership_card=no",
                        "then": {
                            "en": "Payment is done using a membership card",
                            "nl": "Betalen via een lidkaart van het netwerk"
                        }
                    }
                ]
=======
>>>>>>> fa012b02
            }
        },
        {
            "id": "maxstay",
            "question": {
                "en": "What is the maximum amount of time one is allowed to stay here?",
                "nl": "Hoelang mag een voertuig hier blijven staan?",
                "de": "Was ist die Höchstdauer des Aufenthalts hier?"
            },
            "freeform": {
                "key": "maxstay"
            },
            "render": {
                "en": "One can stay at most <b>{canonical(maxstay)}</b>",
                "nl": "De maximale parkeertijd hier is <b>{canonical(maxstay)}</b>"
            },
            "mappings": [
                {
                    "if": "maxstay=unlimited",
                    "then": {
                        "en": "No timelimit on leaving your vehicle here",
                        "nl": "Geen maximum parkeertijd",
                        "de": "Keine Höchstparkdauer"
                    }
                }
            ],
            "condition": {
                "or": [
                    "maxstay~*",
                    "motorcar=yes",
                    "hgv=yes",
                    "bus=yes"
                ]
            }
        },
        {
            "id": "Network",
            "render": {
                "en": "Part of the network <b>{network}</b>",
                "nl": "Maakt deel uit van het <b>{network}</b>-netwerk",
                "de": "Teil des Netzwerks <b>{network}</b>",
                "it": "{network}",
                "ja": "{network}",
                "nb_NO": "{network}",
                "ru": "{network}",
                "zh_Hant": "{network}"
            },
            "question": {
                "en": "Is this charging station part of a network?",
                "nl": "Is dit oplaadpunt deel van een groter netwerk?",
                "de": "Ist diese Ladestation Teil eines Netzwerks?",
                "it": "A quale rete appartiene questa stazione di ricarica?",
                "ja": "この充電ステーションの運営チェーンはどこですか?",
                "ru": "К какой сети относится эта станция?",
                "zh_Hant": "充電站所屬的網路是？"
            },
            "freeform": {
                "key": "network"
            },
            "mappings": [
                {
                    "if": "no:network=yes",
                    "then": {
                        "en": "Not part of a bigger network",
                        "nl": "Maakt geen deel uit van een groter netwerk",
                        "de": "Nicht Teil eines größeren Netzwerks"
                    }
                },
                {
                    "if": "network=none",
                    "then": {
                        "en": "Not part of a bigger network",
                        "nl": "Maakt geen deel uit van een groter netwerk",
                        "de": "Nicht Teil eines größeren Netzwerks"
                    },
                    "hideInAnswer": true
                },
                {
                    "if": "network=AeroVironment",
                    "then": "AeroVironment"
                },
                {
                    "if": "network=Blink",
                    "then": "Blink"
                },
                {
                    "if": "network=eVgo",
                    "then": "eVgo"
                }
            ]
        },
        {
            "id": "Operator",
            "question": {
                "en": "Who is the operator of this charging station?",
                "nl": "Wie beheert dit oplaadpunt?",
                "de": "Wer ist der Betreiber dieser Ladestation?"
            },
            "render": {
                "en": "This charging station is operated by {operator}",
                "nl": "Wordt beheerd door {operator}",
                "de": "Diese Ladestation wird betrieben von {operator}"
            },
            "freeform": {
                "key": "operator"
            },
            "mappings": [
                {
                    "if": {
                        "and": [
                            "network:={operator}"
                        ]
                    },
                    "then": {
                        "en": "Actually, {operator} is the network",
                        "nl": "Eigenlijk is {operator} het netwerk waarvan het deel uitmaakt",
                        "de": "Eigentlich ist {operator} das Netzwerk"
                    },
                    "addExtraTags": [
                        "operator="
                    ],
                    "hideInAnswer": "operator="
                }
            ]
        },
        {
            "id": "phone",
            "question": {
                "en": "What number can one call if there is a problem with this charging station?",
                "nl": "Wat is het telefoonnummer van de beheerder van dit oplaadpunt?",
                "de": "Welche Nummer kann man anrufen, wenn es ein Problem mit dieser Ladestation gibt?"
            },
            "render": {
                "en": "In case of problems, call <a href='tel:{phone}'>{phone}</a>",
                "nl": "Bij problemen, bel naar <a href='tel:{phone}'>{phone}</a>",
                "de": "Bei Problemen, anrufen unter <a href='tel:{phone}'>{phone}</a>"
            },
            "freeform": {
                "key": "phone",
                "type": "phone"
            }
        },
        {
            "id": "email",
            "question": {
                "en": "What is the email address of the operator?",
                "nl": "Wat is het email-adres van de operator?",
                "de": "Wie ist die Email-Adresse des Betreibers?"
            },
            "render": {
                "en": "In case of problems, send an email to <a href='mailto:{email}'>{email}</a>",
                "nl": "Bij problemen, email naar <a href='mailto:{email}'>{email}</a>",
                "de": "Bei Problemen senden Sie eine E-Mail an <a href='mailto:{email}'>{email}</a>"
            },
            "freeform": {
                "key": "email",
                "type": "email"
            }
        },
        {
            "id": "website",
            "question": {
                "en": "What is the website of the operator?",
                "nl": "Wat is de website waar men meer info kan vinden over dit oplaadpunt?",
                "de": "Wie ist die Webseite des Betreibers?"
            },
            "render": {
<<<<<<< HEAD
                "en": "More info on <a href='{website}'>{website}</a>"
=======
                "en": "More info on <a href='{website}'>{website}</a>",
                "nl": "Meer informatie op <a href='{website}'>{website}</a>",
                "de": "Weitere Informationen auf <a href='{website}'>{website}</a>"
>>>>>>> fa012b02
            },
            "freeform": {
                "key": "website",
                "type": "url"
            }
        },
        "level",
        {
            "id": "ref",
            "question": {
                "en": "What is the reference number of this charging station?",
                "nl": "Wat is het referentienummer van dit oplaadstation?",
                "de": "Wie lautet die Kennung dieser Ladestation?"
            },
            "render": {
<<<<<<< HEAD
                "en": "Reference number is <b>{ref}</b>"
=======
                "en": "Reference number is <b>{ref}</b>",
                "nl": "Het referentienummer van dit oplaadpunt is <b>{ref}</b>",
                "de": "Die Kennziffer ist <b>{ref}</b>"
>>>>>>> fa012b02
            },
            "freeform": {
                "key": "ref"
            },
            "#": "Only asked if part of a bigger network. Small operators typically don't have a reference number",
            "condition": "network!="
        },
        {
            "id": "Operational status",
            "question": {
                "en": "Is this charging point in use?",
                "nl": "Is dit oplaadpunt operationeel?",
                "de": "Ist dieser Ladepunkt in Betrieb?"
            },
            "mappings": [
                {
                    "if": {
                        "and": [
                            "planned:amenity=",
                            "construction:amenity=",
                            "disused:amenity=",
                            "operational_status=",
                            "amenity=charging_station"
                        ]
                    },
                    "then": {
                        "en": "This charging station is broken",
                        "nl": "Dit oplaadpunt is kapot",
                        "de": "Diese Ladestation ist kaputt"
                    }
                },
                {
                    "if": {
                        "and": [
                            "planned:amenity=",
                            "construction:amenity=",
                            "disused:amenity=",
                            "operational_status=broken",
                            "amenity=charging_station"
                        ]
                    },
                    "then": {
                        "en": "A charging station is planned here",
                        "nl": "Hier zal binnenkort een oplaadpunt gebouwd worden",
                        "de": "Hier ist eine Ladestation geplant"
                    }
                },
                {
                    "if": {
                        "and": [
                            "planned:amenity=charging_station",
                            "construction:amenity=",
                            "disused:amenity=",
                            "operational_status=",
                            "amenity="
                        ]
                    },
                    "then": {
                        "en": "A charging station is constructed here",
                        "nl": "Hier wordt op dit moment een oplaadpunt gebouwd",
                        "de": "Hier wird eine Ladestation gebaut"
                    }
                },
                {
                    "if": {
                        "and": [
                            "planned:amenity=",
                            "construction:amenity=charging_station",
                            "disused:amenity=",
                            "operational_status=broken",
                            "amenity="
                        ]
                    },
                    "then": {
                        "en": "This charging station has beed permanently disabled and is not in use anymore but is still visible",
                        "nl": "Dit oplaadpunt is niet meer in gebruik maar is wel nog aanwezig",
                        "de": "Diese Ladestation wurde dauerhaft deaktiviert und wird nicht mehr benutzt, ist aber noch sichtbar"
                    }
                },
                {
                    "if": {
                        "and": [
                            "planned:amenity=",
                            "construction:amenity=",
                            "disused:amenity=charging_station",
                            "operational_status=broken",
                            "amenity="
                        ]
                    },
                    "then": {
                        "en": "This charging station works",
                        "nl": "Dit oplaadpunt werkt",
                        "de": "Diese Ladestation funktioniert"
                    }
                }
            ]
        },
        {
            "id": "Parking:fee",
            "question": {
                "en": "Does one have to pay a parking fee while charging?",
                "nl": "Moet men parkeergeld betalen tijdens het opladen?",
                "de": "Muss man beim Laden eine Parkgebühr bezahlen?"
            },
            "mappings": [
                {
                    "if": "parking:fee=no",
                    "then": {
                        "en": "No additional parking cost while charging",
                        "nl": "Geen extra parkeerkost tijdens het opladen",
                        "de": "Keine zusätzlichen Parkgebühren beim Laden"
                    }
                },
                {
                    "if": "parking:fee=yes",
                    "then": {
                        "en": "An additional parking fee should be paid while charging",
                        "nl": "Tijdens het opladen moet er parkeergeld betaald worden",
                        "de": "Beim Laden ist eine zusätzliche Parkgebühr zu entrichten"
                    }
                }
            ],
            "condition": {
                "or": [
                    "motor_vehicle=yes",
                    "hgv=yes",
                    "bus=yes",
                    "bicycle=no",
                    "bicycle="
                ]
            }
        }
    ],
    "presets": [
        {
            "tags": [
                "amenity=charging_station",
                "motorcar=no",
                "bicycle=yes",
                "socket:typee=1"
            ],
            "title": {
                "en": "Charging station",
                "nl": "gewone stekker <img src='./assets/layers/charging_station/TypeE.svg' style='width: 2rem; height: 2rem; float: left; background: white; border-radius: 1rem; margin-right: 0.5rem'/> (bedoeld om electrische fietsen op te laden)",
                "de": "Ladestation",
                "ru": "Зарядная станция"
            },
            "preciseInput": {
                "preferredBackground": "map"
            }
        },
        {
            "tags": [
                "amenity=charging_station",
                "motorcar=no",
                "bicycle=yes"
            ],
            "title": {
                "en": "charging station for e-bikes",
                "nl": "oplaadpunt voor elektrische fietsen"
            },
            "preciseInput": {
                "preferredBackground": "map"
            }
        },
        {
            "tags": [
                "amenity=charging_station",
                "motorcar=yes",
                "bicycle=no"
            ],
            "title": {
                "en": "charging station for cars",
                "nl": "oplaadstation voor elektrische auto's"
            },
            "preciseInput": {
                "preferredBackground": "map"
            }
        },
        {
            "tags": [
                "amenity=charging_station"
            ],
            "title": {
                "en": "charging station",
                "nl": "oplaadstation"
            },
            "preciseInput": {
                "preferredBackground": "map"
            }
        }
    ],
    "wayHandling": 1,
    "filter": [
        {
            "id": "vehicle-type",
            "options": [
                {
                    "question": {
                        "en": "All vehicle types",
                        "nl": "Alle voertuigen",
                        "de": "Alle Fahrzeugtypen"
                    }
                },
                {
                    "question": {
                        "en": "Charging station for bicycles",
                        "nl": "Oplaadpunten voor fietsen",
                        "de": "Ladestation für Fahrräder"
                    },
                    "osmTags": "bicycle=yes"
                },
                {
                    "question": {
                        "en": "Charging station for cars",
                        "nl": "Oplaadpunten voor auto's",
                        "de": "Ladestation für Autos"
                    },
                    "osmTags": {
                        "or": [
                            "car=yes",
                            "motorcar=yes"
                        ]
                    }
                }
            ]
        },
        {
            "id": "working",
            "options": [
                {
                    "question": {
                        "en": "Only working charging stations",
                        "nl": "Enkel werkende oplaadpunten",
                        "de": "Nur funktionierende Ladestationen"
                    },
                    "osmTags": {
                        "and": [
                            "operational_status!=broken",
                            "amenity=charging_station"
                        ]
                    }
                }
            ]
        },
        {
            "id": "connection_type",
            "options": [
                {
                    "question": {
                        "en": "All connectors",
                        "nl": "Alle types",
                        "de": "Alle Anschlüsse"
                    }
                },
                {
                    "question": {
                        "en": "Has a <div style='display: inline-block'><b><b>Schuko wall plug</b> without ground pin (CEE7/4 type F)</b> <img style='width:1rem; display: inline-block' src='./assets/layers/charging_station/CEE7_4F.svg'/></div> connector",
                        "nl": "Heeft een <div style='display: inline-block'><b><b>Schuko stekker</b> zonder aardingspin (CEE7/4 type F)</b> <img style='width:1rem; display: inline-block' src='./assets/layers/charging_station/CEE7_4F.svg'/></div>"
                    },
                    "osmTags": "socket:schuko~*"
                },
                {
                    "question": {
                        "en": "Has a <div style='display: inline-block'><b><b>European wall plug</b> with ground pin (CEE7/4 type E)</b> <img style='width:1rem; display: inline-block' src='./assets/layers/charging_station/TypeE.svg'/></div> connector",
                        "nl": "Heeft een <div style='display: inline-block'><b><b>Europese stekker</b> met aardingspin (CEE7/4 type E)</b> <img style='width:1rem; display: inline-block' src='./assets/layers/charging_station/TypeE.svg'/></div>"
                    },
                    "osmTags": "socket:typee~*"
                },
                {
                    "question": {
                        "en": "Has a <div style='display: inline-block'><b><b>Chademo</b></b> <img style='width:1rem; display: inline-block' src='./assets/layers/charging_station/Chademo_type4.svg'/></div> connector",
                        "nl": "Heeft een <div style='display: inline-block'><b><b>Chademo</b></b> <img style='width:1rem; display: inline-block' src='./assets/layers/charging_station/Chademo_type4.svg'/></div>",
                        "de": "Hat einen <div style='display: inline-block'><b><b>Chademo</b></b> <img style='width:1rem; display: inline-block' src='./assets/layers/charging_station/Chademo_type4.svg'/></div> Stecker"
                    },
                    "osmTags": "socket:chademo~*"
                },
                {
                    "question": {
                        "en": "Has a <div style='display: inline-block'><b><b>Type 1 with cable</b> (J1772)</b> <img style='width:1rem; display: inline-block' src='./assets/layers/charging_station/Type1_J1772.svg'/></div> connector",
                        "nl": "Heeft een <div style='display: inline-block'><b><b>Type 1 met kabel</b> (J1772)</b> <img style='width:1rem; display: inline-block' src='./assets/layers/charging_station/Type1_J1772.svg'/></div>"
                    },
                    "osmTags": "socket:type1_cable~*"
                },
                {
                    "question": {
                        "en": "Has a <div style='display: inline-block'><b><b>Type 1 <i>without</i> cable</b> (J1772)</b> <img style='width:1rem; display: inline-block' src='./assets/layers/charging_station/Type1_J1772.svg'/></div> connector",
                        "nl": "Heeft een <div style='display: inline-block'><b><b>Type 1 <i>zonder</i> kabel</b> (J1772)</b> <img style='width:1rem; display: inline-block' src='./assets/layers/charging_station/Type1_J1772.svg'/></div>"
                    },
                    "osmTags": "socket:type1~*"
                },
                {
                    "question": {
                        "en": "Has a <div style='display: inline-block'><b><b>Type 1 CCS</b> (aka Type 1 Combo)</b> <img style='width:1rem; display: inline-block' src='./assets/layers/charging_station/Type1-ccs.svg'/></div> connector",
                        "nl": "Heeft een <div style='display: inline-block'><b><b>Type 1 CCS</b> (ook gekend als Type 1 Combo)</b> <img style='width:1rem; display: inline-block' src='./assets/layers/charging_station/Type1-ccs.svg'/></div>"
                    },
                    "osmTags": "socket:type1_combo~*"
                },
                {
                    "question": {
                        "en": "Has a <div style='display: inline-block'><b><b>Tesla Supercharger</b></b> <img style='width:1rem; display: inline-block' src='./assets/layers/charging_station/Tesla-hpwc-model-s.svg'/></div> connector",
                        "nl": "Heeft een <div style='display: inline-block'><b><b>Tesla Supercharger</b></b> <img style='width:1rem; display: inline-block' src='./assets/layers/charging_station/Tesla-hpwc-model-s.svg'/></div>",
                        "de": "Hat einen <div style='display: inline-block'><b><b>Tesla Supercharger</b></b> <img style='width:1rem; display: inline-block' src='./assets/layers/charging_station/Tesla-hpwc-model-s.svg'/></div> Stecker"
                    },
                    "osmTags": "socket:tesla_supercharger~*"
                },
                {
                    "question": {
                        "en": "Has a <div style='display: inline-block'><b><b>Type 2</b> (mennekes)</b> <img style='width:1rem; display: inline-block' src='./assets/layers/charging_station/Type2_socket.svg'/></div> connector",
                        "nl": "Heeft een <div style='display: inline-block'><b><b>Type 2</b> (mennekes)</b> <img style='width:1rem; display: inline-block' src='./assets/layers/charging_station/Type2_socket.svg'/></div>"
                    },
                    "osmTags": "socket:type2~*"
                },
                {
                    "question": {
                        "en": "Has a <div style='display: inline-block'><b><b>Type 2 CCS</b> (mennekes)</b> <img style='width:1rem; display: inline-block' src='./assets/layers/charging_station/Type2_CCS.svg'/></div> connector",
                        "nl": "Heeft een <div style='display: inline-block'><b><b>Type 2 CCS</b> (mennekes)</b> <img style='width:1rem; display: inline-block' src='./assets/layers/charging_station/Type2_CCS.svg'/></div>"
                    },
                    "osmTags": "socket:type2_combo~*"
                },
                {
                    "question": {
                        "en": "Has a <div style='display: inline-block'><b><b>Type 2 with cable</b> (mennekes)</b> <img style='width:1rem; display: inline-block' src='./assets/layers/charging_station/Type2_tethered.svg'/></div> connector",
                        "nl": "Heeft een <div style='display: inline-block'><b><b>Type 2 met kabel</b> (J1772)</b> <img style='width:1rem; display: inline-block' src='./assets/layers/charging_station/Type2_tethered.svg'/></div>"
                    },
                    "osmTags": "socket:type2_cable~*"
                },
                {
                    "question": {
                        "en": "Has a <div style='display: inline-block'><b><b>Tesla Supercharger CCS</b> (a branded type2_css)</b> <img style='width:1rem; display: inline-block' src='./assets/layers/charging_station/Type2_CCS.svg'/></div> connector",
                        "nl": "Heeft een <div style='display: inline-block'><b><b>Tesla Supercharger CCS</b> (een type2 CCS met Tesla-logo)</b> <img style='width:1rem; display: inline-block' src='./assets/layers/charging_station/Type2_CCS.svg'/></div>"
                    },
                    "osmTags": "socket:tesla_supercharger_ccs~*"
                },
                {
                    "question": {
                        "en": "Has a <div style='display: inline-block'><b><b>Tesla Supercharger (destination)</b></b> <img style='width:1rem; display: inline-block' src='./assets/layers/charging_station/Tesla-hpwc-model-s.svg'/></div> connector",
                        "nl": "Heeft een <div style='display: inline-block'><b><b>Tesla Supercharger (destination)</b></b> <img style='width:1rem; display: inline-block' src='./assets/layers/charging_station/Tesla-hpwc-model-s.svg'/></div>"
                    },
                    "osmTags": "socket:tesla_destination~*"
                },
                {
                    "question": {
                        "en": "Has a <div style='display: inline-block'><b><b>Tesla supercharger (destination</b> (A Type 2 with cable branded as tesla)</b> <img style='width:1rem; display: inline-block' src='./assets/layers/charging_station/Type2_tethered.svg'/></div> connector",
                        "nl": "Heeft een <div style='display: inline-block'><b><b>Tesla supercharger (destination</b> (Een Type 2 met kabel en Tesla-logo)</b> <img style='width:1rem; display: inline-block' src='./assets/layers/charging_station/Type2_tethered.svg'/></div>"
                    },
                    "osmTags": "socket:tesla_destination~*"
                },
                {
                    "question": {
                        "en": "Has a <div style='display: inline-block'><b><b>USB</b> to charge phones and small electronics</b> <img style='width:1rem; display: inline-block' src='./assets/layers/charging_station/usb_port.svg'/></div> connector",
                        "nl": "Heeft een <div style='display: inline-block'><b><b>USB</b> om GSMs en kleine electronica op te laden</b> <img style='width:1rem; display: inline-block' src='./assets/layers/charging_station/usb_port.svg'/></div>"
                    },
                    "osmTags": "socket:USB-A~*"
                },
                {
                    "question": {
                        "en": "Has a <div style='display: inline-block'><b><b>Bosch Active Connect with 3 pins</b> and cable</b> <img style='width:1rem; display: inline-block' src='./assets/layers/charging_station/bosch-3pin.svg'/></div> connector",
                        "nl": "Heeft een <div style='display: inline-block'><b><b>Bosch Active Connect met 3 pinnen</b> aan een kabel</b> <img style='width:1rem; display: inline-block' src='./assets/layers/charging_station/bosch-3pin.svg'/></div>"
                    },
                    "osmTags": "socket:bosch_3pin~*"
                },
                {
                    "question": {
                        "en": "Has a <div style='display: inline-block'><b><b>Bosch Active Connect with 5 pins</b> and cable</b> <img style='width:1rem; display: inline-block' src='./assets/layers/charging_station/bosch-5pin.svg'/></div> connector",
                        "nl": "Heeft een <div style='display: inline-block'><b><b>Bosch Active Connect met 5 pinnen</b> aan een kabel</b> <img style='width:1rem; display: inline-block' src='./assets/layers/charging_station/bosch-5pin.svg'/></div>"
                    },
                    "osmTags": "socket:bosch_5pin~*"
                }
            ]
        }
    ],
    "units": [
        {
            "appliesToKey": [
                "maxstay"
            ],
            "applicableUnits": [
                {
                    "canonicalDenomination": "minutes",
                    "canonicalDenominationSingular": "minute",
                    "alternativeDenomination": [
                        "m",
                        "min",
                        "mins",
                        "minuten",
                        "mns"
                    ],
                    "human": {
                        "en": " minutes",
                        "nl": " minuten",
                        "de": " Minuten",
                        "ru": " минут"
                    },
                    "humanSingular": {
                        "en": " minute",
                        "nl": " minuut",
                        "de": " Minute",
                        "ru": " минута"
                    }
                },
                {
                    "canonicalDenomination": "hours",
                    "canonicalDenominationSingular": "hour",
                    "alternativeDenomination": [
                        "h",
                        "hrs",
                        "hours",
                        "u",
                        "uur",
                        "uren"
                    ],
                    "human": {
                        "en": " hours",
                        "nl": " uren",
                        "de": " Stunden",
                        "ru": " часов"
                    },
                    "humanSingular": {
                        "en": " hour",
                        "nl": " uur",
<<<<<<< HEAD
=======
                        "de": " Stunde",
>>>>>>> fa012b02
                        "ru": " час"
                    }
                },
                {
                    "canonicalDenomination": "days",
                    "canonicalDenominationSingular": "day",
                    "alternativeDenomination": [
                        "dys",
                        "dagen",
                        "dag"
                    ],
                    "human": {
                        "en": " days",
                        "nl": " day",
                        "de": " Tage",
                        "ru": " дней"
                    },
                    "humanSingular": {
                        "en": " day",
                        "nl": " dag",
<<<<<<< HEAD
=======
                        "de": " Tag",
>>>>>>> fa012b02
                        "ru": " день"
                    }
                }
            ]
        },
        {
            "appliesToKey": [
                "socket:schuko:voltage",
                "socket:typee:voltage",
                "socket:chademo:voltage",
                "socket:type1_cable:voltage",
                "socket:type1:voltage",
                "socket:type1_combo:voltage",
                "socket:tesla_supercharger:voltage",
                "socket:type2:voltage",
                "socket:type2_combo:voltage",
                "socket:type2_cable:voltage",
                "socket:tesla_supercharger_ccs:voltage",
                "socket:tesla_destination:voltage",
                "socket:tesla_destination:voltage",
                "socket:USB-A:voltage",
                "socket:bosch_3pin:voltage",
                "socket:bosch_5pin:voltage"
            ],
            "applicableUnits": [
                {
                    "canonicalDenomination": "V",
                    "alternativeDenomination": [
                        "v",
                        "volt",
                        "voltage",
                        "V",
                        "Volt"
                    ],
                    "human": {
                        "en": "Volts",
                        "nl": "volt",
<<<<<<< HEAD
=======
                        "de": "Volt",
>>>>>>> fa012b02
                        "ru": "Вольт"
                    }
                }
            ],
            "eraseInvalidValues": true
        },
        {
            "appliesToKey": [
                "socket:schuko:current",
                "socket:typee:current",
                "socket:chademo:current",
                "socket:type1_cable:current",
                "socket:type1:current",
                "socket:type1_combo:current",
                "socket:tesla_supercharger:current",
                "socket:type2:current",
                "socket:type2_combo:current",
                "socket:type2_cable:current",
                "socket:tesla_supercharger_ccs:current",
                "socket:tesla_destination:current",
                "socket:tesla_destination:current",
                "socket:USB-A:current",
                "socket:bosch_3pin:current",
                "socket:bosch_5pin:current"
            ],
            "applicableUnits": [
                {
                    "canonicalDenomination": "A",
                    "alternativeDenomination": [
                        "a",
                        "amp",
                        "amperage",
                        "A"
                    ],
                    "human": {
                        "en": "A",
                        "nl": "A"
                    }
                }
            ],
            "eraseInvalidValues": true
        },
        {
            "appliesToKey": [
                "socket:schuko:output",
                "socket:typee:output",
                "socket:chademo:output",
                "socket:type1_cable:output",
                "socket:type1:output",
                "socket:type1_combo:output",
                "socket:tesla_supercharger:output",
                "socket:type2:output",
                "socket:type2_combo:output",
                "socket:type2_cable:output",
                "socket:tesla_supercharger_ccs:output",
                "socket:tesla_destination:output",
                "socket:tesla_destination:output",
                "socket:USB-A:output",
                "socket:bosch_3pin:output",
                "socket:bosch_5pin:output"
            ],
            "applicableUnits": [
                {
                    "canonicalDenomination": "kW",
                    "alternativeDenomination": [
                        "kilowatt"
                    ],
                    "human": {
                        "en": "kilowatt",
                        "nl": "kilowatt",
<<<<<<< HEAD
=======
                        "de": "Kilowatt",
>>>>>>> fa012b02
                        "ru": "киловатт"
                    }
                },
                {
                    "canonicalDenomination": "mW",
                    "alternativeDenomination": [
                        "megawatt"
                    ],
                    "human": {
                        "en": "megawatt",
                        "nl": "megawatt",
<<<<<<< HEAD
=======
                        "de": "Megawatt",
>>>>>>> fa012b02
                        "ru": "мегаватт"
                    }
                }
            ],
            "eraseInvalidValues": true
        }
    ],
<<<<<<< HEAD
    "mapRendering": [
        {
            "location": [
                "point"
            ]
        }
    ]
=======
    "allowMove": {
        "enableRelocation": false,
        "enableImproveAccuracy": true
    },
    "deletion": {
        "softDeletionTags": {
            "and": [
                "amenity=",
                "disused:amenity=charging_station"
            ]
        },
        "neededChangesets": 10
    }
>>>>>>> fa012b02
}<|MERGE_RESOLUTION|>--- conflicted
+++ resolved
@@ -2,13 +2,13 @@
     "id": "charging_station",
     "name": {
         "en": "Charging stations",
-        "nl": "Oplaadpunten",
-        "de": "Ladestationen",
         "it": "Stazioni di ricarica",
         "ja": "充電ステーション",
         "nb_NO": "Ladestasjoner",
         "ru": "Зарядные станции",
-        "zh_Hant": "充電站"
+        "zh_Hant": "充電站",
+        "de": "Ladestationen",
+        "nl": "Oplaadpunten"
     },
     "minzoom": 10,
     "source": {
@@ -24,29 +24,28 @@
     "title": {
         "render": {
             "en": "Charging station",
-            "nl": "Oplaadpunten",
-            "de": "Ladestation",
             "it": "Stazione di ricarica",
             "ja": "充電ステーション",
             "nb_NO": "Ladestasjon",
             "ru": "Зарядная станция",
-            "zh_Hant": "充電站"
+            "zh_Hant": "充電站",
+            "de": "Ladestation",
+            "nl": "Oplaadpunten"
         }
     },
     "description": {
         "en": "A charging station",
-        "nl": "Oplaadpunten",
-        "de": "Eine Ladestation",
         "it": "Una stazione di ricarica",
         "ja": "充電ステーション",
         "nb_NO": "En ladestasjon",
         "ru": "Зарядная станция",
-        "zh_Hant": "充電站"
+        "zh_Hant": "充電站",
+        "de": "Eine Ladestation",
+        "nl": "Oplaadpunten"
     },
     "tagRenderings": [
         "images",
         {
-<<<<<<< HEAD
             "id": "plugs-15",
             "question": {
                 "en": "How much plugs of type <div style='display: inline-block'><b><b>Bosch Active Connect with 5 pins</b> and cable</b> <img style='width:1rem; display: inline-block' src='./assets/layers/charging_station/bosch-5pin.svg'/></div> are available here?",
@@ -58,1333 +57,263 @@
             },
             "freeform": {
                 "key": "socket:bosch_5pin",
-=======
-            "id": "Type",
-            "#": "Allowed vehicle types",
-            "question": {
-                "en": "Which vehicles are allowed to charge here?",
-                "nl": "Welke voertuigen kunnen hier opgeladen worden?",
-                "de": "Welche Fahrzeuge dürfen hier geladen werden?"
-            },
-            "multiAnswer": true,
-            "mappings": [
-                {
-                    "if": "bicycle=yes",
-                    "ifnot": "bicycle=no",
-                    "then": {
-                        "en": "<b>bicycles</b> can be charged here",
-                        "nl": "<b>Fietsen</b> kunnen hier opgeladen worden",
-                        "de": "<b>Fahrräder</b> können hier geladen werden"
-                    }
-                },
-                {
-                    "if": "motorcar=yes",
-                    "ifnot": "motorcar=no",
-                    "then": {
-                        "en": "<b>Cars</b> can be charged here",
-                        "nl": "<b>Elektrische auto's</b> kunnen hier opgeladen worden",
-                        "de": "<b>Autos</b> können hier geladen werden"
-                    }
-                },
-                {
-                    "if": "scooter=yes",
-                    "ifnot": "scooter=no",
-                    "then": {
-                        "en": "<b>Scooters</b> can be charged here",
-                        "nl": "<b>Electrische scooters</b> (snorfiets of bromfiets) kunnen hier opgeladen worden",
-                        "de": "<b> Roller</b> können hier geladen werden"
-                    }
-                },
-                {
-                    "if": "hgv=yes",
-                    "ifnot": "hgv=no",
-                    "then": {
-                        "en": "<b>Heavy good vehicles</b> (such as trucks) can be charged here",
-                        "nl": "<b>Vrachtwagens</b> kunnen hier opgeladen worden",
-                        "de": "<b>Lastkraftwagen</b> (LKW) können hier geladen werden"
-                    }
-                },
-                {
-                    "if": "bus=yes",
-                    "ifnot": "bus=no",
-                    "then": {
-                        "en": "<b>Buses</b> can be charged here",
-                        "nl": "<b>Bussen</b> kunnen hier opgeladen worden",
-                        "de": "<b>Busse</b> können hier geladen werden"
-                    }
-                }
-            ]
-        },
-        {
-            "id": "access",
-            "question": {
-                "en": "Who is allowed to use this charging station?",
-                "nl": "Wie mag er dit oplaadpunt gebruiken?",
-                "de": "Wer darf diese Ladestation benutzen?"
-            },
-            "render": {
-                "en": "Access is {access}",
-                "nl": "Toegang voor {access}",
-                "de": "Zugang ist {access}"
-            },
-            "freeform": {
-                "key": "access",
-                "addExtraTags": [
-                    "fixme=Freeform field used for access - doublecheck the value"
-                ]
-            },
-            "mappings": [
-                {
-                    "if": "access=yes",
-                    "then": {
-                        "en": "Anyone can use this charging station (payment might be needed)",
-                        "nl": "Toegankelijk voor iedereen (mogelijks met aanmelden en/of te betalen)"
-                    }
-                },
-                {
-                    "if": {
-                        "or": [
-                            "access=permissive",
-                            "access=public"
-                        ]
-                    },
-                    "then": {
-                        "en": "Anyone can use this charging station (payment might be needed)",
-                        "nl": "Toegankelijk voor iedereen (mogelijks met aanmelden en/of te betalen)"
-                    },
-                    "hideInAnswer": true
-                },
-                {
-                    "if": "access=customers",
-                    "then": {
-                        "en": "Only customers of the place this station belongs to can use this charging station<br/><span class='subtle'>E.g. a charging station operated by hotel which is only usable by their guests</span>",
-                        "nl": "Enkel <b>klanten van de bijhorende plaats</b> mogen dit oplaadpunt gebruiken<br/><span class='subtle'>Bijvoorbeeld een oplaadpunt op de parking van een restaurant dat enkel door klanten van het restaurant gebruikt mag worden</span>"
-                    }
-                },
-                {
-                    "if": "access=private",
-                    "then": {
-                        "en": "Not accessible to the general public (e.g. only accessible to the owners, employees, ...)",
-                        "nl": "Niet toegankelijk voor het publiek <span class='subtle'>Enkel toegankelijk voor de eigenaar, medewerkers ,...</span> "
-                    }
-                }
-            ]
-        },
-        {
-            "id": "capacity",
-            "render": {
-                "en": "{capacity} vehicles can be charged here at the same time",
-                "nl": "{capacity} voertuigen kunnen hier op hetzelfde moment opgeladen worden",
-                "de": "{capacity} Fahrzeuge können hier gleichzeitig geladen werden"
-            },
-            "question": {
-                "en": "How much vehicles can be charged here at the same time?",
-                "nl": "Hoeveel voertuigen kunnen hier opgeladen worden?",
-                "de": "Wie viele Fahrzeuge können hier gleichzeitig geladen werden?"
-            },
-            "freeform": {
-                "key": "capacity",
                 "type": "pnat"
-            }
-        },
-        {
-            "id": "Available_charging_stations (generated)",
-            "question": {
-                "en": "Which charging stations are available here?",
-                "nl": "Welke aansluitingen zijn hier beschikbaar?",
-                "de": "Welche Ladestationen gibt es hier?"
-            },
-            "multiAnswer": true,
-            "mappings": [
-                {
-                    "if": "socket:schuko=1",
-                    "ifnot": "socket:schuko=",
-                    "then": {
-                        "en": "<div class='flex'><img class='w-12 mx-4' src='./assets/layers/charging_station/CEE7_4F.svg'/> <span><b>Schuko wall plug</b> without ground pin (CEE7/4 type F)</span></div>",
-                        "nl": "<div class='flex'><img class='w-12 mx-4' src='./assets/layers/charging_station/CEE7_4F.svg'/> <span><b>Schuko stekker</b> zonder aardingspin (CEE7/4 type F)</span></div>"
-                    },
-                    "hideInAnswer": {
-                        "or": [
-                            "_country!=be",
-                            "_country!=fr",
-                            "_country!=ma",
-                            "_country!=tn",
-                            "_country!=pl",
-                            "_country!=cs",
-                            "_country!=sk",
-                            "_country!=mo"
-                        ]
-                    }
-                },
-                {
-                    "if": {
-                        "and": [
-                            "socket:schuko~*",
-                            "socket:schuko!=1"
-                        ]
-                    },
-                    "then": {
-                        "en": "<div class='flex'><img class='w-12 mx-4' src='./assets/layers/charging_station/CEE7_4F.svg'/> <span><b>Schuko wall plug</b> without ground pin (CEE7/4 type F)</span></div>",
-                        "nl": "<div class='flex'><img class='w-12 mx-4' src='./assets/layers/charging_station/CEE7_4F.svg'/> <span><b>Schuko stekker</b> zonder aardingspin (CEE7/4 type F)</span></div>"
-                    },
-                    "hideInAnswer": true
-                },
-                {
-                    "if": "socket:typee=1",
-                    "ifnot": "socket:typee=",
-                    "then": {
-                        "en": "<div class='flex'><img class='w-12 mx-4' src='./assets/layers/charging_station/TypeE.svg'/> <span><b>European wall plug</b> with ground pin (CEE7/4 type E)</span></div>",
-                        "nl": "<div class='flex'><img class='w-12 mx-4' src='./assets/layers/charging_station/TypeE.svg'/> <span><b>Europese stekker</b> met aardingspin (CEE7/4 type E)</span></div>"
-                    }
-                },
-                {
-                    "if": {
-                        "and": [
-                            "socket:typee~*",
-                            "socket:typee!=1"
-                        ]
-                    },
-                    "then": {
-                        "en": "<div class='flex'><img class='w-12 mx-4' src='./assets/layers/charging_station/TypeE.svg'/> <span><b>European wall plug</b> with ground pin (CEE7/4 type E)</span></div>",
-                        "nl": "<div class='flex'><img class='w-12 mx-4' src='./assets/layers/charging_station/TypeE.svg'/> <span><b>Europese stekker</b> met aardingspin (CEE7/4 type E)</span></div>"
-                    },
-                    "hideInAnswer": true
-                },
-                {
-                    "if": "socket:chademo=1",
-                    "ifnot": "socket:chademo=",
-                    "then": {
-                        "en": "<div class='flex'><img class='w-12 mx-4' src='./assets/layers/charging_station/Chademo_type4.svg'/> <span><b>Chademo</b></span></div>",
-                        "nl": "<div class='flex'><img class='w-12 mx-4' src='./assets/layers/charging_station/Chademo_type4.svg'/> <span><b>Chademo</b></span></div>"
-                    },
-                    "hideInAnswer": {
-                        "or": [
-                            {
-                                "and": [
-                                    "car=no",
-                                    "motorcar=no",
-                                    "hgv=no",
-                                    "bus=no"
-                                ]
-                            },
-                            {
-                                "and": [
-                                    {
-                                        "or": [
-                                            "bicycle=yes",
-                                            "scooter=yes"
-                                        ]
-                                    },
-                                    "car!=yes",
-                                    "motorcar!=yes",
-                                    "hgv!=yes",
-                                    "bus!=yes"
-                                ]
-                            }
-                        ]
-                    }
-                },
-                {
-                    "if": {
-                        "and": [
-                            "socket:chademo~*",
-                            "socket:chademo!=1"
-                        ]
-                    },
-                    "then": {
-                        "en": "<div class='flex'><img class='w-12 mx-4' src='./assets/layers/charging_station/Chademo_type4.svg'/> <span><b>Chademo</b></span></div>",
-                        "nl": "<div class='flex'><img class='w-12 mx-4' src='./assets/layers/charging_station/Chademo_type4.svg'/> <span><b>Chademo</b></span></div>",
-                        "de": "<div class='flex'><img class='w-12 mx-4' src='./assets/layers/charging_station/Chademo_type4.svg'/> <span><b>Chademo</b></span></div>"
-                    },
-                    "hideInAnswer": true
-                },
-                {
-                    "if": "socket:type1_cable=1",
-                    "ifnot": "socket:type1_cable=",
-                    "then": {
-                        "en": "<div class='flex'><img class='w-12 mx-4' src='./assets/layers/charging_station/Type1_J1772.svg'/> <span><b>Type 1 with cable</b> (J1772)</span></div>",
-                        "nl": "<div class='flex'><img class='w-12 mx-4' src='./assets/layers/charging_station/Type1_J1772.svg'/> <span><b>Type 1 met kabel</b> (J1772)</span></div>",
-                        "de": "<div class='flex'><img class='w-12 mx-4' src='./assets/layers/charging_station/Type1_J1772.svg'/> <span><b>Typ 1 mit Kabel</b> (J1772)</span></div>"
-                    },
-                    "hideInAnswer": {
-                        "or": [
-                            {
-                                "and": [
-                                    "car=no",
-                                    "motorcar=no",
-                                    "hgv=no",
-                                    "bus=no"
-                                ]
-                            },
-                            {
-                                "and": [
-                                    {
-                                        "or": [
-                                            "bicycle=yes",
-                                            "scooter=yes"
-                                        ]
-                                    },
-                                    "car!=yes",
-                                    "motorcar!=yes",
-                                    "hgv!=yes",
-                                    "bus!=yes"
-                                ]
-                            }
-                        ]
-                    }
-                },
-                {
-                    "if": {
-                        "and": [
-                            "socket:type1_cable~*",
-                            "socket:type1_cable!=1"
-                        ]
-                    },
-                    "then": {
-                        "en": "<div class='flex'><img class='w-12 mx-4' src='./assets/layers/charging_station/Type1_J1772.svg'/> <span><b>Type 1 with cable</b> (J1772)</span></div>",
-                        "nl": "<div class='flex'><img class='w-12 mx-4' src='./assets/layers/charging_station/Type1_J1772.svg'/> <span><b>Type 1 met kabel</b> (J1772)</span></div>",
-                        "de": "<div class='flex'><img class='w-12 mx-4' src='./assets/layers/charging_station/Type1_J1772.svg'/> <span><b>Typ 1 mit Kabel</b> (J1772)</span></div>"
-                    },
-                    "hideInAnswer": true
-                },
-                {
-                    "if": "socket:type1=1",
-                    "ifnot": "socket:type1=",
-                    "then": {
-                        "en": "<div class='flex'><img class='w-12 mx-4' src='./assets/layers/charging_station/Type1_J1772.svg'/> <span><b>Type 1 <i>without</i> cable</b> (J1772)</span></div>",
-                        "nl": "<div class='flex'><img class='w-12 mx-4' src='./assets/layers/charging_station/Type1_J1772.svg'/> <span><b>Type 1 <i>zonder</i> kabel</b> (J1772)</span></div>",
-                        "de": "<div class='flex'><img class='w-12 mx-4' src='./assets/layers/charging_station/Type1_J1772.svg'/> <span><b>Typ 1 <i>ohne</i> Kabel</b> (J1772)</span></div>"
-                    },
-                    "hideInAnswer": {
-                        "or": [
-                            {
-                                "and": [
-                                    "car=no",
-                                    "motorcar=no",
-                                    "hgv=no",
-                                    "bus=no"
-                                ]
-                            },
-                            {
-                                "and": [
-                                    {
-                                        "or": [
-                                            "bicycle=yes",
-                                            "scooter=yes"
-                                        ]
-                                    },
-                                    "car!=yes",
-                                    "motorcar!=yes",
-                                    "hgv!=yes",
-                                    "bus!=yes"
-                                ]
-                            }
-                        ]
-                    }
-                },
-                {
-                    "if": {
-                        "and": [
-                            "socket:type1~*",
-                            "socket:type1!=1"
-                        ]
-                    },
-                    "then": {
-                        "en": "<div class='flex'><img class='w-12 mx-4' src='./assets/layers/charging_station/Type1_J1772.svg'/> <span><b>Type 1 <i>without</i> cable</b> (J1772)</span></div>",
-                        "nl": "<div class='flex'><img class='w-12 mx-4' src='./assets/layers/charging_station/Type1_J1772.svg'/> <span><b>Type 1 <i>zonder</i> kabel</b> (J1772)</span></div>",
-                        "de": "<div class='flex'><img class='w-12 mx-4' src='./assets/layers/charging_station/Type1_J1772.svg'/> <span><b>Typ 1 <i>ohne</i> Kabel</b> (J1772)</span></div>"
-                    },
-                    "hideInAnswer": true
-                },
-                {
-                    "if": "socket:type1_combo=1",
-                    "ifnot": "socket:type1_combo=",
-                    "then": {
-                        "en": "<div class='flex'><img class='w-12 mx-4' src='./assets/layers/charging_station/Type1-ccs.svg'/> <span><b>Type 1 CCS</b> (aka Type 1 Combo)</span></div>",
-                        "nl": "<div class='flex'><img class='w-12 mx-4' src='./assets/layers/charging_station/Type1-ccs.svg'/> <span><b>Type 1 CCS</b> (ook gekend als Type 1 Combo)</span></div>",
-                        "de": "<div class='flex'><img class='w-12 mx-4' src='./assets/layers/charging_station/Type1-ccs.svg'/> <span><b>Typ 1 CCS</b> (auch bekannt als Typ 1 Combo)</span></div>"
-                    },
-                    "hideInAnswer": {
-                        "or": [
-                            {
-                                "and": [
-                                    "car=no",
-                                    "motorcar=no",
-                                    "hgv=no",
-                                    "bus=no"
-                                ]
-                            },
-                            {
-                                "and": [
-                                    {
-                                        "or": [
-                                            "bicycle=yes",
-                                            "scooter=yes"
-                                        ]
-                                    },
-                                    "car!=yes",
-                                    "motorcar!=yes",
-                                    "hgv!=yes",
-                                    "bus!=yes"
-                                ]
-                            }
-                        ]
-                    }
-                },
-                {
-                    "if": {
-                        "and": [
-                            "socket:type1_combo~*",
-                            "socket:type1_combo!=1"
-                        ]
-                    },
-                    "then": {
-                        "en": "<div class='flex'><img class='w-12 mx-4' src='./assets/layers/charging_station/Type1-ccs.svg'/> <span><b>Type 1 CCS</b> (aka Type 1 Combo)</span></div>",
-                        "nl": "<div class='flex'><img class='w-12 mx-4' src='./assets/layers/charging_station/Type1-ccs.svg'/> <span><b>Type 1 CCS</b> (ook gekend als Type 1 Combo)</span></div>",
-                        "de": "<div class='flex'><img class='w-12 mx-4' src='./assets/layers/charging_station/Type1-ccs.svg'/> <span><b>Typ 1 CCS</b> (auch bekannt als Typ 1 Combo)</span></div>"
-                    },
-                    "hideInAnswer": true
-                },
-                {
-                    "if": "socket:tesla_supercharger=1",
-                    "ifnot": "socket:tesla_supercharger=",
-                    "then": {
-                        "en": "<div class='flex'><img class='w-12 mx-4' src='./assets/layers/charging_station/Tesla-hpwc-model-s.svg'/> <span><b>Tesla Supercharger</b></span></div>",
-                        "nl": "<div class='flex'><img class='w-12 mx-4' src='./assets/layers/charging_station/Tesla-hpwc-model-s.svg'/> <span><b>Tesla Supercharger</b></span></div>",
-                        "de": "<div class='flex'><img class='w-12 mx-4' src='./assets/layers/charging_station/Tesla-hpwc-model-s.svg'/> <span><b>Tesla Supercharger</b></span></div>"
-                    },
-                    "hideInAnswer": {
-                        "or": [
-                            {
-                                "and": [
-                                    "car=no",
-                                    "motorcar=no",
-                                    "hgv=no",
-                                    "bus=no"
-                                ]
-                            },
-                            {
-                                "and": [
-                                    {
-                                        "or": [
-                                            "bicycle=yes",
-                                            "scooter=yes"
-                                        ]
-                                    },
-                                    "car!=yes",
-                                    "motorcar!=yes",
-                                    "hgv!=yes",
-                                    "bus!=yes"
-                                ]
-                            }
-                        ]
-                    }
-                },
-                {
-                    "if": {
-                        "and": [
-                            "socket:tesla_supercharger~*",
-                            "socket:tesla_supercharger!=1"
-                        ]
-                    },
-                    "then": {
-                        "en": "<div class='flex'><img class='w-12 mx-4' src='./assets/layers/charging_station/Tesla-hpwc-model-s.svg'/> <span><b>Tesla Supercharger</b></span></div>",
-                        "nl": "<div class='flex'><img class='w-12 mx-4' src='./assets/layers/charging_station/Tesla-hpwc-model-s.svg'/> <span><b>Tesla Supercharger</b></span></div>",
-                        "de": "<div class='flex'><img class='w-12 mx-4' src='./assets/layers/charging_station/Tesla-hpwc-model-s.svg'/> <span><b>Tesla Supercharger</b></span></div>"
-                    },
-                    "hideInAnswer": true
-                },
-                {
-                    "if": "socket:type2=1",
-                    "ifnot": "socket:type2=",
-                    "then": {
-                        "en": "<div class='flex'><img class='w-12 mx-4' src='./assets/layers/charging_station/Type2_socket.svg'/> <span><b>Type 2</b> (mennekes)</span></div>",
-                        "nl": "<div class='flex'><img class='w-12 mx-4' src='./assets/layers/charging_station/Type2_socket.svg'/> <span><b>Type 2</b> (mennekes)</span></div>",
-                        "de": "<div class='flex'><img class='w-12 mx-4' src='./assets/layers/charging_station/Type2_socket.svg'/> <span><b>Typ 2</b> (Mennekes)</span></div>"
-                    },
-                    "hideInAnswer": {
-                        "or": [
-                            {
-                                "and": [
-                                    "car=no",
-                                    "motorcar=no",
-                                    "hgv=no",
-                                    "bus=no"
-                                ]
-                            },
-                            {
-                                "and": [
-                                    {
-                                        "or": [
-                                            "bicycle=yes",
-                                            "scooter=yes"
-                                        ]
-                                    },
-                                    "car!=yes",
-                                    "motorcar!=yes",
-                                    "hgv!=yes",
-                                    "bus!=yes"
-                                ]
-                            }
-                        ]
-                    }
-                },
-                {
-                    "if": {
-                        "and": [
-                            "socket:type2~*",
-                            "socket:type2!=1"
-                        ]
-                    },
-                    "then": {
-                        "en": "<div class='flex'><img class='w-12 mx-4' src='./assets/layers/charging_station/Type2_socket.svg'/> <span><b>Type 2</b> (mennekes)</span></div>",
-                        "nl": "<div class='flex'><img class='w-12 mx-4' src='./assets/layers/charging_station/Type2_socket.svg'/> <span><b>Type 2</b> (mennekes)</span></div>",
-                        "de": "<div class='flex'><img class='w-12 mx-4' src='./assets/layers/charging_station/Type2_socket.svg'/> <span><b>Typ 2</b> (Mennekes)</span></div>"
-                    },
-                    "hideInAnswer": true
-                },
-                {
-                    "if": "socket:type2_combo=1",
-                    "ifnot": "socket:type2_combo=",
-                    "then": {
-                        "en": "<div class='flex'><img class='w-12 mx-4' src='./assets/layers/charging_station/Type2_CCS.svg'/> <span><b>Type 2 CCS</b> (mennekes)</span></div>",
-                        "nl": "<div class='flex'><img class='w-12 mx-4' src='./assets/layers/charging_station/Type2_CCS.svg'/> <span><b>Type 2 CCS</b> (mennekes)</span></div>",
-                        "de": "<div class='flex'><img class='w-12 mx-4' src='./assets/layers/charging_station/Type2_CCS.svg'/> <span><b>Typ 2 CCS</b> (Mennekes)</span></div>"
-                    },
-                    "hideInAnswer": {
-                        "or": [
-                            {
-                                "and": [
-                                    "car=no",
-                                    "motorcar=no",
-                                    "hgv=no",
-                                    "bus=no"
-                                ]
-                            },
-                            {
-                                "and": [
-                                    {
-                                        "or": [
-                                            "bicycle=yes",
-                                            "scooter=yes"
-                                        ]
-                                    },
-                                    "car!=yes",
-                                    "motorcar!=yes",
-                                    "hgv!=yes",
-                                    "bus!=yes"
-                                ]
-                            }
-                        ]
-                    }
-                },
-                {
-                    "if": {
-                        "and": [
-                            "socket:type2_combo~*",
-                            "socket:type2_combo!=1"
-                        ]
-                    },
-                    "then": {
-                        "en": "<div class='flex'><img class='w-12 mx-4' src='./assets/layers/charging_station/Type2_CCS.svg'/> <span><b>Type 2 CCS</b> (mennekes)</span></div>",
-                        "nl": "<div class='flex'><img class='w-12 mx-4' src='./assets/layers/charging_station/Type2_CCS.svg'/> <span><b>Type 2 CCS</b> (mennekes)</span></div>",
-                        "de": "<div class='flex'><img class='w-12 mx-4' src='./assets/layers/charging_station/Type2_CCS.svg'/> <span><b>Typ 2 CCS</b> (Mennekes)</span></div>"
-                    },
-                    "hideInAnswer": true
-                },
-                {
-                    "if": "socket:type2_cable=1",
-                    "ifnot": "socket:type2_cable=",
-                    "then": {
-                        "en": "<div class='flex'><img class='w-12 mx-4' src='./assets/layers/charging_station/Type2_tethered.svg'/> <span><b>Type 2 with cable</b> (mennekes)</span></div>",
-                        "nl": "<div class='flex'><img class='w-12 mx-4' src='./assets/layers/charging_station/Type2_tethered.svg'/> <span><b>Type 2 met kabel</b> (J1772)</span></div>",
-                        "de": "<div class='flex'><img class='w-12 mx-4' src='./assets/layers/charging_station/Type2_tethered.svg'/> <span><b>Typ 2 mit Kabel</b> (Mennekes)</span></div>"
-                    },
-                    "hideInAnswer": {
-                        "or": [
-                            {
-                                "and": [
-                                    "car=no",
-                                    "motorcar=no",
-                                    "hgv=no",
-                                    "bus=no"
-                                ]
-                            },
-                            {
-                                "and": [
-                                    {
-                                        "or": [
-                                            "bicycle=yes",
-                                            "scooter=yes"
-                                        ]
-                                    },
-                                    "car!=yes",
-                                    "motorcar!=yes",
-                                    "hgv!=yes",
-                                    "bus!=yes"
-                                ]
-                            }
-                        ]
-                    }
-                },
-                {
-                    "if": {
-                        "and": [
-                            "socket:type2_cable~*",
-                            "socket:type2_cable!=1"
-                        ]
-                    },
-                    "then": {
-                        "en": "<div class='flex'><img class='w-12 mx-4' src='./assets/layers/charging_station/Type2_tethered.svg'/> <span><b>Type 2 with cable</b> (mennekes)</span></div>",
-                        "nl": "<div class='flex'><img class='w-12 mx-4' src='./assets/layers/charging_station/Type2_tethered.svg'/> <span><b>Type 2 met kabel</b> (J1772)</span></div>",
-                        "de": "<div class='flex'><img class='w-12 mx-4' src='./assets/layers/charging_station/Type2_tethered.svg'/> <span><b>Typ 2 mit Kabel</b> (Mennekes)</span></div>"
-                    },
-                    "hideInAnswer": true
-                },
-                {
-                    "if": "socket:tesla_supercharger_ccs=1",
-                    "ifnot": "socket:tesla_supercharger_ccs=",
-                    "then": {
-                        "en": "<div class='flex'><img class='w-12 mx-4' src='./assets/layers/charging_station/Type2_CCS.svg'/> <span><b>Tesla Supercharger CCS</b> (a branded type2_css)</span></div>",
-                        "nl": "<div class='flex'><img class='w-12 mx-4' src='./assets/layers/charging_station/Type2_CCS.svg'/> <span><b>Tesla Supercharger CCS</b> (een type2 CCS met Tesla-logo)</span></div>",
-                        "de": "<div class='flex'><img class='w-12 mx-4' src='./assets/layers/charging_station/Type2_CCS.svg'/> <span><b>Tesla Supercharger CCS</b> (Typ 2 CSS)</span></div>"
-                    },
-                    "hideInAnswer": {
-                        "or": [
-                            {
-                                "and": [
-                                    "car=no",
-                                    "motorcar=no",
-                                    "hgv=no",
-                                    "bus=no"
-                                ]
-                            },
-                            {
-                                "and": [
-                                    {
-                                        "or": [
-                                            "bicycle=yes",
-                                            "scooter=yes"
-                                        ]
-                                    },
-                                    "car!=yes",
-                                    "motorcar!=yes",
-                                    "hgv!=yes",
-                                    "bus!=yes"
-                                ]
-                            }
-                        ]
-                    }
-                },
-                {
-                    "if": {
-                        "and": [
-                            "socket:tesla_supercharger_ccs~*",
-                            "socket:tesla_supercharger_ccs!=1"
-                        ]
-                    },
-                    "then": {
-                        "en": "<div class='flex'><img class='w-12 mx-4' src='./assets/layers/charging_station/Type2_CCS.svg'/> <span><b>Tesla Supercharger CCS</b> (a branded type2_css)</span></div>",
-                        "nl": "<div class='flex'><img class='w-12 mx-4' src='./assets/layers/charging_station/Type2_CCS.svg'/> <span><b>Tesla Supercharger CCS</b> (een type2 CCS met Tesla-logo)</span></div>",
-                        "de": "<div class='flex'><img class='w-12 mx-4' src='./assets/layers/charging_station/Type2_CCS.svg'/> <span><b>Tesla Supercharger CCS</b> (Typ 2 CSS)</span></div>"
-                    },
-                    "hideInAnswer": true
-                },
-                {
-                    "if": "socket:tesla_destination=1",
-                    "ifnot": "socket:tesla_destination=",
-                    "then": {
-                        "en": "<div class='flex'><img class='w-12 mx-4' src='./assets/layers/charging_station/Tesla-hpwc-model-s.svg'/> <span><b>Tesla Supercharger (destination)</b></span></div>",
-                        "nl": "<div class='flex'><img class='w-12 mx-4' src='./assets/layers/charging_station/Tesla-hpwc-model-s.svg'/> <span><b>Tesla Supercharger (destination)</b></span></div>"
-                    },
-                    "hideInAnswer": {
-                        "or": [
-                            {
-                                "and": [
-                                    "car=no",
-                                    "motorcar=no",
-                                    "hgv=no",
-                                    "bus=no"
-                                ]
-                            },
-                            {
-                                "and": [
-                                    {
-                                        "or": [
-                                            "bicycle=yes",
-                                            "scooter=yes"
-                                        ]
-                                    },
-                                    "car!=yes",
-                                    "motorcar!=yes",
-                                    "hgv!=yes",
-                                    "bus!=yes"
-                                ]
-                            },
-                            {
-                                "or": [
-                                    "_country!=us"
-                                ]
-                            }
-                        ]
-                    }
-                },
-                {
-                    "if": {
-                        "and": [
-                            "socket:tesla_destination~*",
-                            "socket:tesla_destination!=1"
-                        ]
-                    },
-                    "then": {
-                        "en": "<div class='flex'><img class='w-12 mx-4' src='./assets/layers/charging_station/Tesla-hpwc-model-s.svg'/> <span><b>Tesla Supercharger (destination)</b></span></div>",
-                        "nl": "<div class='flex'><img class='w-12 mx-4' src='./assets/layers/charging_station/Tesla-hpwc-model-s.svg'/> <span><b>Tesla Supercharger (destination)</b></span></div>"
-                    },
-                    "hideInAnswer": true
-                },
-                {
-                    "if": "socket:tesla_destination=1",
-                    "ifnot": "socket:tesla_destination=",
-                    "then": {
-                        "en": "<div class='flex'><img class='w-12 mx-4' src='./assets/layers/charging_station/Type2_tethered.svg'/> <span><b>Tesla supercharger (destination</b> (A Type 2 with cable branded as tesla)</span></div>",
-                        "nl": "<div class='flex'><img class='w-12 mx-4' src='./assets/layers/charging_station/Type2_tethered.svg'/> <span><b>Tesla supercharger (destination</b> (Een Type 2 met kabel en Tesla-logo)</span></div>"
-                    },
-                    "hideInAnswer": {
-                        "or": [
-                            {
-                                "and": [
-                                    "car=no",
-                                    "motorcar=no",
-                                    "hgv=no",
-                                    "bus=no"
-                                ]
-                            },
-                            {
-                                "and": [
-                                    {
-                                        "or": [
-                                            "bicycle=yes",
-                                            "scooter=yes"
-                                        ]
-                                    },
-                                    "car!=yes",
-                                    "motorcar!=yes",
-                                    "hgv!=yes",
-                                    "bus!=yes"
-                                ]
-                            },
-                            {
-                                "or": [
-                                    "_country=us"
-                                ]
-                            }
-                        ]
-                    }
-                },
-                {
-                    "if": {
-                        "and": [
-                            "socket:tesla_destination~*",
-                            "socket:tesla_destination!=1"
-                        ]
-                    },
-                    "then": {
-                        "en": "<div class='flex'><img class='w-12 mx-4' src='./assets/layers/charging_station/Type2_tethered.svg'/> <span><b>Tesla supercharger (destination</b> (A Type 2 with cable branded as tesla)</span></div>",
-                        "nl": "<div class='flex'><img class='w-12 mx-4' src='./assets/layers/charging_station/Type2_tethered.svg'/> <span><b>Tesla supercharger (destination</b> (Een Type 2 met kabel en Tesla-logo)</span></div>"
-                    },
-                    "hideInAnswer": true
-                },
-                {
-                    "if": "socket:USB-A=1",
-                    "ifnot": "socket:USB-A=",
-                    "then": {
-                        "en": "<div class='flex'><img class='w-12 mx-4' src='./assets/layers/charging_station/usb_port.svg'/> <span><b>USB</b> to charge phones and small electronics</span></div>",
-                        "nl": "<div class='flex'><img class='w-12 mx-4' src='./assets/layers/charging_station/usb_port.svg'/> <span><b>USB</b> om GSMs en kleine electronica op te laden</span></div>",
-                        "de": "<div class='flex'><img class='w-12 mx-4' src='./assets/layers/charging_station/usb_port.svg'/> <span><b>USB</b> zum Laden von Smartphones oder Elektrokleingeräten</span></div>"
-                    }
-                },
-                {
-                    "if": {
-                        "and": [
-                            "socket:USB-A~*",
-                            "socket:USB-A!=1"
-                        ]
-                    },
-                    "then": {
-                        "en": "<div class='flex'><img class='w-12 mx-4' src='./assets/layers/charging_station/usb_port.svg'/> <span><b>USB</b> to charge phones and small electronics</span></div>",
-                        "nl": "<div class='flex'><img class='w-12 mx-4' src='./assets/layers/charging_station/usb_port.svg'/> <span><b>USB</b> om GSMs en kleine electronica op te laden</span></div>",
-                        "de": "<div class='flex'><img class='w-12 mx-4' src='./assets/layers/charging_station/usb_port.svg'/> <span><b>USB</b> zum Laden von Smartphones und Elektrokleingeräten</span></div>"
-                    },
-                    "hideInAnswer": true
-                },
-                {
-                    "if": "socket:bosch_3pin=1",
-                    "ifnot": "socket:bosch_3pin=",
-                    "then": {
-                        "en": "<div class='flex'><img class='w-12 mx-4' src='./assets/layers/charging_station/bosch-3pin.svg'/> <span><b>Bosch Active Connect with 3 pins</b> and cable</span></div>",
-                        "nl": "<div class='flex'><img class='w-12 mx-4' src='./assets/layers/charging_station/bosch-3pin.svg'/> <span><b>Bosch Active Connect met 3 pinnen</b> aan een kabel</span></div>"
-                    },
-                    "hideInAnswer": {
-                        "or": [
-                            {
-                                "and": [
-                                    "bicycle=no"
-                                ]
-                            },
-                            {
-                                "and": [
-                                    {
-                                        "or": [
-                                            "car=yes",
-                                            "motorcar=yes",
-                                            "hgv=yes",
-                                            "bus=yes"
-                                        ]
-                                    },
-                                    "bicycle!=yes"
-                                ]
-                            }
-                        ]
-                    }
-                },
-                {
-                    "if": {
-                        "and": [
-                            "socket:bosch_3pin~*",
-                            "socket:bosch_3pin!=1"
-                        ]
-                    },
-                    "then": {
-                        "en": "<div class='flex'><img class='w-12 mx-4' src='./assets/layers/charging_station/bosch-3pin.svg'/> <span><b>Bosch Active Connect with 3 pins</b> and cable</span></div>",
-                        "nl": "<div class='flex'><img class='w-12 mx-4' src='./assets/layers/charging_station/bosch-3pin.svg'/> <span><b>Bosch Active Connect met 3 pinnen</b> aan een kabel</span></div>"
-                    },
-                    "hideInAnswer": true
-                },
-                {
-                    "if": "socket:bosch_5pin=1",
-                    "ifnot": "socket:bosch_5pin=",
-                    "then": {
-                        "en": "<div class='flex'><img class='w-12 mx-4' src='./assets/layers/charging_station/bosch-5pin.svg'/> <span><b>Bosch Active Connect with 5 pins</b> and cable</span></div>",
-                        "nl": "<div class='flex'><img class='w-12 mx-4' src='./assets/layers/charging_station/bosch-5pin.svg'/> <span><b>Bosch Active Connect met 5 pinnen</b> aan een kabel</span></div>",
-                        "de": "<div class='flex'><img class='w-12 mx-4' src='./assets/layers/charging_station/bosch-5pin.svg'/> <span><b>Bosch Active Connect mit 5 Pins</b> und Kabel</span></div>"
-                    },
-                    "hideInAnswer": {
-                        "or": [
-                            {
-                                "and": [
-                                    "bicycle=no"
-                                ]
-                            },
-                            {
-                                "and": [
-                                    {
-                                        "or": [
-                                            "car=yes",
-                                            "motorcar=yes",
-                                            "hgv=yes",
-                                            "bus=yes"
-                                        ]
-                                    },
-                                    "bicycle!=yes"
-                                ]
-                            }
-                        ]
-                    }
-                },
-                {
-                    "if": {
-                        "and": [
-                            "socket:bosch_5pin~*",
-                            "socket:bosch_5pin!=1"
-                        ]
-                    },
-                    "then": {
-                        "en": "<div class='flex'><img class='w-12 mx-4' src='./assets/layers/charging_station/bosch-5pin.svg'/> <span><b>Bosch Active Connect with 5 pins</b> and cable</span></div>",
-                        "nl": "<div class='flex'><img class='w-12 mx-4' src='./assets/layers/charging_station/bosch-5pin.svg'/> <span><b>Bosch Active Connect met 5 pinnen</b> aan een kabel</span></div>",
-                        "de": "<div class='flex'><img class='w-12 mx-4' src='./assets/layers/charging_station/bosch-5pin.svg'/> <span><b>Bosch Active Connect mit 5 Pins</b> und Kabel</span></div>"
-                    },
-                    "hideInAnswer": true
-                }
-            ]
-        },
-        {
-            "id": "plugs-0",
-            "question": {
-                "en": "How much plugs of type <div style='display: inline-block'><b><b>Schuko wall plug</b> without ground pin (CEE7/4 type F)</b> <img style='width:1rem; display: inline-block' src='./assets/layers/charging_station/CEE7_4F.svg'/></div> are available here?",
-                "nl": "Hoeveel stekkers van type  <div style='display: inline-block'><b><b>Schuko stekker</b> zonder aardingspin (CEE7/4 type F)</b> <img style='width:1rem; display: inline-block' src='./assets/layers/charging_station/CEE7_4F.svg'/></div> heeft dit oplaadpunt?"
-            },
-            "render": {
-                "en": "There are <b class='text-xl'>{socket:schuko}</b> plugs of type <div style='display: inline-block'><b><b>Schuko wall plug</b> without ground pin (CEE7/4 type F)</b> <img style='width:1rem; display: inline-block' src='./assets/layers/charging_station/CEE7_4F.svg'/></div> available here",
-                "nl": "Hier zijn <b class='text-xl'>{socket:schuko}</b> stekkers van het type <div style='display: inline-block'><b><b>Schuko stekker</b> zonder aardingspin (CEE7/4 type F)</b> <img style='width:1rem; display: inline-block' src='./assets/layers/charging_station/CEE7_4F.svg'/></div>"
-            },
-            "freeform": {
-                "key": "socket:schuko",
->>>>>>> fa012b02
-                "type": "pnat"
-            },
-            "condition": {
-                "and": [
-<<<<<<< HEAD
-                    "socket:bosch_5pin~*",
-                    "socket:bosch_5pin!=0"
-                ]
-            }
-        },
-        {
-            "id": "voltage-15",
-            "question": {
-                "en": "What voltage do the plugs with <div style='display: inline-block'><b><b>Bosch Active Connect with 5 pins</b> and cable</b> <img style='width:1rem; display: inline-block' src='./assets/layers/charging_station/bosch-5pin.svg'/></div> offer?",
-                "nl": "Welke spanning levert de stekker van type <div style='display: inline-block'><b><b>Bosch Active Connect met 5 pinnen</b> aan een kabel</b> <img style='width:1rem; display: inline-block' src='./assets/layers/charging_station/bosch-5pin.svg'/></div>"
-            },
-            "render": {
-                "en": "<div style='display: inline-block'><b><b>Bosch Active Connect with 5 pins</b> and cable</b> <img style='width:1rem; display: inline-block' src='./assets/layers/charging_station/bosch-5pin.svg'/></div> outputs {socket:bosch_5pin:voltage} volt",
-                "nl": "<div style='display: inline-block'><b><b>Bosch Active Connect met 5 pinnen</b> aan een kabel</b> <img style='width:1rem; display: inline-block' src='./assets/layers/charging_station/bosch-5pin.svg'/></div> heeft een spanning van {socket:bosch_5pin:voltage} volt"
-            },
-            "freeform": {
-                "key": "socket:bosch_5pin:voltage",
-                "type": "pfloat"
-            },
-            "mappings": [],
-=======
-                    "socket:schuko~*",
-                    "socket:schuko!=0"
-                ]
-            }
-        },
-        {
-            "id": "plugs-1",
-            "question": {
-                "en": "How much plugs of type <div style='display: inline-block'><b><b>European wall plug</b> with ground pin (CEE7/4 type E)</b> <img style='width:1rem; display: inline-block' src='./assets/layers/charging_station/TypeE.svg'/></div> are available here?",
-                "nl": "Hoeveel stekkers van type  <div style='display: inline-block'><b><b>Europese stekker</b> met aardingspin (CEE7/4 type E)</b> <img style='width:1rem; display: inline-block' src='./assets/layers/charging_station/TypeE.svg'/></div> heeft dit oplaadpunt?"
-            },
-            "render": {
-                "en": "There are <b class='text-xl'>{socket:typee}</b> plugs of type <div style='display: inline-block'><b><b>European wall plug</b> with ground pin (CEE7/4 type E)</b> <img style='width:1rem; display: inline-block' src='./assets/layers/charging_station/TypeE.svg'/></div> available here",
-                "nl": "Hier zijn <b class='text-xl'>{socket:typee}</b> stekkers van het type <div style='display: inline-block'><b><b>Europese stekker</b> met aardingspin (CEE7/4 type E)</b> <img style='width:1rem; display: inline-block' src='./assets/layers/charging_station/TypeE.svg'/></div>"
-            },
-            "freeform": {
-                "key": "socket:typee",
-                "type": "pnat"
-            },
-            "condition": {
-                "and": [
-                    "socket:typee~*",
-                    "socket:typee!=0"
-                ]
-            }
-        },
-        {
-            "id": "plugs-2",
-            "question": {
-                "en": "How much plugs of type <div style='display: inline-block'><b><b>Chademo</b></b> <img style='width:1rem; display: inline-block' src='./assets/layers/charging_station/Chademo_type4.svg'/></div> are available here?",
-                "nl": "Hoeveel stekkers van type  <div style='display: inline-block'><b><b>Chademo</b></b> <img style='width:1rem; display: inline-block' src='./assets/layers/charging_station/Chademo_type4.svg'/></div> heeft dit oplaadpunt?"
-            },
-            "render": {
-                "en": "There are <b class='text-xl'>{socket:chademo}</b> plugs of type <div style='display: inline-block'><b><b>Chademo</b></b> <img style='width:1rem; display: inline-block' src='./assets/layers/charging_station/Chademo_type4.svg'/></div> available here",
-                "nl": "Hier zijn <b class='text-xl'>{socket:chademo}</b> stekkers van het type <div style='display: inline-block'><b><b>Chademo</b></b> <img style='width:1rem; display: inline-block' src='./assets/layers/charging_station/Chademo_type4.svg'/></div>"
-            },
-            "freeform": {
-                "key": "socket:chademo",
-                "type": "pnat"
-            },
-            "condition": {
-                "and": [
-                    "socket:chademo~*",
-                    "socket:chademo!=0"
-                ]
-            }
-        },
-        {
-            "id": "plugs-3",
-            "question": {
-                "en": "How much plugs of type <div style='display: inline-block'><b><b>Type 1 with cable</b> (J1772)</b> <img style='width:1rem; display: inline-block' src='./assets/layers/charging_station/Type1_J1772.svg'/></div> are available here?",
-                "nl": "Hoeveel stekkers van type  <div style='display: inline-block'><b><b>Type 1 met kabel</b> (J1772)</b> <img style='width:1rem; display: inline-block' src='./assets/layers/charging_station/Type1_J1772.svg'/></div> heeft dit oplaadpunt?"
-            },
-            "render": {
-                "en": "There are <b class='text-xl'>{socket:type1_cable}</b> plugs of type <div style='display: inline-block'><b><b>Type 1 with cable</b> (J1772)</b> <img style='width:1rem; display: inline-block' src='./assets/layers/charging_station/Type1_J1772.svg'/></div> available here",
-                "nl": "Hier zijn <b class='text-xl'>{socket:type1_cable}</b> stekkers van het type <div style='display: inline-block'><b><b>Type 1 met kabel</b> (J1772)</b> <img style='width:1rem; display: inline-block' src='./assets/layers/charging_station/Type1_J1772.svg'/></div>"
-            },
-            "freeform": {
-                "key": "socket:type1_cable",
-                "type": "pnat"
-            },
-            "condition": {
-                "and": [
-                    "socket:type1_cable~*",
-                    "socket:type1_cable!=0"
-                ]
-            }
-        },
-        {
-            "id": "plugs-4",
-            "question": {
-                "en": "How much plugs of type <div style='display: inline-block'><b><b>Type 1 <i>without</i> cable</b> (J1772)</b> <img style='width:1rem; display: inline-block' src='./assets/layers/charging_station/Type1_J1772.svg'/></div> are available here?",
-                "nl": "Hoeveel stekkers van type  <div style='display: inline-block'><b><b>Type 1 <i>zonder</i> kabel</b> (J1772)</b> <img style='width:1rem; display: inline-block' src='./assets/layers/charging_station/Type1_J1772.svg'/></div> heeft dit oplaadpunt?"
-            },
-            "render": {
-                "en": "There are <b class='text-xl'>{socket:type1}</b> plugs of type <div style='display: inline-block'><b><b>Type 1 <i>without</i> cable</b> (J1772)</b> <img style='width:1rem; display: inline-block' src='./assets/layers/charging_station/Type1_J1772.svg'/></div> available here",
-                "nl": "Hier zijn <b class='text-xl'>{socket:type1}</b> stekkers van het type <div style='display: inline-block'><b><b>Type 1 <i>zonder</i> kabel</b> (J1772)</b> <img style='width:1rem; display: inline-block' src='./assets/layers/charging_station/Type1_J1772.svg'/></div>"
-            },
-            "freeform": {
-                "key": "socket:type1",
-                "type": "pnat"
-            },
-            "condition": {
-                "and": [
-                    "socket:type1~*",
-                    "socket:type1!=0"
-                ]
-            }
-        },
-        {
-            "id": "plugs-5",
-            "question": {
-                "en": "How much plugs of type <div style='display: inline-block'><b><b>Type 1 CCS</b> (aka Type 1 Combo)</b> <img style='width:1rem; display: inline-block' src='./assets/layers/charging_station/Type1-ccs.svg'/></div> are available here?",
-                "nl": "Hoeveel stekkers van type  <div style='display: inline-block'><b><b>Type 1 CCS</b> (ook gekend als Type 1 Combo)</b> <img style='width:1rem; display: inline-block' src='./assets/layers/charging_station/Type1-ccs.svg'/></div> heeft dit oplaadpunt?"
-            },
-            "render": {
-                "en": "There are <b class='text-xl'>{socket:type1_combo}</b> plugs of type <div style='display: inline-block'><b><b>Type 1 CCS</b> (aka Type 1 Combo)</b> <img style='width:1rem; display: inline-block' src='./assets/layers/charging_station/Type1-ccs.svg'/></div> available here",
-                "nl": "Hier zijn <b class='text-xl'>{socket:type1_combo}</b> stekkers van het type <div style='display: inline-block'><b><b>Type 1 CCS</b> (ook gekend als Type 1 Combo)</b> <img style='width:1rem; display: inline-block' src='./assets/layers/charging_station/Type1-ccs.svg'/></div>"
-            },
-            "freeform": {
-                "key": "socket:type1_combo",
-                "type": "pnat"
-            },
-            "condition": {
-                "and": [
-                    "socket:type1_combo~*",
-                    "socket:type1_combo!=0"
-                ]
-            }
-        },
-        {
-            "id": "plugs-6",
-            "question": {
-                "en": "How much plugs of type <div style='display: inline-block'><b><b>Tesla Supercharger</b></b> <img style='width:1rem; display: inline-block' src='./assets/layers/charging_station/Tesla-hpwc-model-s.svg'/></div> are available here?",
-                "nl": "Hoeveel stekkers van type  <div style='display: inline-block'><b><b>Tesla Supercharger</b></b> <img style='width:1rem; display: inline-block' src='./assets/layers/charging_station/Tesla-hpwc-model-s.svg'/></div> heeft dit oplaadpunt?"
-            },
-            "render": {
-                "en": "There are <b class='text-xl'>{socket:tesla_supercharger}</b> plugs of type <div style='display: inline-block'><b><b>Tesla Supercharger</b></b> <img style='width:1rem; display: inline-block' src='./assets/layers/charging_station/Tesla-hpwc-model-s.svg'/></div> available here",
-                "nl": "Hier zijn <b class='text-xl'>{socket:tesla_supercharger}</b> stekkers van het type <div style='display: inline-block'><b><b>Tesla Supercharger</b></b> <img style='width:1rem; display: inline-block' src='./assets/layers/charging_station/Tesla-hpwc-model-s.svg'/></div>"
-            },
-            "freeform": {
-                "key": "socket:tesla_supercharger",
-                "type": "pnat"
-            },
-            "condition": {
-                "and": [
-                    "socket:tesla_supercharger~*",
-                    "socket:tesla_supercharger!=0"
-                ]
-            }
-        },
-        {
-            "id": "plugs-7",
-            "question": {
-                "en": "How much plugs of type <div style='display: inline-block'><b><b>Type 2</b> (mennekes)</b> <img style='width:1rem; display: inline-block' src='./assets/layers/charging_station/Type2_socket.svg'/></div> are available here?",
-                "nl": "Hoeveel stekkers van type  <div style='display: inline-block'><b><b>Type 2</b> (mennekes)</b> <img style='width:1rem; display: inline-block' src='./assets/layers/charging_station/Type2_socket.svg'/></div> heeft dit oplaadpunt?"
-            },
-            "render": {
-                "en": "There are <b class='text-xl'>{socket:type2}</b> plugs of type <div style='display: inline-block'><b><b>Type 2</b> (mennekes)</b> <img style='width:1rem; display: inline-block' src='./assets/layers/charging_station/Type2_socket.svg'/></div> available here",
-                "nl": "Hier zijn <b class='text-xl'>{socket:type2}</b> stekkers van het type <div style='display: inline-block'><b><b>Type 2</b> (mennekes)</b> <img style='width:1rem; display: inline-block' src='./assets/layers/charging_station/Type2_socket.svg'/></div>"
-            },
-            "freeform": {
-                "key": "socket:type2",
-                "type": "pnat"
-            },
-            "condition": {
-                "and": [
-                    "socket:type2~*",
-                    "socket:type2!=0"
-                ]
-            }
-        },
-        {
-            "id": "plugs-8",
-            "question": {
-                "en": "How much plugs of type <div style='display: inline-block'><b><b>Type 2 CCS</b> (mennekes)</b> <img style='width:1rem; display: inline-block' src='./assets/layers/charging_station/Type2_CCS.svg'/></div> are available here?",
-                "nl": "Hoeveel stekkers van type  <div style='display: inline-block'><b><b>Type 2 CCS</b> (mennekes)</b> <img style='width:1rem; display: inline-block' src='./assets/layers/charging_station/Type2_CCS.svg'/></div> heeft dit oplaadpunt?"
-            },
-            "render": {
-                "en": "There are <b class='text-xl'>{socket:type2_combo}</b> plugs of type <div style='display: inline-block'><b><b>Type 2 CCS</b> (mennekes)</b> <img style='width:1rem; display: inline-block' src='./assets/layers/charging_station/Type2_CCS.svg'/></div> available here",
-                "nl": "Hier zijn <b class='text-xl'>{socket:type2_combo}</b> stekkers van het type <div style='display: inline-block'><b><b>Type 2 CCS</b> (mennekes)</b> <img style='width:1rem; display: inline-block' src='./assets/layers/charging_station/Type2_CCS.svg'/></div>"
-            },
-            "freeform": {
-                "key": "socket:type2_combo",
-                "type": "pnat"
-            },
-            "condition": {
-                "and": [
-                    "socket:type2_combo~*",
-                    "socket:type2_combo!=0"
-                ]
-            }
-        },
-        {
-            "id": "plugs-9",
-            "question": {
-                "en": "How much plugs of type <div style='display: inline-block'><b><b>Type 2 with cable</b> (mennekes)</b> <img style='width:1rem; display: inline-block' src='./assets/layers/charging_station/Type2_tethered.svg'/></div> are available here?",
-                "nl": "Hoeveel stekkers van type  <div style='display: inline-block'><b><b>Type 2 met kabel</b> (J1772)</b> <img style='width:1rem; display: inline-block' src='./assets/layers/charging_station/Type2_tethered.svg'/></div> heeft dit oplaadpunt?"
-            },
-            "render": {
-                "en": "There are <b class='text-xl'>{socket:type2_cable}</b> plugs of type <div style='display: inline-block'><b><b>Type 2 with cable</b> (mennekes)</b> <img style='width:1rem; display: inline-block' src='./assets/layers/charging_station/Type2_tethered.svg'/></div> available here",
-                "nl": "Hier zijn <b class='text-xl'>{socket:type2_cable}</b> stekkers van het type <div style='display: inline-block'><b><b>Type 2 met kabel</b> (J1772)</b> <img style='width:1rem; display: inline-block' src='./assets/layers/charging_station/Type2_tethered.svg'/></div>"
-            },
-            "freeform": {
-                "key": "socket:type2_cable",
-                "type": "pnat"
-            },
-            "condition": {
-                "and": [
-                    "socket:type2_cable~*",
-                    "socket:type2_cable!=0"
-                ]
-            }
-        },
-        {
-            "id": "plugs-10",
-            "question": {
-                "en": "How much plugs of type <div style='display: inline-block'><b><b>Tesla Supercharger CCS</b> (a branded type2_css)</b> <img style='width:1rem; display: inline-block' src='./assets/layers/charging_station/Type2_CCS.svg'/></div> are available here?",
-                "nl": "Hoeveel stekkers van type  <div style='display: inline-block'><b><b>Tesla Supercharger CCS</b> (een type2 CCS met Tesla-logo)</b> <img style='width:1rem; display: inline-block' src='./assets/layers/charging_station/Type2_CCS.svg'/></div> heeft dit oplaadpunt?"
-            },
-            "render": {
-                "en": "There are <b class='text-xl'>{socket:tesla_supercharger_ccs}</b> plugs of type <div style='display: inline-block'><b><b>Tesla Supercharger CCS</b> (a branded type2_css)</b> <img style='width:1rem; display: inline-block' src='./assets/layers/charging_station/Type2_CCS.svg'/></div> available here",
-                "nl": "Hier zijn <b class='text-xl'>{socket:tesla_supercharger_ccs}</b> stekkers van het type <div style='display: inline-block'><b><b>Tesla Supercharger CCS</b> (een type2 CCS met Tesla-logo)</b> <img style='width:1rem; display: inline-block' src='./assets/layers/charging_station/Type2_CCS.svg'/></div>"
-            },
-            "freeform": {
-                "key": "socket:tesla_supercharger_ccs",
-                "type": "pnat"
-            },
-            "condition": {
-                "and": [
-                    "socket:tesla_supercharger_ccs~*",
-                    "socket:tesla_supercharger_ccs!=0"
-                ]
-            }
-        },
-        {
-            "id": "plugs-11",
-            "question": {
-                "en": "How much plugs of type <div style='display: inline-block'><b><b>Tesla Supercharger (destination)</b></b> <img style='width:1rem; display: inline-block' src='./assets/layers/charging_station/Tesla-hpwc-model-s.svg'/></div> are available here?",
-                "nl": "Hoeveel stekkers van type  <div style='display: inline-block'><b><b>Tesla Supercharger (destination)</b></b> <img style='width:1rem; display: inline-block' src='./assets/layers/charging_station/Tesla-hpwc-model-s.svg'/></div> heeft dit oplaadpunt?"
-            },
-            "render": {
-                "en": "There are <b class='text-xl'>{socket:tesla_destination}</b> plugs of type <div style='display: inline-block'><b><b>Tesla Supercharger (destination)</b></b> <img style='width:1rem; display: inline-block' src='./assets/layers/charging_station/Tesla-hpwc-model-s.svg'/></div> available here",
-                "nl": "Hier zijn <b class='text-xl'>{socket:tesla_destination}</b> stekkers van het type <div style='display: inline-block'><b><b>Tesla Supercharger (destination)</b></b> <img style='width:1rem; display: inline-block' src='./assets/layers/charging_station/Tesla-hpwc-model-s.svg'/></div>"
-            },
-            "freeform": {
-                "key": "socket:tesla_destination",
-                "type": "pnat"
-            },
-            "condition": {
-                "and": [
-                    "socket:tesla_destination~*",
-                    "socket:tesla_destination!=0"
-                ]
-            }
-        },
-        {
-            "id": "plugs-12",
-            "question": {
-                "en": "How much plugs of type <div style='display: inline-block'><b><b>Tesla supercharger (destination</b> (A Type 2 with cable branded as tesla)</b> <img style='width:1rem; display: inline-block' src='./assets/layers/charging_station/Type2_tethered.svg'/></div> are available here?",
-                "nl": "Hoeveel stekkers van type  <div style='display: inline-block'><b><b>Tesla supercharger (destination</b> (Een Type 2 met kabel en Tesla-logo)</b> <img style='width:1rem; display: inline-block' src='./assets/layers/charging_station/Type2_tethered.svg'/></div> heeft dit oplaadpunt?"
-            },
-            "render": {
-                "en": "There are <b class='text-xl'>{socket:tesla_destination}</b> plugs of type <div style='display: inline-block'><b><b>Tesla supercharger (destination</b> (A Type 2 with cable branded as tesla)</b> <img style='width:1rem; display: inline-block' src='./assets/layers/charging_station/Type2_tethered.svg'/></div> available here",
-                "nl": "Hier zijn <b class='text-xl'>{socket:tesla_destination}</b> stekkers van het type <div style='display: inline-block'><b><b>Tesla supercharger (destination</b> (Een Type 2 met kabel en Tesla-logo)</b> <img style='width:1rem; display: inline-block' src='./assets/layers/charging_station/Type2_tethered.svg'/></div>"
-            },
-            "freeform": {
-                "key": "socket:tesla_destination",
-                "type": "pnat"
-            },
-            "condition": {
-                "and": [
-                    "socket:tesla_destination~*",
-                    "socket:tesla_destination!=0"
-                ]
-            }
-        },
-        {
-            "id": "plugs-13",
-            "question": {
-                "en": "How much plugs of type <div style='display: inline-block'><b><b>USB</b> to charge phones and small electronics</b> <img style='width:1rem; display: inline-block' src='./assets/layers/charging_station/usb_port.svg'/></div> are available here?",
-                "nl": "Hoeveel stekkers van type  <div style='display: inline-block'><b><b>USB</b> om GSMs en kleine electronica op te laden</b> <img style='width:1rem; display: inline-block' src='./assets/layers/charging_station/usb_port.svg'/></div> heeft dit oplaadpunt?"
-            },
-            "render": {
-                "en": "There are <b class='text-xl'>{socket:USB-A}</b> plugs of type <div style='display: inline-block'><b><b>USB</b> to charge phones and small electronics</b> <img style='width:1rem; display: inline-block' src='./assets/layers/charging_station/usb_port.svg'/></div> available here",
-                "nl": "Hier zijn <b class='text-xl'>{socket:USB-A}</b> stekkers van het type <div style='display: inline-block'><b><b>USB</b> om GSMs en kleine electronica op te laden</b> <img style='width:1rem; display: inline-block' src='./assets/layers/charging_station/usb_port.svg'/></div>"
-            },
-            "freeform": {
-                "key": "socket:USB-A",
-                "type": "pnat"
-            },
-            "condition": {
-                "and": [
-                    "socket:USB-A~*",
-                    "socket:USB-A!=0"
-                ]
-            }
-        },
-        {
-            "id": "plugs-14",
-            "question": {
-                "en": "How much plugs of type <div style='display: inline-block'><b><b>Bosch Active Connect with 3 pins</b> and cable</b> <img style='width:1rem; display: inline-block' src='./assets/layers/charging_station/bosch-3pin.svg'/></div> are available here?",
-                "nl": "Hoeveel stekkers van type  <div style='display: inline-block'><b><b>Bosch Active Connect met 3 pinnen</b> aan een kabel</b> <img style='width:1rem; display: inline-block' src='./assets/layers/charging_station/bosch-3pin.svg'/></div> heeft dit oplaadpunt?"
-            },
-            "render": {
-                "en": "There are <b class='text-xl'>{socket:bosch_3pin}</b> plugs of type <div style='display: inline-block'><b><b>Bosch Active Connect with 3 pins</b> and cable</b> <img style='width:1rem; display: inline-block' src='./assets/layers/charging_station/bosch-3pin.svg'/></div> available here",
-                "nl": "Hier zijn <b class='text-xl'>{socket:bosch_3pin}</b> stekkers van het type <div style='display: inline-block'><b><b>Bosch Active Connect met 3 pinnen</b> aan een kabel</b> <img style='width:1rem; display: inline-block' src='./assets/layers/charging_station/bosch-3pin.svg'/></div>"
-            },
-            "freeform": {
-                "key": "socket:bosch_3pin",
-                "type": "pnat"
-            },
-            "condition": {
-                "and": [
-                    "socket:bosch_3pin~*",
-                    "socket:bosch_3pin!=0"
-                ]
-            }
-        },
-        {
-            "id": "plugs-15",
-            "question": {
-                "en": "How much plugs of type <div style='display: inline-block'><b><b>Bosch Active Connect with 5 pins</b> and cable</b> <img style='width:1rem; display: inline-block' src='./assets/layers/charging_station/bosch-5pin.svg'/></div> are available here?",
-                "nl": "Hoeveel stekkers van type  <div style='display: inline-block'><b><b>Bosch Active Connect met 5 pinnen</b> aan een kabel</b> <img style='width:1rem; display: inline-block' src='./assets/layers/charging_station/bosch-5pin.svg'/></div> heeft dit oplaadpunt?"
-            },
-            "render": {
-                "en": "There are <b class='text-xl'>{socket:bosch_5pin}</b> plugs of type <div style='display: inline-block'><b><b>Bosch Active Connect with 5 pins</b> and cable</b> <img style='width:1rem; display: inline-block' src='./assets/layers/charging_station/bosch-5pin.svg'/></div> available here",
-                "nl": "Hier zijn <b class='text-xl'>{socket:bosch_5pin}</b> stekkers van het type <div style='display: inline-block'><b><b>Bosch Active Connect met 5 pinnen</b> aan een kabel</b> <img style='width:1rem; display: inline-block' src='./assets/layers/charging_station/bosch-5pin.svg'/></div>"
-            },
-            "freeform": {
-                "key": "socket:bosch_5pin",
-                "type": "pnat"
-            },
->>>>>>> fa012b02
+            },
             "condition": {
                 "and": [
                     "socket:bosch_5pin~*",
                     "socket:bosch_5pin!=0"
                 ]
             }
-<<<<<<< HEAD
-=======
-        },
-        {
-            "id": "OH",
-            "render": "{opening_hours_table(opening_hours)}",
-            "freeform": {
-                "key": "opening_hours",
-                "type": "opening_hours"
-            },
-            "question": {
-                "en": "When is this charging station opened?",
-                "nl": "Wanneer is dit oplaadpunt beschikbaar??",
-                "de": "Wann ist diese Ladestation geöffnet?",
+        },
+        {
+            "id": "voltage-15",
+            "question": {
+                "en": "What voltage do the plugs with <div style='display: inline-block'><b><b>Bosch Active Connect with 5 pins</b> and cable</b> <img style='width:1rem; display: inline-block' src='./assets/layers/charging_station/bosch-5pin.svg'/></div> offer?",
+                "nl": "Welke spanning levert de stekker van type <div style='display: inline-block'><b><b>Bosch Active Connect met 5 pinnen</b> aan een kabel</b> <img style='width:1rem; display: inline-block' src='./assets/layers/charging_station/bosch-5pin.svg'/></div>"
+            },
+            "render": {
+                "en": "<div style='display: inline-block'><b><b>Bosch Active Connect with 5 pins</b> and cable</b> <img style='width:1rem; display: inline-block' src='./assets/layers/charging_station/bosch-5pin.svg'/></div> outputs {socket:bosch_5pin:voltage} volt",
+                "nl": "<div style='display: inline-block'><b><b>Bosch Active Connect met 5 pinnen</b> aan een kabel</b> <img style='width:1rem; display: inline-block' src='./assets/layers/charging_station/bosch-5pin.svg'/></div> heeft een spanning van {socket:bosch_5pin:voltage} volt"
+            },
+            "freeform": {
+                "key": "socket:bosch_5pin:voltage",
+                "type": "pfloat"
+            },
+            "mappings": [],
+            "condition": {
+                "and": [
+                    "socket:bosch_5pin~*",
+                    "socket:bosch_5pin!=0"
+                ]
+            }
+        },
+        {
+            "id": "current-15",
+            "question": {
+                "en": "What current do the plugs with <div style='display: inline-block'><b><b>Bosch Active Connect with 5 pins</b> and cable</b> <img style='width:1rem; display: inline-block' src='./assets/layers/charging_station/bosch-5pin.svg'/></div> offer?",
+                "nl": "Welke stroom levert de stekker van type <div style='display: inline-block'><b><b>Bosch Active Connect met 5 pinnen</b> aan een kabel</b> <img style='width:1rem; display: inline-block' src='./assets/layers/charging_station/bosch-5pin.svg'/></div>?"
+            },
+            "render": {
+                "en": "<div style='display: inline-block'><b><b>Bosch Active Connect with 5 pins</b> and cable</b> <img style='width:1rem; display: inline-block' src='./assets/layers/charging_station/bosch-5pin.svg'/></div> outputs at most {socket:bosch_5pin:current}A",
+                "nl": "<div style='display: inline-block'><b><b>Bosch Active Connect met 5 pinnen</b> aan een kabel</b> <img style='width:1rem; display: inline-block' src='./assets/layers/charging_station/bosch-5pin.svg'/></div> levert een stroom van maximaal {socket:bosch_5pin:current}A"
+            },
+            "freeform": {
+                "key": "socket:bosch_5pin:current",
+                "type": "pfloat"
+            },
+            "mappings": [],
+            "condition": {
+                "and": [
+                    "socket:bosch_5pin~*",
+                    "socket:bosch_5pin!=0"
+                ]
+            }
+        },
+        {
+            "id": "power-output-15",
+            "question": {
+                "en": "What power output does a single plug of type <div style='display: inline-block'><b><b>Bosch Active Connect with 5 pins</b> and cable</b> <img style='width:1rem; display: inline-block' src='./assets/layers/charging_station/bosch-5pin.svg'/></div> offer?",
+                "nl": "Welk vermogen levert een enkele stekker van type <div style='display: inline-block'><b><b>Bosch Active Connect met 5 pinnen</b> aan een kabel</b> <img style='width:1rem; display: inline-block' src='./assets/layers/charging_station/bosch-5pin.svg'/></div>?"
+            },
+            "render": {
+                "en": "<div style='display: inline-block'><b><b>Bosch Active Connect with 5 pins</b> and cable</b> <img style='width:1rem; display: inline-block' src='./assets/layers/charging_station/bosch-5pin.svg'/></div> outputs at most {socket:bosch_5pin:output}",
+                "nl": "<div style='display: inline-block'><b><b>Bosch Active Connect met 5 pinnen</b> aan een kabel</b> <img style='width:1rem; display: inline-block' src='./assets/layers/charging_station/bosch-5pin.svg'/></div> levert een vermogen van maximaal {socket:bosch_5pin:output}"
+            },
+            "freeform": {
+                "key": "socket:bosch_5pin:output",
+                "type": "pfloat"
+            },
+            "mappings": [],
+            "condition": {
+                "and": [
+                    "socket:bosch_5pin~*",
+                    "socket:bosch_5pin!=0"
+                ]
+            }
+        },
+        {
+            "id": "Authentication",
+            "question": {
+                "en": "What kind of authentication is available at the charging station?",
                 "it": "Quali sono gli orari di apertura di questa stazione di ricarica?",
                 "ja": "この充電ステーションはいつオープンしますか?",
                 "nb_NO": "Når åpnet denne ladestasjonen?",
                 "ru": "В какое время работает эта зарядная станция?",
-                "zh_Hant": "何時是充電站開放使用的時間？"
-            },
+                "zh_Hant": "何時是充電站開放使用的時間？",
+                "de": "Welche Authentifizierung ist an der Ladestation möglich?"
+            },
+            "multiAnswer": true,
             "mappings": [
                 {
+                    "if": "authentication:membership_card=yes",
+                    "ifnot": "authentication:membership_card=no",
+                    "then": {
+                        "en": "Authentication by a membership card",
+                        "de": "Authentifizierung durch eine Mitgliedskarte"
+                    }
+                },
+                {
+                    "if": "authentication:app=yes",
+                    "ifnot": "authentication:app=no",
+                    "then": {
+                        "en": "Authentication by an app",
+                        "de": "Authentifizierung durch eine App"
+                    }
+                },
+                {
+                    "if": "authentication:phone_call=yes",
+                    "ifnot": "authentication:phone_call=no",
+                    "then": {
+                        "en": "Authentication via phone call is available",
+                        "de": "Authentifizierung per Anruf ist möglich"
+                    }
+                },
+                {
+                    "if": "authentication:short_message=yes",
+                    "ifnot": "authentication:short_message=no",
+                    "then": {
+                        "en": "Authentication via phone call is available",
+                        "de": "Authentifizierung per Anruf ist möglich"
+                    }
+                },
+                {
+                    "if": "authentication:nfc=yes",
+                    "ifnot": "authentication:nfc=no",
+                    "then": {
+                        "en": "Authentication via NFC is available",
+                        "de": "Authentifizierung über NFC ist möglich"
+                    }
+                },
+                {
+                    "if": "authentication:money_card=yes",
+                    "ifnot": "authentication:money_card=no",
+                    "then": {
+                        "en": "Authentication via Money Card is available",
+                        "de": "Authentifizierung über Geldkarte ist möglich"
+                    }
+                },
+                {
+                    "if": "authentication:debit_card=yes",
+                    "ifnot": "authentication:debit_card=no",
+                    "then": {
+                        "en": "Authentication via debit card is available",
+                        "de": "Authentifizierung per Debitkarte ist möglich"
+                    }
+                },
+                {
+                    "if": "authentication:none=yes",
+                    "ifnot": "authentication:none=no",
+                    "then": {
+                        "en": "Charging here is (also) possible without authentication",
+                        "de": "Keine Authentifizierung erforderlich"
+                    }
+                }
+            ]
+        },
+        {
+            "id": "Auth phone",
+            "render": {
+                "en": "Authenticate by calling or SMS'ing to <a href='tel:{authentication:phone_call:number}'>{authentication:phone_call:number}</a>",
+                "it": "{network}",
+                "ja": "{network}",
+                "nb_NO": "{network}",
+                "ru": "{network}",
+                "zh_Hant": "{network}",
+                "de": "Authentifizierung durch Anruf oder SMS an <a href='tel:{authentication:phone_call:number}'>{authentication:phone_call:number}</a>"
+            },
+            "question": {
+                "en": "What's the phone number for authentication call or SMS?",
+                "it": "A quale rete appartiene questa stazione di ricarica?",
+                "ja": "この充電ステーションの運営チェーンはどこですか?",
+                "ru": "К какой сети относится эта станция?",
+                "zh_Hant": "充電站所屬的網路是？",
+                "de": "Wie lautet die Telefonnummer für den Authentifizierungsanruf oder die SMS?"
+            },
+            "freeform": {
+                "key": "authentication:phone_call:number",
+                "type": "phone"
+            },
+            "condition": {
+                "or": [
+                    "authentication:phone_call=yes",
+                    "authentication:short_message=yes"
+                ]
+            },
+            "it": {
+                "0": {
+                    "then": "Non appartiene a una rete"
+                }
+            },
+            "ja": {
+                "0": {
+                    "then": "大規模な運営チェーンの一部ではない"
+                }
+            },
+            "ru": {
+                "0": {
+                    "then": "Не является частью более крупной сети"
+                }
+            },
+            "zh_Hant": {
+                "0": {
+                    "then": "不屬於大型網路"
+                }
+            }
+        },
+        {
+            "id": "OH",
+            "render": "{opening_hours_table(opening_hours)}",
+            "freeform": {
+                "key": "opening_hours",
+                "type": "opening_hours"
+            },
+            "question": {
+                "en": "When is this charging station opened?",
+                "de": "Wann ist diese Ladestation geöffnet?"
+            },
+            "mappings": [
+                {
                     "if": "opening_hours=24/7",
                     "then": {
                         "en": "24/7 opened (including holidays)",
-                        "nl": "24/7 open - ook tijdens vakanties",
                         "de": "durchgehend geöffnet (auch an Feiertagen)"
                     }
                 }
             ]
->>>>>>> fa012b02
-        },
-        {
-            "id": "fee",
-            "question": {
-                "en": "Does one have to pay to use this charging station?",
-                "nl": "Moet men betalen om dit oplaadpunt te gebruiken?"
+        },
+        {
+            "id": "fee/charge",
+            "question": {
+                "en": "How much does one have to pay to use this charging station?",
+                "nl": "Hoeveel kost het gebruik van dit oplaadpunt?"
+            },
+            "freeform": {
+                "key": "charge",
+                "addExtraTags": [
+                    "fee=yes"
+                ]
+            },
+            "render": {
+                "en": "Using this charging station costs <b>{charge}</b>",
+                "nl": "Dit oplaadpunt gebruiken kost <b>{charge}</b>",
+                "de": "Die Nutzung dieser Ladestation kostet <b>{charge}</b>"
             },
             "mappings": [
-                {
-                    "if": {
-                        "and": [
-                            "fee=no"
-                        ]
-                    },
-                    "then": {
-                        "nl": "Gratis te gebruiken",
-                        "en": "Free to use"
-                    },
-                    "hideInAnswer": true
-                },
                 {
                     "if": {
                         "and": [
                             "fee=no",
-                            "fee:conditional=",
-                            "charge=",
-                            "authentication:none=yes"
+                            "charge="
                         ]
                     },
                     "then": {
-                        "nl": "Gratis te gebruiken (zonder aan te melden)",
-                        "en": "Free to use (without authenticating)"
-                    }
-                },
-                {
-                    "if": {
-                        "and": [
-                            "fee=no",
-                            "fee:conditional=",
-                            "charge=",
-                            "authentication:none=no"
-                        ]
-                    },
-                    "then": {
-                        "nl": "Gratis te gebruiken, maar aanmelden met een applicatie is verplicht",
-                        "en": "Free to use, but one has to authenticate"
-                    }
-                },
-                {
-                    "if": {
-                        "and": [
-                            "fee=yes",
-                            "fee:conditional=no @ customers"
-                        ]
-                    },
-                    "then": {
-                        "nl": "Betalend te gebruiken, maar gratis voor klanten van het bijhorende hotel/café/ziekenhuis/...",
-                        "en": "Paid use, but free for customers of the hotel/pub/hospital/... who operates the charging station"
-                    }
-                },
-                {
-                    "if": {
-                        "and": [
-                            "fee=yes",
-                            "fee:conditional="
-                        ]
-                    },
-                    "then": {
-                        "nl": "Betalend",
-                        "en": "Paid use"
-                    }
-                }
-            ]
-        },
-        {
-            "id": "charge",
-            "question": {
-                "en": "How much does one have to pay to use this charging station?",
-                "nl": "Hoeveel moet men betalen om dit oplaadpunt te gebruiken?"
-            },
-            "render": {
-                "en": "Using this charging station costs <b>{charge}</b>",
-                "nl": "Dit oplaadpunt gebruiken kost <b>{charge}</b>"
-            },
-            "freeform": {
-                "key": "charge"
-            },
-            "condition": "fee=yes"
+                        "nl": "Gratis te gebruiken",
+                        "en": "Free to use",
+                        "de": "Nutzung kostenlos"
+                    }
+                }
+            ]
         },
         {
             "id": "payment-options",
@@ -1402,224 +331,6 @@
                         "ifnot": "payment:app=no",
                         "then": {
                             "en": "Payment is done using a dedicated app",
-                            "nl": "Betalen via een app van het netwerk",
-                            "de": "Bezahlung mit einer speziellen App"
-                        }
-                    },
-                    {
-                        "if": "payment:membership_card=yes",
-                        "ifnot": "payment:membership_card=no",
-                        "then": {
-                            "en": "Payment is done using a membership card",
-                            "nl": "Betalen via een lidkaart van het netwerk",
-                            "de": "Bezahlung mit einer Mitgliedskarte"
-                        }
-                    }
-                ]
-            }
-        },
-        {
-            "id": "Authentication",
-            "#": "In some cases, charging is free but one has to be authenticated. We only ask for authentication if fee is no (or unset). By default one sees the questions for either the payment options or the authentication options, but normally not both",
-            "question": {
-                "en": "What kind of authentication is available at the charging station?",
-                "nl": "Hoe kan men zich aanmelden aan dit oplaadstation?",
-                "de": "Welche Authentifizierung ist an der Ladestation möglich?"
-            },
-            "multiAnswer": true,
-            "mappings": [
-                {
-                    "if": "authentication:membership_card=yes",
-                    "ifnot": "authentication:membership_card=no",
-                    "then": {
-                        "en": "Authentication by a membership card",
-                        "nl": "Aanmelden met een lidkaart is mogelijk",
-                        "de": "Authentifizierung durch eine Mitgliedskarte"
-                    }
-                },
-                {
-                    "if": "authentication:app=yes",
-                    "ifnot": "authentication:app=no",
-                    "then": {
-                        "en": "Authentication by an app",
-                        "nl": "Aanmelden via een applicatie is mogelijk",
-                        "de": "Authentifizierung durch eine App"
-                    }
-                },
-                {
-                    "if": "authentication:phone_call=yes",
-                    "ifnot": "authentication:phone_call=no",
-                    "then": {
-                        "en": "Authentication via phone call is available",
-                        "nl": "Aanmelden door te bellen naar een telefoonnummer is mogelijk",
-                        "de": "Authentifizierung per Anruf ist möglich"
-                    }
-                },
-                {
-                    "if": "authentication:short_message=yes",
-                    "ifnot": "authentication:short_message=no",
-                    "then": {
-                        "en": "Authentication via phone call is available",
-                        "nl": "Aanmelden via SMS is mogelijk",
-                        "de": "Authentifizierung per Anruf ist möglich"
-                    }
-                },
-                {
-                    "if": "authentication:nfc=yes",
-                    "ifnot": "authentication:nfc=no",
-                    "then": {
-                        "en": "Authentication via NFC is available",
-                        "nl": "Aanmelden via NFC is mogelijk",
-                        "de": "Authentifizierung über NFC ist möglich"
-                    }
-                },
-                {
-                    "if": "authentication:money_card=yes",
-                    "ifnot": "authentication:money_card=no",
-                    "then": {
-                        "en": "Authentication via Money Card is available",
-                        "nl": "Aanmelden met Money Card is mogelijk",
-                        "de": "Authentifizierung über Geldkarte ist möglich"
-                    }
-                },
-                {
-                    "if": "authentication:debit_card=yes",
-                    "ifnot": "authentication:debit_card=no",
-                    "then": {
-                        "en": "Authentication via debit card is available",
-                        "nl": "Aanmelden met een betaalkaart is mogelijk",
-                        "de": "Authentifizierung per Debitkarte ist möglich"
-                    }
-                },
-                {
-                    "if": "authentication:none=yes",
-                    "ifnot": "authentication:none=no",
-                    "then": {
-                        "en": "Charging here is (also) possible without authentication",
-                        "nl": "Hier opladen is (ook) mogelijk zonder aan te melden",
-                        "de": "Das Aufladen ist hier (auch) ohne Authentifizierung möglich"
-                    }
-                }
-            ],
-            "condition": {
-                "or": [
-                    "fee=no",
-                    "fee="
-                ]
-            }
-        },
-        {
-            "id": "Auth phone",
-            "render": {
-                "en": "Authenticate by calling or SMS'ing to <a href='tel:{authentication:phone_call:number}'>{authentication:phone_call:number}</a>",
-                "nl": "Aanmelden door te bellen of te SMS'en naar <a href='tel:{authentication:phone_call:number}'>{authentication:phone_call:number}</a>",
-                "de": "Authentifizierung durch Anruf oder SMS an <a href='tel:{authentication:phone_call:number}'>{authentication:phone_call:number}</a>"
-            },
-            "question": {
-                "en": "What's the phone number for authentication call or SMS?",
-                "nl": "Wat is het telefoonnummer dat men moet bellen of SMS'en om zich aan te melden?",
-                "de": "Wie lautet die Telefonnummer für den Authentifizierungsanruf oder die SMS?"
-            },
-            "freeform": {
-                "key": "authentication:phone_call:number",
-                "type": "phone"
-            },
-            "condition": {
-                "or": [
-                    "authentication:phone_call=yes",
-                    "authentication:short_message=yes"
-                ]
-<<<<<<< HEAD
-            },
-            "it": {
-                "0": {
-                    "then": "Non appartiene a una rete"
-                }
-            },
-            "ja": {
-                "0": {
-                    "then": "大規模な運営チェーンの一部ではない"
-                }
-            },
-            "ru": {
-                "0": {
-                    "then": "Не является частью более крупной сети"
-                }
-            },
-            "zh_Hant": {
-                "0": {
-                    "then": "不屬於大型網路"
-                }
-            }
-        },
-        {
-            "id": "OH",
-            "render": "{opening_hours_table(opening_hours)}",
-            "freeform": {
-                "key": "opening_hours",
-                "type": "opening_hours"
-            },
-            "question": {
-                "en": "When is this charging station opened?",
-                "de": "Wann ist diese Ladestation geöffnet?"
-            },
-            "mappings": [
-                {
-                    "if": "opening_hours=24/7",
-                    "then": {
-                        "en": "24/7 opened (including holidays)",
-                        "de": "durchgehend geöffnet (auch an Feiertagen)"
-                    }
-                }
-            ]
-        },
-        {
-            "id": "fee/charge",
-            "question": {
-                "en": "How much does one have to pay to use this charging station?",
-                "nl": "Hoeveel kost het gebruik van dit oplaadpunt?"
-            },
-            "freeform": {
-                "key": "charge",
-                "addExtraTags": [
-                    "fee=yes"
-                ]
-            },
-            "render": {
-                "en": "Using this charging station costs <b>{charge}</b>",
-                "nl": "Dit oplaadpunt gebruiken kost <b>{charge}</b>"
-            },
-            "mappings": [
-                {
-                    "if": {
-                        "and": [
-                            "fee=no",
-                            "charge="
-                        ]
-                    },
-                    "then": {
-                        "nl": "Gratis te gebruiken",
-                        "en": "Free to use"
-                    }
-                }
-            ]
-        },
-        {
-            "id": "payment-options",
-            "builtin": "payment-options",
-            "override": {
-                "condition": {
-                    "or": [
-                        "fee=yes",
-                        "charge~*"
-                    ]
-                },
-                "mappings+": [
-                    {
-                        "if": "payment:app=yes",
-                        "ifnot": "payment:app=no",
-                        "then": {
-                            "en": "Payment is done using a dedicated app",
                             "nl": "Betalen via een app van het netwerk"
                         }
                     },
@@ -1632,63 +343,41 @@
                         }
                     }
                 ]
-=======
->>>>>>> fa012b02
             }
         },
         {
             "id": "maxstay",
             "question": {
                 "en": "What is the maximum amount of time one is allowed to stay here?",
-                "nl": "Hoelang mag een voertuig hier blijven staan?",
-                "de": "Was ist die Höchstdauer des Aufenthalts hier?"
+                "nl": "Hoelang mag een voertuig hier blijven staan?"
             },
             "freeform": {
                 "key": "maxstay"
             },
             "render": {
                 "en": "One can stay at most <b>{canonical(maxstay)}</b>",
-                "nl": "De maximale parkeertijd hier is <b>{canonical(maxstay)}</b>"
+                "nl": "De maximale parkeertijd hier is <b>{canonical(maxstay)}</b>",
+                "de": "Die maximale Parkzeit beträgt <b>{canonical(maxstay)}</b>"
             },
             "mappings": [
                 {
                     "if": "maxstay=unlimited",
                     "then": {
                         "en": "No timelimit on leaving your vehicle here",
-                        "nl": "Geen maximum parkeertijd",
-                        "de": "Keine Höchstparkdauer"
-                    }
-                }
-            ],
-            "condition": {
-                "or": [
-                    "maxstay~*",
-                    "motorcar=yes",
-                    "hgv=yes",
-                    "bus=yes"
-                ]
-            }
+                        "nl": "Geen maximum parkeertijd"
+                    }
+                }
+            ]
         },
         {
             "id": "Network",
             "render": {
                 "en": "Part of the network <b>{network}</b>",
-                "nl": "Maakt deel uit van het <b>{network}</b>-netwerk",
-                "de": "Teil des Netzwerks <b>{network}</b>",
-                "it": "{network}",
-                "ja": "{network}",
-                "nb_NO": "{network}",
-                "ru": "{network}",
-                "zh_Hant": "{network}"
+                "de": "Teil des Netzwerks <b>{network}</b>"
             },
             "question": {
                 "en": "Is this charging station part of a network?",
-                "nl": "Is dit oplaadpunt deel van een groter netwerk?",
-                "de": "Ist diese Ladestation Teil eines Netzwerks?",
-                "it": "A quale rete appartiene questa stazione di ricarica?",
-                "ja": "この充電ステーションの運営チェーンはどこですか?",
-                "ru": "К какой сети относится эта станция?",
-                "zh_Hant": "充電站所屬的網路是？"
+                "de": "Ist diese Ladestation Teil eines Netzwerks?"
             },
             "freeform": {
                 "key": "network"
@@ -1698,7 +387,6 @@
                     "if": "no:network=yes",
                     "then": {
                         "en": "Not part of a bigger network",
-                        "nl": "Maakt geen deel uit van een groter netwerk",
                         "de": "Nicht Teil eines größeren Netzwerks"
                     }
                 },
@@ -1706,7 +394,6 @@
                     "if": "network=none",
                     "then": {
                         "en": "Not part of a bigger network",
-                        "nl": "Maakt geen deel uit van een groter netwerk",
                         "de": "Nicht Teil eines größeren Netzwerks"
                     },
                     "hideInAnswer": true
@@ -1729,12 +416,10 @@
             "id": "Operator",
             "question": {
                 "en": "Who is the operator of this charging station?",
-                "nl": "Wie beheert dit oplaadpunt?",
                 "de": "Wer ist der Betreiber dieser Ladestation?"
             },
             "render": {
                 "en": "This charging station is operated by {operator}",
-                "nl": "Wordt beheerd door {operator}",
                 "de": "Diese Ladestation wird betrieben von {operator}"
             },
             "freeform": {
@@ -1749,7 +434,6 @@
                     },
                     "then": {
                         "en": "Actually, {operator} is the network",
-                        "nl": "Eigenlijk is {operator} het netwerk waarvan het deel uitmaakt",
                         "de": "Eigentlich ist {operator} das Netzwerk"
                     },
                     "addExtraTags": [
@@ -1762,14 +446,10 @@
         {
             "id": "phone",
             "question": {
-                "en": "What number can one call if there is a problem with this charging station?",
-                "nl": "Wat is het telefoonnummer van de beheerder van dit oplaadpunt?",
-                "de": "Welche Nummer kann man anrufen, wenn es ein Problem mit dieser Ladestation gibt?"
-            },
-            "render": {
-                "en": "In case of problems, call <a href='tel:{phone}'>{phone}</a>",
-                "nl": "Bij problemen, bel naar <a href='tel:{phone}'>{phone}</a>",
-                "de": "Bei Problemen, anrufen unter <a href='tel:{phone}'>{phone}</a>"
+                "en": "What number can one call if there is a problem with this charging station?"
+            },
+            "render": {
+                "en": "In case of problems, call <a href='tel:{phone}'>{phone}</a>"
             },
             "freeform": {
                 "key": "phone",
@@ -1779,14 +459,10 @@
         {
             "id": "email",
             "question": {
-                "en": "What is the email address of the operator?",
-                "nl": "Wat is het email-adres van de operator?",
-                "de": "Wie ist die Email-Adresse des Betreibers?"
-            },
-            "render": {
-                "en": "In case of problems, send an email to <a href='mailto:{email}'>{email}</a>",
-                "nl": "Bij problemen, email naar <a href='mailto:{email}'>{email}</a>",
-                "de": "Bei Problemen senden Sie eine E-Mail an <a href='mailto:{email}'>{email}</a>"
+                "en": "What is the email address of the operator?"
+            },
+            "render": {
+                "en": "In case of problems, send an email to <a href='mailto:{email}'>{email}</a>"
             },
             "freeform": {
                 "key": "email",
@@ -1796,18 +472,11 @@
         {
             "id": "website",
             "question": {
-                "en": "What is the website of the operator?",
-                "nl": "Wat is de website waar men meer info kan vinden over dit oplaadpunt?",
-                "de": "Wie ist die Webseite des Betreibers?"
-            },
-            "render": {
-<<<<<<< HEAD
-                "en": "More info on <a href='{website}'>{website}</a>"
-=======
+                "en": "What is the website of the operator?"
+            },
+            "render": {
                 "en": "More info on <a href='{website}'>{website}</a>",
-                "nl": "Meer informatie op <a href='{website}'>{website}</a>",
                 "de": "Weitere Informationen auf <a href='{website}'>{website}</a>"
->>>>>>> fa012b02
             },
             "freeform": {
                 "key": "website",
@@ -1818,24 +487,15 @@
         {
             "id": "ref",
             "question": {
-                "en": "What is the reference number of this charging station?",
-                "nl": "Wat is het referentienummer van dit oplaadstation?",
-                "de": "Wie lautet die Kennung dieser Ladestation?"
-            },
-            "render": {
-<<<<<<< HEAD
-                "en": "Reference number is <b>{ref}</b>"
-=======
+                "en": "What is the reference number of this charging station?"
+            },
+            "render": {
                 "en": "Reference number is <b>{ref}</b>",
-                "nl": "Het referentienummer van dit oplaadpunt is <b>{ref}</b>",
                 "de": "Die Kennziffer ist <b>{ref}</b>"
->>>>>>> fa012b02
             },
             "freeform": {
                 "key": "ref"
-            },
-            "#": "Only asked if part of a bigger network. Small operators typically don't have a reference number",
-            "condition": "network!="
+            }
         },
         {
             "id": "Operational status",
@@ -1846,15 +506,7 @@
             },
             "mappings": [
                 {
-                    "if": {
-                        "and": [
-                            "planned:amenity=",
-                            "construction:amenity=",
-                            "disused:amenity=",
-                            "operational_status=",
-                            "amenity=charging_station"
-                        ]
-                    },
+                    "if": "operational_status=broken",
                     "then": {
                         "en": "This charging station is broken",
                         "nl": "Dit oplaadpunt is kapot",
@@ -1864,11 +516,8 @@
                 {
                     "if": {
                         "and": [
-                            "planned:amenity=",
-                            "construction:amenity=",
-                            "disused:amenity=",
-                            "operational_status=broken",
-                            "amenity=charging_station"
+                            "planned:amenity=charging_station",
+                            "amenity="
                         ]
                     },
                     "then": {
@@ -1880,10 +529,7 @@
                 {
                     "if": {
                         "and": [
-                            "planned:amenity=charging_station",
-                            "construction:amenity=",
-                            "disused:amenity=",
-                            "operational_status=",
+                            "construction:amenity=charging_station",
                             "amenity="
                         ]
                     },
@@ -1896,10 +542,7 @@
                 {
                     "if": {
                         "and": [
-                            "planned:amenity=",
-                            "construction:amenity=charging_station",
-                            "disused:amenity=",
-                            "operational_status=broken",
+                            "disused:amenity=charging_station",
                             "amenity="
                         ]
                     },
@@ -1912,11 +555,8 @@
                 {
                     "if": {
                         "and": [
-                            "planned:amenity=",
-                            "construction:amenity=",
-                            "disused:amenity=charging_station",
-                            "operational_status=broken",
-                            "amenity="
+                            "amenity=charging_station",
+                            "operational_status="
                         ]
                     },
                     "then": {
@@ -1931,7 +571,6 @@
             "id": "Parking:fee",
             "question": {
                 "en": "Does one have to pay a parking fee while charging?",
-                "nl": "Moet men parkeergeld betalen tijdens het opladen?",
                 "de": "Muss man beim Laden eine Parkgebühr bezahlen?"
             },
             "mappings": [
@@ -1939,7 +578,6 @@
                     "if": "parking:fee=no",
                     "then": {
                         "en": "No additional parking cost while charging",
-                        "nl": "Geen extra parkeerkost tijdens het opladen",
                         "de": "Keine zusätzlichen Parkgebühren beim Laden"
                     }
                 },
@@ -1947,20 +585,10 @@
                     "if": "parking:fee=yes",
                     "then": {
                         "en": "An additional parking fee should be paid while charging",
-                        "nl": "Tijdens het opladen moet er parkeergeld betaald worden",
                         "de": "Beim Laden ist eine zusätzliche Parkgebühr zu entrichten"
                     }
                 }
-            ],
-            "condition": {
-                "or": [
-                    "motor_vehicle=yes",
-                    "hgv=yes",
-                    "bus=yes",
-                    "bicycle=no",
-                    "bicycle="
-                ]
-            }
+            ]
         }
     ],
     "presets": [
@@ -2014,8 +642,9 @@
                 "amenity=charging_station"
             ],
             "title": {
-                "en": "charging station",
-                "nl": "oplaadstation"
+                "en": "Charging station",
+                "de": "Ladestation",
+                "ru": "Зарядная станция"
             },
             "preciseInput": {
                 "preferredBackground": "map"
@@ -2063,7 +692,6 @@
                 {
                     "question": {
                         "en": "Only working charging stations",
-                        "nl": "Enkel werkende oplaadpunten",
                         "de": "Nur funktionierende Ladestationen"
                     },
                     "osmTags": {
@@ -2102,8 +730,7 @@
                 {
                     "question": {
                         "en": "Has a <div style='display: inline-block'><b><b>Chademo</b></b> <img style='width:1rem; display: inline-block' src='./assets/layers/charging_station/Chademo_type4.svg'/></div> connector",
-                        "nl": "Heeft een <div style='display: inline-block'><b><b>Chademo</b></b> <img style='width:1rem; display: inline-block' src='./assets/layers/charging_station/Chademo_type4.svg'/></div>",
-                        "de": "Hat einen <div style='display: inline-block'><b><b>Chademo</b></b> <img style='width:1rem; display: inline-block' src='./assets/layers/charging_station/Chademo_type4.svg'/></div> Stecker"
+                        "nl": "Heeft een <div style='display: inline-block'><b><b>Chademo</b></b> <img style='width:1rem; display: inline-block' src='./assets/layers/charging_station/Chademo_type4.svg'/></div>"
                     },
                     "osmTags": "socket:chademo~*"
                 },
@@ -2131,8 +758,7 @@
                 {
                     "question": {
                         "en": "Has a <div style='display: inline-block'><b><b>Tesla Supercharger</b></b> <img style='width:1rem; display: inline-block' src='./assets/layers/charging_station/Tesla-hpwc-model-s.svg'/></div> connector",
-                        "nl": "Heeft een <div style='display: inline-block'><b><b>Tesla Supercharger</b></b> <img style='width:1rem; display: inline-block' src='./assets/layers/charging_station/Tesla-hpwc-model-s.svg'/></div>",
-                        "de": "Hat einen <div style='display: inline-block'><b><b>Tesla Supercharger</b></b> <img style='width:1rem; display: inline-block' src='./assets/layers/charging_station/Tesla-hpwc-model-s.svg'/></div> Stecker"
+                        "nl": "Heeft een <div style='display: inline-block'><b><b>Tesla Supercharger</b></b> <img style='width:1rem; display: inline-block' src='./assets/layers/charging_station/Tesla-hpwc-model-s.svg'/></div>"
                     },
                     "osmTags": "socket:tesla_supercharger~*"
                 },
@@ -2251,11 +877,8 @@
                     "humanSingular": {
                         "en": " hour",
                         "nl": " uur",
-<<<<<<< HEAD
-=======
-                        "de": " Stunde",
->>>>>>> fa012b02
-                        "ru": " час"
+                        "ru": " час",
+                        "de": " Stunde"
                     }
                 },
                 {
@@ -2275,11 +898,8 @@
                     "humanSingular": {
                         "en": " day",
                         "nl": " dag",
-<<<<<<< HEAD
-=======
-                        "de": " Tag",
->>>>>>> fa012b02
-                        "ru": " день"
+                        "ru": " день",
+                        "de": " Tag"
                     }
                 }
             ]
@@ -2316,11 +936,8 @@
                     "human": {
                         "en": "Volts",
                         "nl": "volt",
-<<<<<<< HEAD
-=======
-                        "de": "Volt",
->>>>>>> fa012b02
-                        "ru": "Вольт"
+                        "ru": "Вольт",
+                        "de": "Volt"
                     }
                 }
             ],
@@ -2390,11 +1007,8 @@
                     "human": {
                         "en": "kilowatt",
                         "nl": "kilowatt",
-<<<<<<< HEAD
-=======
-                        "de": "Kilowatt",
->>>>>>> fa012b02
-                        "ru": "киловатт"
+                        "ru": "киловатт",
+                        "de": "Kilowatt"
                     }
                 },
                 {
@@ -2405,30 +1019,21 @@
                     "human": {
                         "en": "megawatt",
                         "nl": "megawatt",
-<<<<<<< HEAD
-=======
-                        "de": "Megawatt",
->>>>>>> fa012b02
-                        "ru": "мегаватт"
+                        "ru": "мегаватт",
+                        "de": "Megawatt"
                     }
                 }
             ],
             "eraseInvalidValues": true
         }
     ],
-<<<<<<< HEAD
     "mapRendering": [
         {
             "location": [
                 "point"
             ]
         }
-    ]
-=======
-    "allowMove": {
-        "enableRelocation": false,
-        "enableImproveAccuracy": true
-    },
+    ],
     "deletion": {
         "softDeletionTags": {
             "and": [
@@ -2437,6 +1042,9 @@
             ]
         },
         "neededChangesets": 10
+    },
+    "allowMove": {
+        "enableRelocation": false,
+        "enableImproveAccuracy": true
     }
->>>>>>> fa012b02
 }