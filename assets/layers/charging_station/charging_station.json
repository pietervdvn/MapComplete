--- conflicted
+++ resolved
@@ -4638,15 +4638,8 @@
     {
       "id": "questions-technical",
       "render": {
-<<<<<<< HEAD
         "en": "<h3>Technical questions</h3>The questions below are very technical. Feel free to ignore them<br/>{questions(technical)}",
         "nl": "<h3>Technische vragen</h3>De vragen hieronder zijn erg technisch - sla deze over indien je hier geen tijd voor hebt<br/>{questions(technical)}"
-=======
-        "en": "<h3>Technical questions</h3>The questions below are very technical. Feel free to ignore them<br/>{questions}",
-        "nl": "<h3>Technische vragen</h3>De vragen hieronder zijn erg technisch - sla deze over indien je hier geen tijd voor hebt<br/>{questions}",
-        "de": "<h3>Technische Fragen</h3>Die folgenden Fragen sind sehr technisch. Sie können sie gerne ignorieren<br/>{questions}",
-        "ca": "<h3>Preguntes tècniques</h3>Les preguntes següents són molt tècniques. No dubteu a ignorar-les<br/>{questions}"
->>>>>>> 4e4bb290
       }
     }
   ],
