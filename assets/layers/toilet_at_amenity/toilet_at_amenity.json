--- conflicted
+++ resolved
@@ -474,9 +474,7 @@
       ]
     }
   ],
-<<<<<<< HEAD
-  "lineRendering": []
-=======
+  "lineRendering": [],
   "description": {
     "en": "A layer showing (public) toilets located at different places.",
     "de": "Eine Ebene mit (öffentlichen) Toiletten an verschiedenen Orten.",
@@ -521,5 +519,4 @@
       ]
     }
   ]
->>>>>>> 2671d015
 }