{
  "id": "climbing",
  "title": {
    "nl": "Open klimkaart",
    "de": "Offene Kletterkarte",
    "en": "Open Climbing Map",
    "ru": "Открытая карта скалолазания",
    "ja": "登山地図を開く",
    "zh_Hant": "開放攀爬地圖",
    "nb_NO": "Åpent klatrekart",
    "it": "Mappa aperta per le arrampicate",
    "fr": "Open Climbing Map",
    "hu": "Mászótérkép",
    "ca": "Open Climbing Map"
  },
  "description": {
    "nl": "Op deze kaart vind je verschillende klimgelegenheden, zoals klimzalen, bolderzalen en klimmen in de natuur",
    "de": "Eine Karte mit Klettermöglichkeiten wie Kletterhallen, Kletterparks oder Felsen.",
    "en": "On this map you will find various climbing opportunities such as climbing gyms, bouldering halls and rocks in nature.",
    "ru": "На этой карте вы найдете различные возможности для скалолазания, такие как скалодромы, залы для боулдеринга и скалы на природе.",
    "ja": "この地図には、自然の中のクライミングジム、ボルダリングホール、岩など、さまざまなクライミングの機会があります。",
    "zh_Hant": "在這份地圖上你會發現能夠攀爬機會，像是攀岩體育館、抱石大廳以及大自然當中的巨石。",
    "fr": "Cette carte indique les sites d’escalades comme les salles d’escalade ou les sites naturels.",
    "it": "In questa cartina puoi trovare vari luoghi per arrampicata come ad esempio palestre di arrampicata, sale di pratica e rocce naturali.",
    "hu": "Ezen a térképen különböző mászási lehetőségeket talál, például falmászótermeket, bouldertermeket és sziklákat a természetben."
  },
  "descriptionTail": {
    "nl": "De klimkaart is oorspronkelijk gemaakt door <a href='https://utopicode.de/en/?ref=kletterspots' target='_blank'>Christian Neumann</a> op <a href='https://kletterspots.de' target='_blank'>kletterspots.de</a>.",
    "en": "The climbing map was originally made by <a href='https://utopicode.de/en/?ref=kletterspots' target='_blank'>Christian Neumann</a>. Please <a href='https://utopicode.de/en/contact/?project=kletterspots&ref=kletterspots' target='blank'>get in touch</a> if you have feedback or questions.</p><p>The project uses data of the <a href='https://www.openstreetmap.org/' target='_blank'>OpenStreetMap</a> project.</p>",
    "de": "<p><strong>kletterspots.de</strong> wird betrieben von <a href='https://utopicode.de/?ref=kletterspots' target='_blank'>Christian Neumann</a>. Bitte <a href='https://utopicode.de/kontakt/?project=kletterspots&ref=kletterspots' target='blank'>melden Sie sich</a>, wenn Sie Feedback oder Fragen haben.</p><p>Das Projekt nutzt <a href='https://www.openstreetmap.org/' target='_blank'>OpenStreetMap</a> Daten und basiert auf der freien Software <a href='https://github.com/pietervdvn/MapComplete' target='_blank'>MapComplete</a>.</p>",
    "ru": "Создатель карты скалолазания — <a href='https://utopicode.de/en/?ref=kletterspots' target='_blank'>Christian Neumann</a>. Пожалуйста, <a href='https://utopicode.de/en/contact/?project=kletterspots&ref=kletterspots' target='blank'>пишите</a> если у вас есть отзыв или вопросы.</p><p>Проект использует данные <a href='https://www.openstreetmap.org/' target='_blank'>OpenStreetMap</a>.</p>",
    "ja": "登山地図はもともと <a href='https://utopicode.de/en/?ref=kletterspots' target='_blank'>Christian Neumann</a> によって作成されたものです。フィードバックや質問がありましたら、<a href='https://utopicode.de/en/contact/?project=kletterspots&ref=kletterspots' target='blank'>ご連絡</a>ください。</p><p>このプロジェクトでは、<a href='https://www.openstreetmap.org/' target='_blank'>OpenStreetMap</a>プロジェクトのデータを使用します。</p>",
    "zh_Hant": "攀爬地圖最初由 <a href='https://utopicode.de/en/?ref=kletterspots' target='_blank'>Christian Neumann</a> 製作。如果你有回饋意見或問題請到Please <a href='https://utopicode.de/en/contact/?project=kletterspots&ref=kletterspots' target='blank'>這邊反應</a>。</p><p>這專案使用來自<a href='https://www.openstreetmap.org/' target='_blank'>開放街圖</a>專案的資料。</p>",
    "fr": "La carte des sites d'escalade a été créée par <a href='https://utopicode.de/en/?ref=kletterspots' target='_blank'>Christian Neumann</a>. Merci de le <a href='https://utopicode.de/en/contact/?project=kletterspots&ref=kletterspots' target='blank'>contacter</a> pour des avis ou des questions.</p><p>Ce projet utilise les données <a href='https://www.openstreetmap.org/' target='_blank'>OpenStreetMap</a>.</p>",
    "it": "La cartina di arrampicata è stata originariamente creata da <a href='https://utopicode.de/en/?ref=kletterspots' target='_blank'>Christian Neumann</a>. Si prega di <a href='https://utopicode.de/en/contact/?project=kletterspots&ref=kletterspots' target='blank'>scrivere qua</a> se si hanno commenti o domande da fare.</p><p>Il progetto usa i dati del progetto <a href='https://www.openstreetmap.org/' target='_blank'>OpenStreetMap</a>.</p>",
    "hu": "A mászótérképet eredetileg <a href='https://utopicode.de/en/?ref=kletterspots' target='_blank'>Christian Neumann</a> készítette. Ha észrevétele vagy kérdése van, kérjük, <a href='https://utopicode.de/en/contact/?project=kletterspots&ref=kletterspots' target='blank'>vele lépjen kapcsolatba</a>.</p> <p>A projekt az <a href='https://www.openstreetmap.org/' target='_blank'>OpenStreetMap</a> adatait használja</p>"
  },
  "maintainer": "Christian Neumann <christian@utopicode.de>",
  "icon": "./assets/themes/climbing/climbing_icon.svg",
  "version": "0",
  "startLat": 0,
  "startLon": 0,
  "startZoom": 1,
  "widenFactor": 1.5,
  "layers": [
    {
      "id": "climbing_club",
      "name": {
        "de": "Klettervereine",
        "nl": "Klimclub",
        "en": "Climbing club",
        "ru": "Клуб скалолазания",
        "ja": "クライミングクラブ",
        "zh_Hant": "攀岩社團",
        "nb_NO": "Klatreklubb",
        "fr": "Club d’escalade",
        "it": "Club di arrampicata",
        "hu": "Mászóegyesület"
      },
      "minzoom": 10,
      "source": {
        "osmTags": {
          "or": [
            "club=climbing",
            {
              "and": [
                "sport=climbing",
                {
                  "or": [
                    "office~*",
                    "club~*"
                  ]
                }
              ]
            }
          ]
        }
      },
      "title": {
        "render": {
          "en": "Climbing club",
          "nl": "Klimclub",
          "de": "Kletterverein",
          "ru": "Клуб скалолазания",
          "ja": "クライミングクラブ",
          "zh_Hant": "攀岩社團",
          "nb_NO": "Klatreklubb",
          "fr": "Club d’escalade",
          "it": "Club di arrampicata"
        },
        "mappings": [
          {
            "if": "office~*",
            "then": {
              "nl": "Klimorganisatie",
              "en": "Climbing NGO",
              "de": "Kletter-Organisation",
              "ja": "クライミングNGO",
              "zh_Hant": "攀岩 NGO",
              "fr": "Association d’escalade",
              "it": "Associazione di arrampicata",
              "hu": "Mászószervezet"
            }
          }
        ]
      },
      "description": {
        "de": "Ein Kletterverein oder -organisation",
        "nl": "Een klimclub of organisatie",
        "en": "A climbing club or organisation",
        "ja": "クライミングクラブや団体",
        "zh_Hant": "攀岩社團或組織",
        "nb_NO": "En klatreklubb eller organisasjoner",
        "fr": "Club ou association d’escalade",
        "it": "Un club o associazione di arrampacata",
        "hu": "Mászóegyesület vagy -szervezet"
      },
      "tagRenderings": [
        {
          "render": {
            "en": "<strong>{name}</strong>",
            "nl": "<strong>{name}</strong>",
            "de": "<strong>{name}</strong>",
            "ca": "<strong>{name}</strong>",
            "fr": "<strong>{name}</strong>",
            "id": "<strong>{name}</strong>",
            "ru": "<strong>{name}</strong>",
            "ja": "<strong>{name}</strong>",
            "zh_Hant": "<strong>{name}</strong>",
            "it": "<strong>{name}</strong>",
            "hu": "<strong>{name}</strong>"
          },
          "question": {
            "en": "What is the name of this climbing club or NGO?",
            "de": "Wie lautet der Name dieses Vereins oder Organisation?",
            "nl": "Wat is de naam van deze klimclub?",
            "ja": "この登山クラブやNGOの名前は何ですか?",
            "fr": "Quel est le nom du club ou de l’association ?",
            "it": "Qual è il nome di questo club o associazione di arrampicata?",
            "hu": "Mi a neve ennek a mászóegyesületnek vagy szervezetnek?"
          },
          "freeform": {
            "key": "name"
          },
          "id": "climbing_club-name"
        },
        "website",
        "email",
        "phone",
        "opening_hours"
      ],
      "presets": [
        {
          "tags": [
            "club=sport",
            "sport=climbing"
          ],
          "title": {
            "de": "eine kletterverein",
            "en": "a climbing club",
            "nl": "een klimclub",
            "ja": "クライミングクラブ",
            "nb_NO": "en klatreklubb",
            "ru": "Клуб скалолазания",
            "fr": "une club d’escalade",
            "it": "una club di arrampicata",
            "hu": "Mászóegyesület"
          },
          "description": {
            "de": "Ein Kletterverein",
            "nl": "Een klimclub",
            "en": "A climbing club",
            "ja": "クライミングクラブ",
            "nb_NO": "En klatreklubb",
            "ru": "Клуб скалолазания",
            "fr": "Un club d’escalade",
            "it": "Un club di arrampicata",
            "hu": "Egy mászóegyesület"
          }
        },
        {
          "tags": [
            "office=ngo",
            "sport=climbing"
          ],
          "title": {
            "de": "Eine Kletterorganisation",
            "en": "a climbing ngo",
            "nl": "een een klimorganisatie",
            "ja": "クライミングNGO",
            "fr": "une association d’escalade",
            "it": "una associazione di arrampicata",
            "hu": "Mászószervezet"
          },
          "description": {
            "de": "Eine Organisation, die sich mit dem Klettern beschäftigt",
            "nl": "Een VZW die werkt rond klimmen",
            "en": "An NGO working around climbing",
            "ja": "登山に関わるNGO",
            "fr": "Une association d’escalade",
            "it": "Un’associazione che ha a che fare con l’arrampicata",
            "hu": "Mászással foglalkozó civil szervezet"
          }
        }
      ],
      "mapRendering": [
        {
          "icon": {
            "render": "./assets/themes/climbing/club.svg"
          },
          "iconBadges": [
            {
              "if": "opening_hours~*",
              "then": "isOpen"
            }
          ],
          "iconSize": {
            "render": "40,40,center"
          },
          "location": [
            "point",
            "centroid"
          ],
          "label": {
            "mappings": [
              {
                "if": "name~*",
                "then": "<div style='background: white; padding: 0.25em; border-radius:0.5em'>{name}</div>"
              }
            ]
          }
        }
      ]
    },
    {
      "id": "climbing_gym",
      "name": {
        "de": "Kletterhallen",
        "en": "Climbing gyms",
        "nl": "Klimzalen",
        "ja": "クライミングジム",
        "fr": "Salle d’escalade",
        "it": "Palestre di arrampicata",
        "ru": "Комплексы скалолазания"
      },
      "minzoom": 10,
      "source": {
        "osmTags": {
          "and": [
            "sport=climbing",
            "leisure=sports_centre"
          ]
        }
      },
      "title": {
        "render": {
          "nl": "Klimzaal",
          "de": "Kletterhalle",
          "en": "Climbing gym",
          "ja": "クライミングジム",
          "fr": "Salle d’escalade",
          "it": "Palestra di arrampicata",
          "ru": "Комплекс скалолазания"
        },
        "mappings": [
          {
            "if": "name~*",
            "then": {
              "nl": "Klimzaal <strong>{name}</strong>",
              "de": "Kletterhalle <strong>{name}</strong>",
              "en": "Climbing gym <strong>{name}</strong>",
              "ja": "クライミングジム<strong>{name}</strong>",
              "fr": "Salle d’escalade <strong>{name}</strong>",
              "it": "Palestra di arrampicata <strong>{name}</strong>"
            }
          }
        ]
      },
      "description": {
        "de": "Eine Kletterhalle",
        "en": "A climbing gym",
        "ja": "クライミングジム",
        "nl": "Een klimzaal",
        "fr": "Une salle d’escalade",
        "it": "Una palestra di arrampicata",
        "ru": "Комплекс скалолазания"
      },
      "tagRenderings": [
        "images",
        {
          "render": {
            "en": "<strong>{name}</strong>",
            "nl": "<strong>{name}</strong>",
            "de": "<strong>{name}</strong>",
            "ca": "<strong>{name}</strong>",
            "fr": "<strong>{name}</strong>",
            "id": "<strong>{name}</strong>",
            "ru": "<strong>{name}</strong>",
            "ja": "<strong>{name}</strong>",
            "it": "<strong>{name}</strong>"
          },
          "question": {
            "en": "What is the name of this climbing gym?",
            "nl": "Wat is de naam van dit Klimzaal?",
            "de": "Wie heißt diese Kletterhalle?",
            "ja": "このクライミングジムは何という名前ですか?",
            "fr": "Quel est le nom de la salle d’escalade ?",
            "it": "Qual è il nome di questa palestra di arrampicata?"
          },
          "freeform": {
            "key": "name"
          },
          "id": "name"
        },
        "website",
        "phone",
        "email",
        "opening_hours"
      ],
      "mapRendering": [
        {
          "icon": {
            "render": "./assets/themes/climbing/climbing_gym.svg"
          },
          "iconBadges": [
            {
              "if": "opening_hours~*",
              "then": "isOpen"
            }
          ],
          "iconSize": {
            "render": "40,40,center"
          },
          "location": [
            "point",
            "centroid"
          ],
          "label": {
            "mappings": [
              {
                "if": "name~*",
                "then": "<div style='background: white; padding: 0.25em; border-radius:0.5em'>{name}</div>"
              }
            ]
          }
        }
      ]
    },
    {
      "id": "climbing_route",
      "name": {
        "en": "Climbing routes",
        "de": "Kletterrouten",
        "nl": "Klimroute",
        "ja": "登坂ルート",
        "nb_NO": "Klatreruter",
        "fr": "Voies d’escalade",
        "it": "Vie di arrampicata"
      },
      "minzoom": 18,
      "source": {
        "osmTags": {
          "and": [
            "climbing=route"
          ]
        }
      },
      "title": {
        "render": {
          "de": "Kleterroute",
          "en": "Climbing route",
          "nl": "Klimroute",
          "ja": "登坂ルート",
          "nb_NO": "Klatrerute",
          "it": "Via di arrampicata",
          "fr": "Voie d’escalade"
        },
        "mappings": [
          {
            "if": "name~*",
            "then": {
              "de": "Kleterroute <strong>{name}</strong>",
              "en": "Climbing route <strong>{name}</strong>",
              "nl": "Klimroute <strong>{name}</strong>",
              "ja": "登坂ルート<strong>{name}</strong>",
              "it": "Via di arrampicata <strong>{name}</strong>",
              "fr": "Voie d’escalade <strong>{name}</strong>"
            }
          }
        ]
      },
      "tagRenderings": [
        "images",
        {
          "render": {
            "en": "<strong>{name}</strong>",
            "nl": "<strong>{name}</strong>",
            "de": "<strong>{name}</strong>",
            "ca": "<strong>{name}</strong>",
            "fr": "<strong>{name}</strong>",
            "id": "<strong>{name}</strong>",
            "ru": "<strong>{name}</strong>",
            "ja": "<strong>{name}</strong>",
            "it": "<strong>{name}</strong>",
            "nb_NO": "<strong>{name}</strong>"
          },
          "question": {
            "en": "What is the name of this climbing route?",
            "de": "Wie heißt diese Kletterroute?",
            "nl": "Hoe heet deze klimroute?",
            "ja": "この登坂ルートの名前は何ですか?",
            "it": "Come si chiama questa via di arrampicata?",
            "fr": "Quel est le nom de cette voie d’escalade ?",
            "nb_NO": "Hva er navnet på denne klatreruten?"
          },
          "freeform": {
            "key": "name"
          },
          "mappings": [
            {
              "if": {
                "and": [
                  "noname=yes",
                  "name="
                ]
              },
              "then": {
                "en": "This climbing route doesn't have a name",
                "de": "Diese Kletterroute hat keinen Namen",
                "nl": "Deze klimroute heeft geen naam",
                "ja": "この登坂ルートには名前がありません",
                "it": "Questa via di arrampicata non ha un nome",
                "fr": "Cette voie n’a pas de nom",
                "nb_NO": "Denne klatreruten har ikke noe navn"
              }
            }
          ],
          "id": "Name"
        },
        {
          "question": {
            "en": "How long is this climbing route (in meters)?",
            "nl": "Hoe lang is deze klimroute (in meters)?",
            "it": "Quanto è lunga questa via di arrampicata (in metri)?",
            "fr": "Quelle est la longueur de cette voie (en mètres) ?",
            "de": "Wie lang ist diese Kletterroute (in Metern)?",
            "nb_NO": "Hvor mange meter er klatreruten?"
          },
          "render": {
            "de": "Diese Route ist {canonical(climbing:length)} lang",
            "en": "This route is {canonical(climbing:length)} long",
            "nl": "Deze klimroute is {canonical(climbing:length)} lang",
            "ja": "このルート長は、 {canonical(climbing:length)} メーターです",
            "nb_NO": "Denne ruten er {canonical(climbing:length)} lang",
            "it": "Questo percorso è lungo {canonical(climbing:length)}",
            "fr": "Cette voie fait {canonical(climbing:length)} de long"
          },
          "freeform": {
            "key": "climbing:length",
            "type": "pnat"
          },
          "id": "Length"
        },
        {
          "question": {
            "en": "What is the grade of this climbing route according to the french/belgian system?",
            "nl": "Hoe moeilijk is deze klimroute volgens het Franse/Belgische systeem?",
            "it": "Qual è la difficoltà di questa via di arrampicata nel sistema francese/belga?",
            "fr": "Quelle est la difficulté de cette voie selon le système franco-belge ?",
            "de": "Wie hoch ist der Schwierigkeitsgrad dieser Kletterroute nach dem französisch/belgischen System?"
          },
          "render": {
            "de": "Die Schwierigkeit ist {climbing:grade:french} entsprechend des französisch/belgischen Systems",
            "en": "The grade is {climbing:grade:french} according to the french/belgian system",
            "nl": "De klimmoeilijkheid is {climbing:grade:french} volgens het Franse/Belgische systeem",
            "ja": "フランス/ベルギーのランク評価システムによると、{climbing:grade:french}の困難度です",
            "it": "Il grado di difficoltà è {climbing:grade:french} nel sistema francese/belga",
            "fr": "Selon le système franco-belge, la difficulté de cette voie est de {climbing:grade:french}"
          },
          "freeform": {
            "key": "climbing:grade:french"
          },
          "id": "Difficulty"
        },
        {
          "question": {
            "en": "How many bolts does this route have before reaching the anchor?",
            "fr": "Combien de prises cette voie possède avant d’atteindre la moulinette ?",
            "de": "Wie viele Haken gibt es auf dieser Kletterroute bevor der Umlenker bzw. Standhaken erreicht ist?",
            "it": "Quanti bulloni sono presenti in questo percorso prima di arrivare alla moulinette?"
          },
          "render": {
            "en": "This route has {climbing:bolts} bolts",
            "fr": "Cette voie a {climbing:bolts} prises",
            "de": "Diese Kletterroute hat {climbing:bolts} Haken",
            "it": "Questo percorso ha {climbing:bolts} bulloni"
          },
          "freeform": {
            "key": "climbing:bolts",
            "type": "pnat",
            "addExtraTag": [
              "climbing:bolted=yes"
            ]
          },
          "mappings": [
            {
              "if": "climbing:bolted=no",
              "then": {
                "en": "This route is not bolted",
                "fr": "Cette voie n’a pas de prises",
                "de": "Auf dieser Kletterroute sind keine Haken vorhanden",
                "it": "In questo percorso non sono presenti bulloni"
              },
              "hideInAnswer": true
            },
            {
              "if": "climbing:bolted=no&climbing:bolts=",
              "then": {
                "en": "This route is not bolted",
                "fr": "Cette voie n’a pas de prises",
                "de": "Auf dieser Kletterroute sind keine Haken vorhanden",
                "it": "In questo percorso non sono presenti bulloni"
              }
            }
          ],
          "id": "Bolts"
        },
        {
          "question": "Is there other relevant info?",
          "render": "<h3>Description</h3><br/>{description}",
          "freeform": {
            "key": "description"
          },
          "id": "Description"
        },
        {
          "render": {
            "en": "The rock type is {_embedding_features_with_rock:rock} as stated <a href='#{_embedding_features_with_rock:id}'>on the surrounding crag</a>",
            "fr": "Le type de roche est {_embedding_features_with_rock:rock} selon <a href='#{_embedding_features_with_rock:id}'>le mur</a>",
            "it": "Il tipo di roccia è {_embedding_features_with_rock:rock} come dichiarato sul <a href='#{_embedding_features_with_rock:id}'>muro circostante</a>",
            "de": "Der Gesteinstyp ist {_embedding_features_with_rock:rock}, wie <a href='#{_embedding_features_with_rock:id}'>auf dem umgebenden Felsen angegeben</a>"
          },
          "freeform": {
            "key": "_embedding_features_with_rock:rock"
          },
          "id": "Rock type"
        }
      ],
      "presets": [
        {
          "title": {
            "en": "a climbing route",
            "nl": "een klimroute",
            "fr": "une voie d’escalade",
            "de": "eine kletterroute",
            "it": "una via di arrampicata"
          },
          "tags": [
            "sport=climbing",
            "climbing=route"
          ]
        }
      ],
      "mapRendering": [
        {
          "icon": {
            "render": "circle:white;./assets/themes/climbing/climbing_route.svg"
          },
          "iconSize": {
            "render": "28,28,center"
          },
          "location": [
            "point",
            "centroid"
          ],
          "label": {
            "mappings": [
              {
                "if": "name~*",
                "then": "<div style='background: white; padding: 0.25em; border-radius:0.5em'>{name}</div>"
              }
            ]
          }
        },
        {
          "color": {
            "render": "#0f0"
          },
          "width": {
            "render": "4"
          }
        }
      ]
    },
    {
      "id": "climbing",
      "name": {
        "nl": "Klimgelegenheden",
        "de": "Klettermöglichkeiten",
        "en": "Climbing opportunities",
        "ja": "登坂教室",
        "fr": "Opportunité d’escalade",
        "it": "Opportunità di arrampicata"
      },
      "minzoom": 10,
      "source": {
        "osmTags": {
          "and": [
            "sport=climbing",
            "climbing!~route",
            "leisure!~sports_centre",
            "climbing!=route_top",
            "climbing!=route_bottom"
          ]
        }
      },
      "title": {
        "render": {
          "en": "Climbing opportunity",
          "nl": "Klimgelegenheid",
          "de": "Klettermöglichkeit",
          "ja": "登坂教室",
          "nb_NO": "Klatremulighet",
          "fr": "Opportunité d’escalade",
          "it": "Opportunità di arrampicata"
        },
        "mappings": [
          {
            "if": "climbing=crag",
            "then": {
              "en": "Climbing crag <b>{name}</b>",
              "fr": "Mur d’escalade <b>{name}</b>",
              "it": "Muro da arrampicata <b>{name}</b>",
              "de": "Klettergarten <b>{name}</b>"
            }
          },
          {
            "if": {
              "and": [
                {
                  "or": [
                    "climbing=area",
                    "climbing=site"
                  ]
                },
                "name~*"
              ]
            },
            "then": {
              "en": "Climbing area <b>{name}</b>",
              "nl": "Klimsite <b>{name}</b>",
              "fr": "Zone d’escalade <b>{name}</b>",
              "de": "Klettergebiet <b>{name}</b>",
              "it": "Area di arrampicata <b>{name}</b>"
            }
          },
          {
            "if": {
              "or": [
                "climbing=site",
                "climbing=area"
              ]
            },
            "then": {
              "en": "Climbing site",
              "nl": "Klimsite",
              "fr": "Site d’escalade",
              "de": "Klettergebiet",
              "it": "Sito di arrampicata",
              "ca": "Llocs d'escalada"
            }
          },
          {
            "if": "name~*",
            "then": {
              "nl": "Klimgelegenheid <b>{name}</b>",
              "en": "Climbing opportunity <b>{name}</b>",
              "fr": "Opportunité d’escalade <b>{name}</b>",
              "de": "Klettermöglichkeit <b>{name}</b>",
              "it": "Opportunità di arrampicata <b>{name}</b>"
            }
          }
        ]
      },
      "description": {
        "nl": "Een klimgelegenheid",
        "de": "Eine Klettergelegenheit",
        "en": "A climbing opportunity",
        "ja": "登坂教室",
        "nb_NO": "En klatremulighet",
        "fr": "Opportunité d’escalade",
        "it": "Un’opportunità di arrampicata"
      },
      "tagRenderings": [
        "images",
        {
          "id": "minimap",
          "render": "{minimap(18, id, _contained_climbing_route_ids): height: 9rem; overflow: hidden; border-radius:3rem; }"
        },
        {
          "render": {
            "en": "<h3>Length overview</h3>{histogram(_length_hist)}",
            "fr": "<h3>Résumé de longueur</h3>{histogram(_length_hist)}",
            "de": "<h3>Längenübersicht</h3>{histogram(_length_hist)}",
            "it": "<h3>Riassunto della lunghezza</h3>{histogram(_length_hist)}"
          },
          "condition": "_length_hist!~\\[\\]",
          "id": "Contained routes length hist"
        },
        {
          "render": {
            "en": "<h3>Grades overview</h3>{histogram(_difficulty_hist)}",
            "fr": "<h3>Résumé des difficultés</h3>{histogram(_difficulty_hist)}",
            "de": "<h3>Schwierigkeitsübersicht</h3>{histogram(_difficulty_hist)}",
            "it": "<h3>Riassunto delle difficoltà</h3>{histogram(_difficulty_hist)}"
          },
          "condition": "_difficulty_hist!~\\[\\]",
          "id": "Contained routes hist"
        },
        {
          "render": {
            "en": "<h3>Contains {_contained_climbing_routes_count} routes</h3> <ul>{_contained_climbing_routes}</ul>",
            "fr": "<h3>Contient {_contained_climbing_routes_count} voies</h3> <ul>{_contained_climbing_routes}</ul>",
            "it": "<h3>Contiene {_contained_climbing_routes_count} vie</h3> <ul>{_contained_climbing_routes}</ul>",
            "de": "<h3> Enthält {_contained_climbing_routes_count} Routen</h3> <ul>{_contained_climbing_routes}</ul>"
          },
          "condition": "_contained_climbing_routes~*",
          "id": "Contained_climbing_routes"
        },
        {
          "render": {
            "en": "<strong>{name}</strong>",
            "nl": "<strong>{name}</strong>",
            "de": "<strong>{name}</strong>",
            "ca": "<strong>{name}</strong>",
            "fr": "<strong>{name}</strong>",
            "id": "<strong>{name}</strong>",
            "ru": "<strong>{name}</strong>",
            "ja": "<strong>{name}</strong>",
            "it": "<strong>{name}</strong>"
          },
          "question": {
            "en": "What is the name of this climbing opportunity?",
            "nl": "Wat is de naam van dit Klimgelegenheid?",
            "de": "Wie heißt diese Klettergelegenheit?",
            "ja": "この登坂教室の名前は何ですか?",
            "fr": "Quel est le nom de ce site ?",
            "it": "Qual è il nome di questa opportunità di arrampicata?"
          },
          "freeform": {
            "key": "name"
          },
          "mappings": [
            {
              "if": {
                "and": [
                  "noname=yes",
                  "name="
                ]
              },
              "then": {
                "en": "This climbing opportunity doesn't have a name",
                "nl": "Dit Klimgelegenheid heeft geen naam",
                "de": "Diese Klettergelegenheit hat keinen Namen",
                "ja": "この登坂教室には名前がついていない",
                "fr": "Ce site n’a pas de nom",
                "it": "Questa opportunità di arrampicata non ha un nome"
              }
            }
          ],
          "id": "name"
        },
        {
          "question": "What kind of climbing opportunity is this?",
          "mappings": [
            {
              "if": "climbing=boulder",
              "then": {
                "en": "A climbing boulder - a single rock or cliff with one or a few climbing routes which can be climbed safely without rope",
                "fr": "Rocher d’escalade, rocher avec une ou peu de voie permettant d’escalader sans corde",
                "de": "Ein Kletterfelsen - ein einzelner Felsen oder eine Klippe mit einer oder wenigen Kletterrouten, die ohne Seil sicher bestiegen werden können",
                "it": "Un masso per arrampicata (una singola roccia o falesia con una o poche vie di arrampicata che possono essere scalate in sicurezza senza una corda)"
              }
            },
            {
              "if": "climbing=crag",
              "then": {
                "en": "A climbing crag - a single rock or cliff with at least a few climbing routes",
                "fr": "Mur d’escalade, rocher avec plusieurs voies d’escalades",
                "it": "Un muro da arrampicata (un singolo masso o falesia con almeno qualche via per arrampicata)",
                "de": "Ein Kletterfelsen - ein einzelner Fels oder eine Klippe mit mindestens einigen Kletterrouten"
              }
            },
            {
              "if": "climbing=area",
              "then": "A climbing area with one or more climbing crags and/or boulders"
            }
          ],
          "id": "Type"
        },
        {
          "question": {
            "en": "What is the rock type here?",
            "fr": "Quel est le type de roche ?",
            "de": "Welchen Gesteinstyp gibt es hier?",
            "it": "Qual è il tipo di roccia qua?"
          },
          "render": {
            "en": "The rock type is {rock}",
            "fr": "La roche est du {rock}",
            "de": "Der Gesteinstyp ist {rock}",
            "it": "Il tipo di roccia è {rock}"
          },
          "freeform": {
            "key": "rock"
          },
          "mappings": [
            {
              "if": "rock=limestone",
              "then": {
                "en": "Limestone",
                "nl": "Kalksteen",
                "fr": "Calcaire",
                "de": "Kalkstein",
                "it": "Calcare"
              }
            }
          ],
          "condition": {
            "or": [
              "climbing=crag",
              "natural=cliff",
              "natural=bare_rock"
            ]
          },
          "id": "Rock type (crag/rock/cliff only)"
        }
      ],
      "presets": [
        {
          "tags": [
            "sport=climbing"
          ],
          "title": {
            "en": "a climbing opportunity",
            "nl": "een klimgelegenheid",
            "de": "eine klettermöglichkeit",
            "ja": "登坂教室",
            "nb_NO": "en klatremulighet",
            "fr": "une opportunité d’escalade",
            "it": "una opportunità di arrampicata"
          },
          "description": {
            "nl": "Een klimgelegenheid",
            "de": "Eine Klettergelegenheit",
            "en": "A climbing opportunity",
            "ja": "登坂教室",
            "nb_NO": "En klatremulighet",
            "fr": "Opportunité d’escalade",
            "it": "Un’opportunità di arrampicata"
          }
        }
      ],
      "calculatedTags": [
        "_contained_climbing_routes_properties=feat.overlapWith('climbing_route').map(f => f.feat.properties).map(p => {return {id: p.id, name: p.name, 'climbing:grade:french': p['climbing:grade:french'], 'climbing:length': p['climbing:length']} })",
        "_contained_climbing_routes=JSON.parse(feat.properties._contained_climbing_routes_properties ?? '[]').map(p => `<li><a href='#${p.id}'>${p.name ?? 'climbing route'}</a> (<b>${p['climbing:grade:french'] ?? 'unknown difficulty'}</b>, ${p['climbing:length'] ?? 'unkown length'} meter)</li>`).join('')",
        "_contained_climbing_route_ids=JSON.parse(feat.properties._contained_climbing_routes_properties ?? '[]').map(p => p.id)",
        "_difficulty_hist=JSON.parse(feat.properties._contained_climbing_routes_properties ?? '[]').map(p => p['climbing:grade:french'])",
        "_length_hist=JSON.parse(feat.properties._contained_climbing_routes_properties ?? '[]').map(p => p['climbing:length'])",
        "_contained_climbing_routes_count=JSON.parse(feat.properties._contained_climbing_routes_properties ?? '[]').length"
      ],
      "mapRendering": [
        {
          "icon": {
            "render": "./assets/themes/climbing/climbing_no_rope.svg"
          },
          "iconSize": {
            "render": "40,40,center"
          },
          "location": [
            "point",
            "centroid"
          ]
        },
        {
          "color": {
            "render": "#d38d5fAA"
          },
          "width": {
            "render": "8"
          }
        }
      ]
    },
    {
      "id": "maybe_climbing",
      "name": {
        "nl": "Klimgelegenheiden?",
        "de": "Klettermöglichkeiten?",
        "en": "Climbing opportunities?",
        "ja": "登坂教室？",
        "nb_NO": "Klatremuligheter?",
        "fr": "Opportunités d’escalade ?",
        "it": "Opportunità di arrampicata?"
      },
      "minzoom": 19,
      "source": {
        "osmTags": {
          "and": [
            {
              "or": [
                "leisure=sports_centre",
                "barrier=wall",
                "barrier=retaining_wall",
                "natural=cliff",
                "natural=rock",
                "natural=stone"
              ]
            },
            "climbing="
          ]
        }
      },
      "title": {
        "render": {
          "en": "Climbing opportunity?",
          "nl": "Klimgelegenheid?",
          "de": "Klettermöglichkeit?",
          "ja": "登坂教室？",
          "nb_NO": "Klatremulighet?",
          "fr": "Opportunité d’escalade ?",
          "it": "Opportunità di arrampicata?"
        }
      },
      "description": {
        "nl": "Een klimgelegenheid?",
        "de": "Eine Klettergelegenheit?",
        "en": "A climbing opportunity?",
        "ja": "登坂教室？",
        "nb_NO": "En klatremulighet?",
        "fr": "Opportunité d’escalade ?",
        "it": "Un’opportunità di arrampicata?"
      },
      "tagRenderings": [
        {
          "id": "climbing-opportunity-name",
          "render": {
            "en": "<strong>{name}</strong>",
            "de": "<strong>{name}</strong>",
            "ca": "<strong>{name}</strong>",
            "fr": "<strong>{name}</strong>",
            "id": "<strong>{name}</strong>",
            "ru": "<strong>{name}</strong>",
            "ja": "<strong>{name}</strong>",
            "nl": "<strong>{name}</strong>",
            "it": "<strong>{name}</strong>"
          },
          "condition": "name~*"
        },
        {
          "id": "climbing-possible",
          "question": {
            "en": "Is climbing possible here?",
            "de": "Kann hier geklettert werden?",
            "ja": "ここで登坂はできますか?",
            "nb_NO": "Er klatring mulig her?",
            "fr": "Est-il possible d’escalader ici ?",
            "it": "È possibile arrampicarsi qua?"
          },
          "mappings": [
            {
              "if": {
                "and": [
                  "sport=climbing"
                ]
              },
              "then": {
                "en": "Climbing is possible here",
                "de": "Hier kann geklettert werden",
                "ja": "ここでは登ることができる",
                "nb_NO": "Klatring er mulig her",
                "nl": "Klimmen is hier niet toegelaten",
                "fr": "Escalader est possible",
                "it": "È possibile arrampicarsi qua"
              }
            },
            {
              "if": "climbing=no",
              "then": {
                "en": "Climbing is not possible here",
                "de": "Hier kann nicht geklettert werden",
                "ja": "ここでは登ることができない",
                "nb_NO": "Klatring er ikke mulig her",
                "nl": "Klimmen is hier niet toegelaten",
                "fr": "Escalader n’est pas possible",
                "it": "Non è possibile arrampicarsi qua"
              }
            },
            {
              "if": {
                "and": [
                  "sport!~climbing"
                ]
              },
              "then": {
                "en": "Climbing is not possible here",
                "de": "Hier kann nicht geklettert werden",
                "ja": "ここでは登ることができない",
                "nb_NO": "Klatring er ikke mulig her",
                "nl": "Klimmen is hier niet mogelijk",
                "fr": "Escalader n’est pas possible",
                "it": "Non è possibile arrampicarsi qua"
              },
              "hideInAnswer": true
            }
          ]
        }
      ],
      "mapRendering": [
        {
          "icon": "./assets/themes/climbing/climbing_unknown.svg",
          "location": [
            "point",
            "centroid"
          ]
        },
        {
          "color": {
            "render": "#ddff55AA"
          },
          "width": {
            "render": "2"
          }
        }
      ]
    }
  ],
  "overrideAll": {
    "allowMove": {
<<<<<<< HEAD
      "enableRelocation": false,
      "enableImproveAccuracy": true
=======
      "improveAccuracy": true
>>>>>>> 8db80d87
    },
    "+titleIcons": [
      {
        "render": "<div class='flex' style='word-wrap: normal; padding-right: 0.25rem;'><img src='./assets/themes/climbing/height.svg' style='height: 1.75rem;'/>{climbing:length}m</div>",
        "condition": "climbing:length~*"
      },
      {
        "mappings": [
          {
            "if": "climbing:bolts~*",
            "then": "<div class='flex' style='padding-right: 0.25rem;'><img src='./assets/themes/climbing/carabiner.svg' style='width: 1rem;'/>{climbing:bolts}</div>"
          },
          {
            "if": "climbing:bolted=yes",
            "then": "<img src='./assets/themes/climbing/carabiner.svg' style='width:2rem; height:2rem'/>"
          }
        ]
      },
      {
        "mappings": [
          {
            "if": "climbing:grade:french~3.*",
            "then": "<div class='rounded-full px-1' style='background-color:#ebf224'> {climbing:grade:french}</div>"
          },
          {
            "if": "climbing:grade:french~4.*",
            "then": "<div class='rounded-full pl-2 pr-2' style='background-color:#7af224'> {climbing:grade:french}</div>"
          },
          {
            "if": "climbing:grade:french~5.*",
            "then": "<div class='rounded-full pl-2 pr-2' style='background-color:#f24a24'> {climbing:grade:french}</div>"
          },
          {
            "if": "climbing:grade:french~6.*",
            "then": "<div class='text-white rounded-full pl-2 pr-2' style='background-color:#244af2'> {climbing:grade:french}</div>"
          },
          {
            "if": "climbing:grade:french~7.*",
            "then": "<div class='text-white rounded-full pl-2 pr-2' style='background-color:#e904ed'> {climbing:grade:french}</div>"
          },
          {
            "if": "climbing:grade:french~*",
            "then": "<div class='text-white rounded-full px-2' style='background-colour:black'> {climbing:grade:french}</div>"
          }
        ]
      }
    ],
    "+calculatedTags": [
      "_embedding_feature_properties=feat.overlapWith('climbing').map(f => f.feat.properties).filter(p => p !== undefined).map(p => {return{access: p.access, id: p.id, name: p.name, climbing: p.climbing, 'access:description': p['access:description']}})",
      "_embedding_features_with_access=JSON.parse(feat.properties._embedding_feature_properties ?? '[]').filter(p => p.access !== undefined)[0]",
      "_embedding_feature_with_rock=JSON.parse(feat.properties._embedding_feature_properties ?? '[]').filter(p => p.rock !== undefined)[0] ?? '{}'",
      "_embedding_features_with_rock:rock=JSON.parse(feat.properties._embedding_feature_with_rock ?? '{}')?.rock",
      "_embedding_features_with_rock:id=JSON.parse(feat.properties._embedding_feature_with_rock ?? '{}')?.id",
      "_embedding_feature:access=JSON.parse(feat.properties._embedding_features_with_access ?? '{}').access",
      "_embedding_feature:access:description=JSON.parse(feat.properties._embedding_features_with_access ?? '{}')['access:description']",
      "_embedding_feature:id=JSON.parse(feat.properties._embedding_features_with_access ?? '{}').id"
    ],
    "units+": [
      {
        "appliesToKey": [
          "climbing:length",
          "climbing:length:min",
          "climbing:length:max"
        ],
        "applicableUnits": [
          {
            "canonicalDenomination": "",
            "alternativeDenomination": [
              "m",
              "meter",
              "meters"
            ],
            "human": {
              "en": " meter",
              "nl": " meter",
              "fr": " mètres",
              "de": " Meter",
              "eo": " metro",
              "it": " metri",
              "ru": " метр",
              "ca": " metre"
            },
            "default": true
          },
          {
            "canonicalDenomination": "ft",
            "alternativeDenomination": [
              "feet",
              "voet"
            ],
            "human": {
              "en": " feet",
              "nl": " voet",
              "fr": " pieds",
              "de": " Fuß",
              "eo": " futo",
              "it": " piedi",
              "ca": " peus"
            }
          }
        ]
      }
    ],
    "tagRenderings+": [
      {
        "id": "Website",
        "question": {
          "en": "Is there a (unofficial) website with more informations (e.g. topos)?",
          "de": "Gibt es eine (inoffizielle) Website mit mehr Informationen (z.B. Topos)?",
          "ja": "もっと情報のある(非公式の)ウェブサイトはありますか(例えば、topos)?",
          "nl": "Is er een (onofficiële) website met meer informatie (b.v. met topos)?",
          "ru": "Есть ли (неофициальный) веб-сайт с более подробной информацией (напр., topos)?",
          "fr": "Existe-t’il un site avec plus d’informations (ex : topographie) ?",
          "it": "C’è un sito web (anche non ufficiale) con qualche informazione in più (ad es. topografie)?"
        },
        "condition": {
          "and": [
            "leisure!~sports_centre",
            "sport=climbing",
            "office=",
            "club="
          ]
        },
        "render": "<a href='{url}' target='_blank'>{url}</a>",
        "freeform": {
          "key": "url",
          "type": "url"
        }
      },
      {
        "id": "Access from containing feature",
        "mappings": [
          {
            "if": "_embedding_feature:access=yes",
            "then": {
              "en": "<span class='subtle'>The <a href='#{_embedding_feature:id}'>containing feature</a> states that this is</span> publicly accessible<br/>{_embedding_feature:access:description}",
              "nl": "<span class='subtle'>Een <a href='#{_embedding_feature:id}'>omvattend element</a> geeft aan dat dit <span>publiek toegangkelijk is</span><br/>{_embedding_feature:access:description}",
              "fr": "<span class='subtle'>L’<a href='#{_embedding_feature:id}'>élément englobant</a> indique un </span> accès libre<br/>{_embedding_feature:access:description}",
              "it": "<span class='subtle'>L’ <a href='#{_embedding_feature:id}'>elemento in cui è contenuto</a> indica che è</span> pubblicamente accessibile<br/>{_embedding_feature:access:description}",
              "de": "<span class='subtle'>Das <a href='#{_embedding_feature:id}'>enthaltende Objekt</a> gibt an, dass es </span>öffentlich zugänglich ist<br/>{_embedding_feature:access:description}"
            }
          },
          {
            "if": "_embedding_feature:access=permit",
            "then": {
              "en": "<span class='subtle'>The <a href='#{_embedding_feature:id}'>containing feature</a> states that </span> a permit is needed to access<br/>{_embedding_feature:access:description}",
              "nl": "<span class='subtle'>Een <a href='#{_embedding_feature:id}'>omvattend element</a> geeft aan dat</span> een toelating nodig is om hier te klimmen<br/>{_embedding_feature:access:description}",
              "fr": "<span class='subtle'>L’<a href='#{_embedding_feature:id}'>élément englobant</a> indique qu’</span> une autorisation d’accès est nécessaire<br/>{_embedding_feature:access:description}",
              "it": "<span class='subtle'>L’<a href='#{_embedding_feature:id}'>elemento che lo contiene</a> indica che </span> è richiesto un’autorizzazione per accedervi<br/>{_embedding_feature:access:description}",
              "de": "<span class='subtle'>Das <a href='#{_embedding_feature:id}'>enthaltende Objekt</a> besagt, dass </span> eine Genehmigung erforderlich ist für den Zugang zu<br/>{_embedding_feature:access:description}"
            }
          },
          {
            "if": "_embedding_feature:access=customers",
            "then": {
              "en": "<span class='subtle'>The <a href='#{_embedding_feature:id}'>containing feature</a> states that this is</span> only accessible to customers<br/>{_embedding_feature:access:description}",
              "fr": "<span class='subtle'>L’<a href='#{_embedding_feature:id}'>élément englobant</a> indique que </span> l’accès est réservés aux clients<br/>{_embedding_feature:access:description}",
              "it": "<span class='subtle'>L’ <a href='#{_embedding_feature:id}'>elemento che lo contiene</a> indica che è</span> accessibile solo ai clienti<br/>{_embedding_feature:access:description}",
              "de": "<span class='subtle'>Das <a href='#{_embedding_feature:id}'>enthaltende Objekt</a> besagt, dass es nur für Kunden</span> zugänglich ist<br/>{_embedding_feature:access:description}"
            }
          },
          {
            "if": "_embedding_feature:access=members",
            "then": {
              "en": "<span class='subtle'>The <a href='#{_embedding_feature:id}'>containing feature</a> states that this is</span> only accessible to club members<br/>{_embedding_feature:access:description}",
              "fr": "<span class='subtle'>L’<a href='#{_embedding_feature:id}'>élément englobant</a> indique que </span> l’accès est réservé aux membres<br/>{_embedding_feature:access:description}",
              "it": "<span class='subtle'>L’ <a href='#{_embedding_feature:id}'>elemento che lo contiene</a> indica che è </span> accessibile solamente ai membri del club<br/>{_embedding_feature:access:description}",
              "de": "<span class='subtle'>Das <a href='#{_embedding_feature:id}'>enthaltende Objekt</a> besagt, dass es </span>nur für Mitglieder zugänglich ist<br/>{_embedding_feature:access:description}"
            }
          },
          {
            "if": "_embedding_feature:access=no",
            "then": "Not accessible as stated by <a href='#{_embedding_feature:id}'>the containing feature</a>"
          }
        ],
        "condition": "_embedding_feature:access~*"
      },
      {
        "id": "Access",
        "question": {
          "en": "Who can access here?",
          "fr": "Qui peut y accéder ?",
          "de": "Wer hat hier Zugang?",
          "it": "Chi può accedervi?"
        },
        "mappings": [
          {
            "if": "access=yes",
            "then": {
              "en": "Publicly accessible to anyone",
              "fr": "Libre d’accès",
              "de": "Öffentlich zugänglich für jedermann",
              "it": "Pubblicamente accessibile a chiunque"
            }
          },
          {
            "if": "access=permit",
            "then": {
              "en": "You need a permit to access here",
              "fr": "Une autorisation est nécessaire",
              "de": "Zugang nur mit Genehmigung",
              "it": "È necessario avere un’autorizzazione per entrare"
            }
          },
          {
            "if": "access=customers",
            "then": {
              "en": "Only customers",
              "fr": "Réservé aux clients",
              "de": "Nur für Kunden",
              "it": "Riservato ai clienti",
              "ca": "Només clients"
            }
          },
          {
            "if": "access=members",
            "then": {
              "en": "Only club members",
              "ru": "Только членам клуба",
              "fr": "Réservé aux membres",
              "de": "Nur für Vereinsmitglieder",
              "it": "Riservato ai membri del club",
              "ca": "Només membres del club"
            }
          },
          {
            "if": "access=no",
            "then": "Not accessible"
          }
        ],
        "condition": {
          "and": [
            "climbing!=no",
            "office=",
            "club=",
            {
              "or": [
                "sport=climbing",
                "climbing:sport=yes"
              ]
            },
            {
              "or": [
                "access~*",
                "_embedding_feature:access="
              ]
            }
          ]
        }
      },
      {
        "id": "Access description (without _embedding_feature:access:description)",
        "render": "{access:description}",
        "freeform": {
          "key": "access:description"
        }
      },
      {
        "id": "Avg length?",
        "render": {
          "de": "Die Routen sind durchschnittlich <b>{canonical(climbing:length)}</b> lang",
          "en": "The routes are <b>{canonical(climbing:length)}</b> long on average",
          "nl": "De klimroutes zijn gemiddeld <b>{canonical(climbing:length)}</b> lang",
          "ja": "ルートの長さは平均で<b>{canonical(climbing:length)}</b>です",
          "fr": "Les voies font <b>{canonical(climbing:length)}</b> de long en moyenne",
          "it": "Le vie sono lunghe mediamente <b>{canonical(climbing:length)}</b>"
        },
        "condition": {
          "and": [
            "climbing!~route",
            "office=",
            "club=",
            "climbing:toprope!=no",
            {
              "or": [
                "sport=climbing",
                "climbing:sport=yes",
                "climbing=traditional",
                "climbing=gym"
              ]
            }
          ]
        },
        "question": {
          "de": "Wie lang sind die Routen (durchschnittlich) in Metern?",
          "en": "What is the (average) length of the routes in meters?",
          "nl": "Wat is de (gemiddelde) lengte van de klimroutes, in meter?",
          "ja": "ルートの(平均)長さはメートル単位でいくつですか?",
          "fr": "Quelle est la longueur moyenne des voies en mètres ?",
          "it": "Quale è la lunghezza (media) delle vie in metri?"
        },
        "freeform": {
          "key": "climbing:length",
          "type": "pnat"
        }
      },
      {
        "id": "Difficulty-min",
        "question": {
          "de": "Welche Schwierigkeit hat hier die leichteste Route (französisch/belgisches System)?",
          "en": "What is the grade of the easiest route here, according to the french classification system?",
          "nl": "Wat is het niveau van de makkelijkste route, volgens het Franse classificatiesysteem?",
          "ja": "ここで一番簡単なルートのレベルは、フランスのランク評価システムで何ですか?",
          "fr": "Quel est le niveau de la voie la plus simple selon la classification franco-belge ?",
          "it": "Qual è il livello della via più facile qua, secondo il sistema di classificazione francese?"
        },
        "render": {
          "de": "Die leichteste Route hat hier die Schwierigkeit {climbing:grade:french:min} (französisch/belgisches System)",
          "en": "The lowest grade is {climbing:grade:french:min} according to the french/belgian system",
          "nl": "De minimale klimmoeilijkheid is {climbing:grade:french:min} volgens het Franse/Belgische systeem",
          "ja": "フランス/ベルギーのランク評価システムでは、最小の難易度は{climbing:grade:french:min}です",
          "fr": "La difficulté minimale est {climbing:grade:french:min} selon la classification franco-belge",
          "it": "Il minimo livello di difficoltà è {climbing:grade:french:min} secondo il sistema francese/belga"
        },
        "freeform": {
          "key": "climbing:grade:french:min"
        },
        "condition": {
          "and": [
            "climbing!~route",
            "office=",
            "club=",
            {
              "or": [
                "climbing:sport=yes",
                "sport=climbing"
              ]
            }
          ]
        }
      },
      {
        "id": "Difficulty-max",
        "question": {
          "de": "Welche Schwierigkeit hat hier die schwerste Route (französisch/belgisches System)?",
          "en": "What is the highest grade route here, according to the french classification system?",
          "nl": "Wat is het niveau van de moeilijkste route, volgens het Franse classificatiesysteem?",
          "ja": "フランスのランク評価によると、ここで一番難しいルートのレベルはどれくらいですか?",
          "fr": "Quel est le niveau de la voie la plus difficile selon la classification franco-belge ?",
          "it": "Qual è il livello della via più difficile qua, secondo il sistema di classificazione francese?"
        },
        "render": {
          "de": "Die schwierigste Route hat hier die Schwierigkeitsstufe {climbing:grade:french:max} (französisch/belgisches System)",
          "en": "The highest grade is {climbing:grade:french:max} according to the french/belgian system",
          "nl": "De maximale klimmoeilijkheid is {climbing:grade:french:max} volgens het Franse/Belgische systeem",
          "ja": "フランス/ベルギーのランク評価システムでは、最大の難易度は{climbing:grade:french:max}です",
          "fr": "La difficulté maximale est {climbing:grade:french:max} selon la classification franco-belge",
          "it": "Il massimo livello di difficoltà è {climbing:grade:french:max} secondo il sistema francese/belga"
        },
        "freeform": {
          "key": "climbing:grade:french:max"
        },
        "condition": {
          "and": [
            "climbing!~route",
            "office=",
            "club=",
            {
              "or": [
                "climbing:sport=yes",
                "sport=climbing"
              ]
            }
          ]
        }
      },
      {
        "id": "Boldering?",
        "question": {
          "de": "Kann hier gebouldert werden?",
          "en": "Is bouldering possible here?",
          "nl": "Is het mogelijk om hier te bolderen?",
          "ja": "ここでボルダリングはできますか?",
          "nb_NO": "Er buldring mulig her?",
          "fr": "L’escalade de bloc est-elle possible ici ?",
          "it": "È possibile praticare ‘bouldering’ qua?"
        },
        "mappings": [
          {
            "if": "climbing:boulder=yes",
            "then": {
              "de": "Hier kann gebouldert werden",
              "en": "Bouldering is possible here",
              "nl": "Bolderen kan hier",
              "ja": "ボルダリングはここで可能です",
              "nb_NO": "Buldring er mulig her",
              "fr": "L’escalade de bloc est possible",
              "it": "L’arrampicata su massi è possibile qua"
            }
          },
          {
            "if": "climbing:boulder=no",
            "then": {
              "de": "Hier kann nicht gebouldert werden",
              "en": "Bouldering is not possible here",
              "nl": "Bolderen kan hier niet",
              "ja": "ここではボルダリングはできません",
              "nb_NO": "Buldring er ikke mulig her",
              "fr": "L’escalade de bloc n’est pas possible",
              "it": "L’arrampicata su massi non è possibile qua"
            }
          },
          {
            "if": "climbing:boulder=limited",
            "then": {
              "de": "Bouldern ist hier nur an wenigen Routen möglich",
              "en": "Bouldering is possible, allthough there are only a few routes",
              "nl": "Bolderen kan hier, maar er zijn niet zoveel routes",
              "ja": "ボルダリングは可能ですが、少しのルートしかありません",
              "fr": "L’escalade de bloc est possible sur des voies précises",
              "it": "L’arrampicata su massi è possibile anche se su poche vie"
            }
          },
          {
            "if": "climbing:boulder~*",
            "then": {
              "de": "Hier gibt es {climbing:boulder} Boulder-Routen",
              "en": "There are {climbing:boulder} boulder routes",
              "nl": "Er zijn hier {climbing:boulder} bolderroutes",
              "ja": "{climbing:boulder} ボルダールートがある",
              "fr": "Il y a {climbing:boulder} voies d’escalade de bloc",
              "it": "Sono presenti {climbing:boulder} vie di arrampicata su massi"
            },
            "hideInAnswer": true
          }
        ],
        "condition": {
          "and": [
            {
              "or": [
                "climbing:sport=yes",
                "sport=climbing"
              ]
            },
            "office=",
            "club="
          ]
        }
      },
      {
        "id": "Toproping?",
        "question": {
          "de": "Ist Toprope-Klettern hier möglich?",
          "en": "Is toprope climbing possible here?",
          "nl": "Is het mogelijk om hier te toprope-klimmen?",
          "ja": "ここでtoprope登坂はできますか?",
          "fr": "Est-il possible d’escalader à la moulinette ?",
          "it": "È possibile arrampicarsi con la corda dall’alto qua?"
        },
        "mappings": [
          {
            "if": "climbing:toprope=yes",
            "then": {
              "de": "Toprope-Klettern ist hier möglich",
              "en": "Toprope climbing is possible here",
              "nl": "Toprope-klimmen kan hier",
              "ja": "ここでToprope登坂ができます",
              "fr": "L’escalade à la moulinette est possible",
              "it": "È possibile arrampicarsi con moulinette qua"
            }
          },
          {
            "if": "climbing:toprope=no",
            "then": {
              "de": "Toprope-Climbing ist hier nicht möglich",
              "en": "Toprope climbing is not possible here",
              "nl": "Toprope-klimmen kan hier niet",
              "ja": "ここではToprope登坂はできません",
              "fr": "L’escalade à la moulinette n’est pas possible",
              "it": "Non è possibile arrampicarsi con moulinette qua"
            }
          },
          {
            "if": "climbing:toprope~*",
            "then": {
              "de": "Hier gibt es {climbing:toprope} Toprope-Routen",
              "en": "There are {climbing:toprope} toprope routes",
              "nl": "Er zijn hier {climbing:toprope} toprope routes",
              "ja": "{climbing:toprope} 登坂ルートがある",
              "fr": "{climbing:toprope} voies sont équipées de moulinettes",
              "it": "Sono presenti {climbing:toprope} vie con moulinette"
            },
            "hideInAnswer": true
          }
        ],
        "condition": {
          "and": [
            {
              "or": [
                "climbing:sport=yes",
                "sport=climbing"
              ]
            },
            "office=",
            "club="
          ]
        }
      },
      {
        "id": "Sportclimbing?",
        "question": {
          "de": "Ist hier Sportklettern möglich (feste Ankerpunkte)?",
          "en": "Is sport climbing possible here on fixed anchors?",
          "nl": "Is het mogelijk om hier te sportklimmen/voorklimmen op reeds aangebrachte haken?",
          "ja": "ここでは固定アンカー式のスポーツクライミングはできますか?",
          "it": "È possibile arrampicarsi qua con ancoraggi fissi?"
        },
        "mappings": [
          {
            "if": "climbing:sport=yes",
            "then": {
              "de": "Sportklettern ist hier möglich",
              "en": "Sport climbing is possible here",
              "nl": "Sportklimmen/voorklimmen kan hier",
              "ru": "Здесь можно заняться спортивным скалолазанием",
              "ja": "ここでスポーツクライミングができます",
              "it": "L’arrampicata sportiva è possibile qua",
              "hu": "Itt lehetőség van sportmászásra"
            }
          },
          {
            "if": "climbing:sport=no",
            "then": {
              "de": "Sportklettern ist hier nicht möglich",
              "en": "Sport climbing is not possible here",
              "nl": "Sportklimmen/voorklimmen kan hier niet",
              "ru": "Спортивное скалолазание здесь невозможно",
              "ja": "ここではスポーツクライミングはできません",
              "it": "L’arrampicata sportiva non è possibile qua",
              "hu": "Itt nincs lehetőség sportmászásra"
            }
          },
          {
            "if": "climbing:sport~*",
            "then": {
              "de": "Hier gibt es {climbing:sport} Sportkletter-Routen",
              "en": "There are {climbing:sport} sport climbing routes",
              "nl": "Er zijn hier {climbing:sport} sportklimroutes/voorklimroutes",
              "ja": "スポーツクライミングの {climbing:sport} ルートがある",
              "it": "Sono presenti {climbing:sport} vie di arrampicata sportiva"
            },
            "hideInAnswer": true
          }
        ],
        "condition": {
          "and": [
            {
              "or": [
                "climbing:sport=yes",
                "sport=climbing"
              ]
            },
            "office=",
            "club="
          ]
        }
      },
      {
        "id": "Traditional climbing?",
        "question": {
          "de": "Ist hier traditionelles Klettern möglich (eigene Sicherung z.B. mit Klemmkleilen)?",
          "en": "Is traditional climbing possible here (using own gear e.g. chocks)?",
          "nl": "Is het mogelijk om hier traditioneel te klimmen? <br/><span class='subtle'>(Dit is klimmen met klemblokjes en friends)</span>",
          "ja": "伝統的な登山はここで可能ですか(例えば、チョックのような独自のギアを使用して)？",
          "it": "È possibile arrampicarsi in maniera tradizionale qua (usando attrezzi propri, ad es. dadi)?"
        },
        "mappings": [
          {
            "if": "climbing:traditional=yes",
            "then": {
              "de": "Traditionelles Klettern ist hier möglich",
              "en": "Traditional climbing is possible here",
              "nl": "Traditioneel klimmen kan hier",
              "ja": "ここでは伝統的な登山が可能です",
              "it": "L’arrampicata tradizionale è possibile qua"
            }
          },
          {
            "if": "climbing:traditional=no",
            "then": {
              "de": "Traditionelles Klettern ist hier nicht möglich",
              "en": "Traditional climbing is not possible here",
              "nl": "Traditioneel klimmen kan hier niet",
              "ja": "伝統的な登山はここではできない",
              "it": "L’arrampicata tradizionale non è possibile qua"
            }
          },
          {
            "if": "climbing:traditional~*",
            "then": {
              "de": "Hier gibt es {climbing:traditional} Routen für traditionelles Klettern",
              "en": "There are {climbing:traditional} traditional climbing routes",
              "nl": "Er zijn hier {climbing:traditional} traditionele klimroutes",
              "ja": "{climbing:traditional} の伝統的な登山ルートがある",
              "it": "Sono presenti {climbing:traditional} vie di arrampicata tradizionale"
            },
            "hideInAnswer": true
          }
        ],
        "condition": {
          "and": [
            {
              "or": [
                "climbing:sport=yes",
                "sport=climbing"
              ]
            },
            "office=",
            "club="
          ]
        }
      },
      {
        "id": "Speed climbing?",
        "question": {
          "de": "Gibt es hier eine Speedkletter-Wand?",
          "en": "Is there a speed climbing wall?",
          "nl": "Is er een snelklimmuur (speed climbing)?",
          "ja": "スピードクライミングウォールはありますか?",
          "it": "È presente una prete per l’arrampicata di velocità?"
        },
        "condition": {
          "and": [
            "leisure=sports_centre",
            {
              "or": [
                "climbing:sport=yes",
                "sport=climbing"
              ]
            },
            "office=",
            "club="
          ]
        },
        "mappings": [
          {
            "if": "climbing:speed=yes",
            "then": {
              "de": "Hier gibt es eine Speedkletter-Wand",
              "en": "There is a speed climbing wall",
              "nl": "Er is een snelklimmuur voor speed climbing",
              "ja": "スピードクライミングウォールがある",
              "it": "È presente una parete per l’arrampicata di velocità"
            }
          },
          {
            "if": "climbing:speed=no",
            "then": {
              "de": "Hier gibt es keine Speedkletter-Wand",
              "en": "There is no speed climbing wall",
              "nl": "Er is geen snelklimmuur voor speed climbing",
              "ja": "スピードクライミングウォールがない",
              "it": "Non è presente una parete per l’arrampicata di velocità"
            }
          },
          {
            "if": "climbing:speed~*",
            "then": {
              "de": "Hier gibt es {climbing:speed} Speedkletter-Routen",
              "en": "There are {climbing:speed} speed climbing walls",
              "nl": "Er zijn hier {climbing:speed} snelklimmuren",
              "ja": "{climbing:speed} のスピードクライミングウォールがある",
              "it": "Sono presenti {climbing:speed} pareti per l’arrampicata di velocità"
            },
            "hideInAnswer": true
          }
        ]
      },
      "questions",
      "reviews"
    ]
  }
}<|MERGE_RESOLUTION|>--- conflicted
+++ resolved
@@ -1037,12 +1037,8 @@
   ],
   "overrideAll": {
     "allowMove": {
-<<<<<<< HEAD
       "enableRelocation": false,
       "enableImproveAccuracy": true
-=======
-      "improveAccuracy": true
->>>>>>> 8db80d87
     },
     "+titleIcons": [
       {
