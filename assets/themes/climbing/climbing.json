{
  "id": "climbing",
  "title": {
    "nl": "Open klimkaart",
    "de": "Offene Kletterkarte",
    "en": "Open Climbing Map",
    "ru": "Открытая карта скалолазания",
    "ja": "登山地図を開く",
    "zh_Hant": "開放攀爬地圖",
    "nb_NO": "Åpent klatrekart",
    "it": "Mappa aperta per le arrampicate",
    "fr": "Open Climbing Map",
    "hu": "Mászótérkép"
  },
  "description": {
    "nl": "Op deze kaart vind je verschillende klimgelegenheden, zoals klimzalen, bolderzalen en klimmen in de natuur",
    "de": "Eine Karte mit Klettermöglichkeiten wie Kletterhallen, Kletterparks oder Felsen.",
    "en": "On this map you will find various climbing opportunities such as climbing gyms, bouldering halls and rocks in nature.",
    "ru": "На этой карте вы найдете различные возможности для скалолазания, такие как скалодромы, залы для боулдеринга и скалы на природе.",
    "ja": "この地図には、自然の中のクライミングジム、ボルダリングホール、岩など、さまざまなクライミングの機会があります。",
    "zh_Hant": "在這份地圖上你會發現能夠攀爬機會，像是攀岩體育館、抱石大廳以及大自然當中的巨石。",
    "fr": "Cette carte indique les sites d’escalades comme les salles d’escalade ou les sites naturels.",
    "it": "In questa cartina puoi trovare vari luoghi per arrampicata come ad esempio palestre di arrampicata, sale di pratica e rocce naturali.",
    "hu": "Ezen a térképen különböző mászási lehetőségeket talál, például falmászótermeket, bouldertermeket és sziklákat a természetben."
  },
  "descriptionTail": {
    "nl": "De klimkaart is oorspronkelijk gemaakt door <a href='https://utopicode.de/en/?ref=kletterspots' target='_blank'>Christian Neumann</a> op <a href='https://kletterspots.de' target='_blank'>kletterspots.de</a>.",
    "en": "The climbing map was originally made by <a href='https://utopicode.de/en/?ref=kletterspots' target='_blank'>Christian Neumann</a>. Please <a href='https://utopicode.de/en/contact/?project=kletterspots&ref=kletterspots' target='blank'>get in touch</a> if you have feedback or questions.</p><p>The project uses data of the <a href='https://www.openstreetmap.org/' target='_blank'>OpenStreetMap</a> project.</p>",
    "de": "<p><strong>kletterspots.de</strong> wird betrieben von <a href='https://utopicode.de/?ref=kletterspots' target='_blank'>Christian Neumann</a>. Bitte <a href='https://utopicode.de/kontakt/?project=kletterspots&ref=kletterspots' target='blank'>melden Sie sich</a>, wenn Sie Feedback oder Fragen haben.</p><p>Das Projekt nutzt <a href='https://www.openstreetmap.org/' target='_blank'>OpenStreetMap</a> Daten und basiert auf der freien Software <a href='https://github.com/pietervdvn/MapComplete' target='_blank'>MapComplete</a>.</p>",
    "ru": "Создатель карты скалолазания — <a href='https://utopicode.de/en/?ref=kletterspots' target='_blank'>Christian Neumann</a>. Пожалуйста, <a href='https://utopicode.de/en/contact/?project=kletterspots&ref=kletterspots' target='blank'>пишите</a> если у вас есть отзыв или вопросы.</p><p>Проект использует данные <a href='https://www.openstreetmap.org/' target='_blank'>OpenStreetMap</a>.</p>",
    "ja": "登山地図はもともと <a href='https://utopicode.de/en/?ref=kletterspots' target='_blank'>Christian Neumann</a> によって作成されたものです。フィードバックや質問がありましたら、<a href='https://utopicode.de/en/contact/?project=kletterspots&ref=kletterspots' target='blank'>ご連絡</a>ください。</p><p>このプロジェクトでは、<a href='https://www.openstreetmap.org/' target='_blank'>OpenStreetMap</a>プロジェクトのデータを使用します。</p>",
    "zh_Hant": "攀爬地圖最初由 <a href='https://utopicode.de/en/?ref=kletterspots' target='_blank'>Christian Neumann</a> 製作。如果你有回饋意見或問題請到Please <a href='https://utopicode.de/en/contact/?project=kletterspots&ref=kletterspots' target='blank'>這邊反應</a>。</p><p>這專案使用來自<a href='https://www.openstreetmap.org/' target='_blank'>開放街圖</a>專案的資料。</p>",
    "fr": "La carte des sites d'escalade a été créée par <a href='https://utopicode.de/en/?ref=kletterspots' target='_blank'>Christian Neumann</a>. Merci de le <a href='https://utopicode.de/en/contact/?project=kletterspots&ref=kletterspots' target='blank'>contacter</a> pour des avis ou des questions.</p><p>Ce projet utilise les données <a href='https://www.openstreetmap.org/' target='_blank'>OpenStreetMap</a>.</p>",
    "it": "La cartina di arrampicata è stata originariamente creata da <a href='https://utopicode.de/en/?ref=kletterspots' target='_blank'>Christian Neumann</a>. Si prega di <a href='https://utopicode.de/en/contact/?project=kletterspots&ref=kletterspots' target='blank'>scrivere qua</a> se si hanno commenti o domande da fare.</p><p>Il progetto usa i dati del progetto <a href='https://www.openstreetmap.org/' target='_blank'>OpenStreetMap</a>.</p>",
    "hu": "A mászótérképet eredetileg <a href='https://utopicode.de/en/?ref=kletterspots' target='_blank'>Christian Neumann</a> készítette. Ha észrevétele vagy kérdése van, kérjük, <a href='https://utopicode.de/en/contact/?project=kletterspots&ref=kletterspots' target='blank'>vele lépjen kapcsolatba</a>.</p> <p>A projekt az <a href='https://www.openstreetmap.org/' target='_blank'>OpenStreetMap</a> adatait használja</p>"
  },
  "maintainer": "Christian Neumann <christian@utopicode.de>",
  "icon": "./assets/themes/climbing/climbing_icon.svg",
  "version": "0",
  "startLat": 0,
  "startLon": 0,
  "startZoom": 1,
  "widenFactor": 1.5,
  "layers": [
    {
      "id": "climbing_club",
      "name": {
        "de": "Klettervereine",
        "nl": "Klimclub",
        "en": "Climbing club",
        "ru": "Клуб скалолазания",
        "ja": "クライミングクラブ",
        "zh_Hant": "攀岩社團",
        "nb_NO": "Klatreklubb",
        "fr": "Club d’escalade",
        "it": "Club di arrampicata",
        "hu": "Mászóegyesület"
      },
      "minzoom": 10,
      "source": {
        "osmTags": {
          "or": [
            "club=climbing",
            {
              "and": [
                "sport=climbing",
                {
                  "or": [
                    "office~*",
                    "club~*"
                  ]
                }
              ]
            }
          ]
        }
      },
      "title": {
        "render": {
          "en": "Climbing club",
          "nl": "Klimclub",
          "de": "Kletterverein",
          "ru": "Клуб скалолазания",
          "ja": "クライミングクラブ",
          "zh_Hant": "攀岩社團",
          "nb_NO": "Klatreklubb",
          "fr": "Club d’escalade",
          "it": "Club di arrampicata"
        },
        "mappings": [
          {
            "if": "office~*",
            "then": {
              "nl": "Klimorganisatie",
              "en": "Climbing NGO",
              "de": "Kletter-Organisation",
              "ja": "クライミングNGO",
              "zh_Hant": "攀岩 NGO",
              "fr": "Association d’escalade",
              "it": "Associazione di arrampicata",
              "hu": "Mászószervezet"
            }
          }
        ]
      },
      "description": {
        "de": "Ein Kletterverein oder -organisation",
        "nl": "Een klimclub of organisatie",
        "en": "A climbing club or organisation",
        "ja": "クライミングクラブや団体",
        "zh_Hant": "攀岩社團或組織",
        "nb_NO": "En klatreklubb eller organisasjoner",
        "fr": "Club ou association d’escalade",
        "it": "Un club o associazione di arrampacata",
        "hu": "Mászóegyesület vagy -szervezet"
      },
      "tagRenderings": [
        {
          "render": {
            "en": "<strong>{name}</strong>",
            "nl": "<strong>{name}</strong>",
            "de": "<strong>{name}</strong>",
            "ca": "<strong>{name}</strong>",
            "fr": "<strong>{name}</strong>",
            "id": "<strong>{name}</strong>",
            "ru": "<strong>{name}</strong>",
            "ja": "<strong>{name}</strong>",
            "zh_Hant": "<strong>{name}</strong>",
            "it": "<strong>{name}</strong>",
            "hu": "<strong>{name}</strong>"
          },
          "question": {
            "en": "What is the name of this climbing club or NGO?",
            "de": "Wie lautet der Name dieses Vereins oder Organisation?",
            "nl": "Wat is de naam van deze klimclub?",
            "ja": "この登山クラブやNGOの名前は何ですか?",
            "fr": "Quel est le nom du club ou de l’association ?",
            "it": "Qual è il nome di questo club o associazione di arrampicata?",
            "hu": "Mi a neve ennek a mászóegyesületnek vagy szervezetnek?"
          },
          "freeform": {
            "key": "name"
          },
          "id": "climbing_club-name"
        },
        "website",
        "email",
        "phone",
        "opening_hours"
      ],
      "presets": [
        {
          "tags": [
            "club=sport",
            "sport=climbing"
          ],
          "title": {
            "de": "eine kletterverein",
            "en": "a climbing club",
            "nl": "een klimclub",
            "ja": "クライミングクラブ",
            "nb_NO": "en klatreklubb",
            "ru": "Клуб скалолазания",
            "fr": "une club d’escalade",
            "it": "una club di arrampicata",
            "hu": "Mászóegyesület"
          },
          "description": {
            "de": "Ein Kletterverein",
            "nl": "Een klimclub",
            "en": "A climbing club",
            "ja": "クライミングクラブ",
            "nb_NO": "En klatreklubb",
            "ru": "Клуб скалолазания",
            "fr": "Un club d’escalade",
            "it": "Un club di arrampicata",
            "hu": "Egy mászóegyesület"
          }
        },
        {
          "tags": [
            "office=ngo",
            "sport=climbing"
          ],
          "title": {
            "de": "Eine Kletterorganisation",
            "en": "a climbing ngo",
            "nl": "een een klimorganisatie",
            "ja": "クライミングNGO",
            "fr": "une association d’escalade",
            "it": "una associazione di arrampicata",
            "hu": "Mászószervezet"
          },
          "description": {
            "de": "Eine Organisation, die sich mit dem Klettern beschäftigt",
            "nl": "Een VZW die werkt rond klimmen",
            "en": "An NGO working around climbing",
            "ja": "登山に関わるNGO",
            "fr": "Une association d’escalade",
            "it": "Un’associazione che ha a che fare con l’arrampicata",
            "hu": "Mászással foglalkozó civil szervezet"
          }
        }
      ],
      "mapRendering": [
        {
          "icon": {
            "render": "./assets/themes/climbing/club.svg"
          },
          "iconBadges": [
            {
              "if": "opening_hours~*",
              "then": "isOpen"
            }
          ],
          "iconSize": {
            "render": "40,40,center"
          },
          "location": [
            "point",
            "centroid"
          ],
          "label": {
            "mappings": [
              {
                "if": "name~*",
                "then": "<div style='background: white; padding: 0.25em; border-radius:0.5em'>{name}</div>"
              }
            ]
          }
        }
      ]
    },
    {
      "id": "climbing_gym",
      "name": {
        "de": "Kletterhallen",
        "en": "Climbing gyms",
        "nl": "Klimzalen",
        "ja": "クライミングジム",
        "fr": "Salle d’escalade",
        "it": "Palestre di arrampicata",
        "ru": "Комплексы скалолазания"
      },
      "minzoom": 10,
      "source": {
        "osmTags": {
          "and": [
            "sport=climbing",
            "leisure=sports_centre"
          ]
        }
      },
      "title": {
        "render": {
          "nl": "Klimzaal",
          "de": "Kletterhalle",
          "en": "Climbing gym",
          "ja": "クライミングジム",
          "fr": "Salle d’escalade",
          "it": "Palestra di arrampicata",
          "ru": "Комплекс скалолазания"
        },
        "mappings": [
          {
            "if": "name~*",
            "then": {
              "nl": "Klimzaal <strong>{name}</strong>",
              "de": "Kletterhalle <strong>{name}</strong>",
              "en": "Climbing gym <strong>{name}</strong>",
              "ja": "クライミングジム<strong>{name}</strong>",
              "fr": "Salle d’escalade <strong>{name}</strong>",
              "it": "Palestra di arrampicata <strong>{name}</strong>"
            }
          }
        ]
      },
      "description": {
        "de": "Eine Kletterhalle",
        "en": "A climbing gym",
        "ja": "クライミングジム",
        "nl": "Een klimzaal",
        "fr": "Une salle d’escalade",
        "it": "Una palestra di arrampicata",
        "ru": "Комплекс скалолазания"
      },
      "tagRenderings": [
        "images",
        {
          "render": {
            "en": "<strong>{name}</strong>",
            "nl": "<strong>{name}</strong>",
            "de": "<strong>{name}</strong>",
            "ca": "<strong>{name}</strong>",
            "fr": "<strong>{name}</strong>",
            "id": "<strong>{name}</strong>",
            "ru": "<strong>{name}</strong>",
            "ja": "<strong>{name}</strong>",
            "it": "<strong>{name}</strong>"
          },
          "question": {
            "en": "What is the name of this climbing gym?",
            "nl": "Wat is de naam van dit Klimzaal?",
            "de": "Wie heißt diese Kletterhalle?",
            "ja": "このクライミングジムは何という名前ですか?",
            "fr": "Quel est le nom de la salle d’escalade ?",
            "it": "Qual è il nome di questa palestra di arrampicata?"
          },
          "freeform": {
            "key": "name"
          },
          "id": "name"
        },
        "website",
        "phone",
        "email",
        "opening_hours"
      ],
      "mapRendering": [
        {
          "icon": {
            "render": "./assets/themes/climbing/climbing_gym.svg"
          },
          "iconBadges": [
            {
              "if": "opening_hours~*",
              "then": "isOpen"
            }
          ],
          "iconSize": {
            "render": "40,40,center"
          },
          "location": [
            "point",
            "centroid"
          ],
          "label": {
            "mappings": [
              {
                "if": "name~*",
                "then": "<div style='background: white; padding: 0.25em; border-radius:0.5em'>{name}</div>"
              }
            ]
          }
        }
      ]
    },
    {
      "id": "climbing_route",
      "name": {
        "en": "Climbing routes",
        "de": "Kletterrouten",
        "nl": "Klimroute",
        "ja": "登坂ルート",
        "nb_NO": "Klatreruter",
        "fr": "Voies d’escalade",
        "it": "Vie di arrampicata"
      },
      "minzoom": 18,
      "source": {
        "osmTags": {
          "and": [
            "climbing=route"
          ]
        }
      },
      "title": {
        "render": {
          "de": "Kleterroute",
          "en": "Climbing route",
          "nl": "Klimroute",
          "ja": "登坂ルート",
          "nb_NO": "Klatrerute",
          "it": "Via di arrampicata",
          "fr": "Voie d’escalade"
        },
        "mappings": [
          {
            "if": "name~*",
            "then": {
              "de": "Kleterroute <strong>{name}</strong>",
              "en": "Climbing route <strong>{name}</strong>",
              "nl": "Klimroute <strong>{name}</strong>",
              "ja": "登坂ルート<strong>{name}</strong>",
              "it": "Via di arrampicata <strong>{name}</strong>",
              "fr": "Voie d’escalade <strong>{name}</strong>"
            }
          }
        ]
      },
      "tagRenderings": [
        "images",
        {
          "render": {
            "en": "<strong>{name}</strong>",
            "nl": "<strong>{name}</strong>",
            "de": "<strong>{name}</strong>",
            "ca": "<strong>{name}</strong>",
            "fr": "<strong>{name}</strong>",
            "id": "<strong>{name}</strong>",
            "ru": "<strong>{name}</strong>",
            "ja": "<strong>{name}</strong>",
            "it": "<strong>{name}</strong>",
            "nb_NO": "<strong>{name}</strong>"
          },
          "question": {
            "en": "What is the name of this climbing route?",
            "de": "Wie heißt diese Kletterroute?",
            "nl": "Hoe heet deze klimroute?",
            "ja": "この登坂ルートの名前は何ですか?",
            "it": "Come si chiama questa via di arrampicata?",
            "fr": "Quel est le nom de cette voie d’escalade ?",
            "nb_NO": "Hva er navnet på denne klatreruten?"
          },
          "freeform": {
            "key": "name"
          },
          "mappings": [
            {
              "if": {
                "and": [
                  "noname=yes",
                  "name="
                ]
              },
              "then": {
                "en": "This climbing route doesn't have a name",
                "de": "Diese Kletterroute hat keinen Namen",
                "nl": "Deze klimroute heeft geen naam",
                "ja": "この登坂ルートには名前がありません",
                "it": "Questa via di arrampicata non ha un nome",
                "fr": "Cette voie n’a pas de nom",
                "nb_NO": "Denne klatreruten har ikke noe navn"
              }
            }
          ],
          "id": "Name"
        },
        {
          "question": {
            "en": "How long is this climbing route (in meters)?",
            "nl": "Hoe lang is deze klimroute (in meters)?",
            "it": "Quanto è lunga questa via di arrampicata (in metri)?",
            "fr": "Quelle est la longueur de cette voie (en mètres) ?",
            "de": "Wie lang ist diese Kletterroute (in Metern)?",
            "nb_NO": "Hvor mange meter er klatreruten?"
          },
          "render": {
            "de": "Diese Route ist {canonical(climbing:length)} lang",
            "en": "This route is {canonical(climbing:length)} long",
            "nl": "Deze klimroute is {canonical(climbing:length)} lang",
            "ja": "このルート長は、 {canonical(climbing:length)} メーターです",
            "nb_NO": "Denne ruten er {canonical(climbing:length)} lang",
            "it": "Questo percorso è lungo {canonical(climbing:length)}",
            "fr": "Cette voie fait {canonical(climbing:length)} de long"
          },
          "freeform": {
            "key": "climbing:length",
            "type": "pnat"
          },
          "id": "Length"
        },
        {
          "question": {
            "en": "What is the grade of this climbing route according to the french/belgian system?",
            "nl": "Hoe moeilijk is deze klimroute volgens het Franse/Belgische systeem?",
            "it": "Qual è la difficoltà di questa via di arrampicata nel sistema francese/belga?",
            "fr": "Quelle est la difficulté de cette voie selon le système franco-belge ?",
            "de": "Wie hoch ist der Schwierigkeitsgrad dieser Kletterroute nach dem französisch/belgischen System?"
          },
          "render": {
            "de": "Die Schwierigkeit ist {climbing:grade:french} entsprechend des französisch/belgischen Systems",
            "en": "The grade is {climbing:grade:french} according to the french/belgian system",
            "nl": "De klimmoeilijkheid is {climbing:grade:french} volgens het Franse/Belgische systeem",
            "ja": "フランス/ベルギーのランク評価システムによると、{climbing:grade:french}の困難度です",
            "it": "Il grado di difficoltà è {climbing:grade:french} nel sistema francese/belga",
            "fr": "Selon le système franco-belge, la difficulté de cette voie est de {climbing:grade:french}"
          },
          "freeform": {
            "key": "climbing:grade:french"
          },
          "id": "Difficulty"
        },
        {
          "question": {
            "en": "How many bolts does this route have before reaching the anchor?",
            "fr": "Combien de prises cette voie possède avant d’atteindre la moulinette ?",
            "de": "Wie viele Haken gibt es auf dieser Kletterroute bevor der Umlenker bzw. Standhaken erreicht ist?",
            "it": "Quanti bulloni sono presenti in questo percorso prima di arrivare alla moulinette?"
          },
          "render": {
            "en": "This route has {climbing:bolts} bolts",
            "fr": "Cette voie a {climbing:bolts} prises",
            "de": "Diese Kletterroute hat {climbing:bolts} Haken",
            "it": "Questo percorso ha {climbing:bolts} bulloni"
          },
          "freeform": {
            "key": "climbing:bolts",
            "type": "pnat",
            "addExtraTag": [
              "climbing:bolted=yes"
            ]
          },
          "mappings": [
            {
              "if": "climbing:bolted=no",
              "then": {
                "en": "This route is not bolted",
                "fr": "Cette voie n’a pas de prises",
                "de": "Auf dieser Kletterroute sind keine Haken vorhanden",
                "it": "In questo percorso non sono presenti bulloni"
              },
              "hideInAnswer": true
            },
            {
              "if": "climbing:bolted=no&climbing:bolts=",
              "then": {
                "en": "This route is not bolted",
                "fr": "Cette voie n’a pas de prises",
                "de": "Auf dieser Kletterroute sind keine Haken vorhanden",
                "it": "In questo percorso non sono presenti bulloni"
              }
            }
          ],
          "id": "Bolts"
        },
        {
          "question": "Is there other relevant info?",
          "render": "<h3>Description</h3><br/>{description}",
          "freeform": {
            "key": "description"
          },
          "id": "Description"
        },
        {
          "render": {
            "en": "The rock type is {_embedding_features_with_rock:rock} as stated <a href='#{_embedding_features_with_rock:id}'>on the surrounding crag</a>",
            "fr": "Le type de roche est {_embedding_features_with_rock:rock} selon <a href='#{_embedding_features_with_rock:id}'>le mur</a>",
            "it": "Il tipo di roccia è {_embedding_features_with_rock:rock} come dichiarato sul <a href='#{_embedding_features_with_rock:id}'>muro circostante</a>",
            "de": "Der Gesteinstyp ist {_embedding_features_with_rock:rock}, wie <a href='#{_embedding_features_with_rock:id}'>auf dem umgebenden Felsen angegeben</a>"
          },
          "freeform": {
            "key": "_embedding_features_with_rock:rock"
          },
          "id": "Rock type"
        }
      ],
      "presets": [
        {
          "title": {
            "en": "a climbing route",
            "nl": "een klimroute",
            "fr": "une voie d’escalade",
            "de": "eine kletterroute",
            "it": "una via di arrampicata"
          },
          "tags": [
            "sport=climbing",
            "climbing=route"
          ]
        }
      ],
      "mapRendering": [
        {
          "icon": {
            "render": "circle:white;./assets/themes/climbing/climbing_route.svg"
          },
          "iconSize": {
            "render": "28,28,center"
          },
          "location": [
            "point",
            "centroid"
          ],
          "label": {
            "mappings": [
              {
                "if": "name~*",
                "then": "<div style='background: white; padding: 0.25em; border-radius:0.5em'>{name}</div>"
              }
            ]
          }
        },
        {
          "color": {
            "render": "#0f0"
          },
          "width": {
            "render": "4"
          }
        }
      ]
    },
    {
      "id": "climbing",
      "name": {
        "nl": "Klimgelegenheden",
        "de": "Klettermöglichkeiten",
        "en": "Climbing opportunities",
        "ja": "登坂教室",
        "fr": "Opportunité d’escalade",
        "it": "Opportunità di arrampicata"
      },
      "minzoom": 10,
      "source": {
        "osmTags": {
          "and": [
            "sport=climbing",
            "climbing!~route",
            "leisure!~sports_centre",
            "climbing!=route_top",
            "climbing!=route_bottom"
          ]
        }
      },
      "title": {
        "render": {
          "en": "Climbing opportunity",
          "nl": "Klimgelegenheid",
          "de": "Klettermöglichkeit",
          "ja": "登坂教室",
          "nb_NO": "Klatremulighet",
          "fr": "Opportunité d’escalade",
          "it": "Opportunità di arrampicata"
        },
        "mappings": [
          {
            "if": "climbing=crag",
            "then": {
              "en": "Climbing crag <b>{name}</b>",
              "fr": "Mur d’escalade <b>{name}</b>",
              "it": "Muro da arrampicata <b>{name}</b>",
              "de": "Klettergarten <b>{name}</b>"
            }
          },
          {
            "if": {
              "and": [
                {
                  "or": [
                    "climbing=area",
                    "climbing=site"
                  ]
                },
                "name~*"
              ]
            },
            "then": {
              "en": "Climbing area <b>{name}</b>",
              "nl": "Klimsite <b>{name}</b>",
              "fr": "Zone d’escalade <b>{name}</b>",
              "de": "Klettergebiet <b>{name}</b>",
              "it": "Area di arrampicata <b>{name}</b>"
            }
          },
          {
            "if": {
              "or": [
                "climbing=site",
                "climbing=area"
              ]
            },
            "then": {
              "en": "Climbing site",
              "nl": "Klimsite",
              "fr": "Site d’escalade",
              "de": "Klettergebiet",
              "it": "Sito di arrampicata"
            }
          },
          {
            "if": "name~*",
            "then": {
              "nl": "Klimgelegenheid <b>{name}</b>",
              "en": "Climbing opportunity <b>{name}</b>",
              "fr": "Opportunité d’escalade <b>{name}</b>",
              "de": "Klettermöglichkeit <b>{name}</b>",
              "it": "Opportunità di arrampicata <b>{name}</b>"
            }
          }
        ]
      },
      "description": {
        "nl": "Een klimgelegenheid",
        "de": "Eine Klettergelegenheit",
        "en": "A climbing opportunity",
        "ja": "登坂教室",
        "nb_NO": "En klatremulighet",
        "fr": "Opportunité d’escalade",
        "it": "Un’opportunità di arrampicata"
      },
      "tagRenderings": [
        "images",
        {
          "id": "minimap",
          "render": "{minimap(18, id, _contained_climbing_route_ids): height: 9rem; overflow: hidden; border-radius:3rem; }"
        },
        {
          "render": {
            "en": "<h3>Length overview</h3>{histogram(_length_hist)}",
            "fr": "<h3>Résumé de longueur</h3>{histogram(_length_hist)}",
            "de": "<h3>Längenübersicht</h3>{histogram(_length_hist)}",
            "it": "<h3>Riassunto della lunghezza</h3>{histogram(_length_hist)}"
          },
          "condition": "_length_hist!~\\[\\]",
          "id": "Contained routes length hist"
        },
        {
          "render": {
            "en": "<h3>Grades overview</h3>{histogram(_difficulty_hist)}",
            "fr": "<h3>Résumé des difficultés</h3>{histogram(_difficulty_hist)}",
            "de": "<h3>Schwierigkeitsübersicht</h3>{histogram(_difficulty_hist)}",
            "it": "<h3>Riassunto delle difficoltà</h3>{histogram(_difficulty_hist)}"
          },
          "condition": "_difficulty_hist!~\\[\\]",
          "id": "Contained routes hist"
        },
        {
          "render": {
            "en": "<h3>Contains {_contained_climbing_routes_count} routes</h3> <ul>{_contained_climbing_routes}</ul>",
            "fr": "<h3>Contient {_contained_climbing_routes_count} voies</h3> <ul>{_contained_climbing_routes}</ul>",
            "it": "<h3>Contiene {_contained_climbing_routes_count} vie</h3> <ul>{_contained_climbing_routes}</ul>",
            "de": "<h3> Enthält {_contained_climbing_routes_count} Routen</h3> <ul>{_contained_climbing_routes}</ul>"
          },
          "condition": "_contained_climbing_routes~*",
          "id": "Contained_climbing_routes"
        },
        {
          "render": {
            "en": "<strong>{name}</strong>",
            "nl": "<strong>{name}</strong>",
            "de": "<strong>{name}</strong>",
            "ca": "<strong>{name}</strong>",
            "fr": "<strong>{name}</strong>",
            "id": "<strong>{name}</strong>",
            "ru": "<strong>{name}</strong>",
            "ja": "<strong>{name}</strong>",
            "it": "<strong>{name}</strong>"
          },
          "question": {
            "en": "What is the name of this climbing opportunity?",
            "nl": "Wat is de naam van dit Klimgelegenheid?",
            "de": "Wie heißt diese Klettergelegenheit?",
            "ja": "この登坂教室の名前は何ですか?",
            "fr": "Quel est le nom de ce site ?",
            "it": "Qual è il nome di questa opportunità di arrampicata?"
          },
          "freeform": {
            "key": "name"
          },
          "mappings": [
            {
              "if": {
                "and": [
                  "noname=yes",
                  "name="
                ]
              },
              "then": {
                "en": "This climbing opportunity doesn't have a name",
                "nl": "Dit Klimgelegenheid heeft geen naam",
                "de": "Diese Klettergelegenheit hat keinen Namen",
                "ja": "この登坂教室には名前がついていない",
                "fr": "Ce site n’a pas de nom",
                "it": "Questa opportunità di arrampicata non ha un nome"
              }
            }
          ],
          "id": "name"
        },
        {
          "question": "What kind of climbing opportunity is this?",
          "mappings": [
            {
              "if": "climbing=boulder",
              "then": {
                "en": "A climbing boulder - a single rock or cliff with one or a few climbing routes which can be climbed safely without rope",
                "fr": "Rocher d’escalade, rocher avec une ou peu de voie permettant d’escalader sans corde",
                "de": "Ein Kletterfelsen - ein einzelner Felsen oder eine Klippe mit einer oder wenigen Kletterrouten, die ohne Seil sicher bestiegen werden können",
                "it": "Un masso per arrampicata (una singola roccia o falesia con una o poche vie di arrampicata che possono essere scalate in sicurezza senza una corda)"
              }
            },
            {
              "if": "climbing=crag",
              "then": {
                "en": "A climbing crag - a single rock or cliff with at least a few climbing routes",
                "fr": "Mur d’escalade, rocher avec plusieurs voies d’escalades",
                "it": "Un muro da arrampicata (un singolo masso o falesia con almeno qualche via per arrampicata)",
                "de": "Ein Kletterfelsen - ein einzelner Fels oder eine Klippe mit mindestens einigen Kletterrouten"
              }
            },
            {
              "if": "climbing=area",
              "then": "A climbing area with one or more climbing crags and/or boulders"
            }
          ],
          "id": "Type"
        },
        {
          "question": {
            "en": "What is the rock type here?",
            "fr": "Quel est le type de roche ?",
            "de": "Welchen Gesteinstyp gibt es hier?",
            "it": "Qual è il tipo di roccia qua?"
          },
          "render": {
            "en": "The rock type is {rock}",
            "fr": "La roche est du {rock}",
            "de": "Der Gesteinstyp ist {rock}",
            "it": "Il tipo di roccia è {rock}"
          },
          "freeform": {
            "key": "rock"
          },
          "mappings": [
            {
              "if": "rock=limestone",
              "then": {
                "en": "Limestone",
                "nl": "Kalksteen",
                "fr": "Calcaire",
                "de": "Kalkstein",
                "it": "Calcare"
              }
            }
          ],
          "condition": {
            "or": [
              "climbing=crag",
              "natural=cliff",
              "natural=bare_rock"
            ]
          },
          "id": "Rock type (crag/rock/cliff only)"
        }
      ],
      "presets": [
        {
          "tags": [
            "sport=climbing"
          ],
          "title": {
            "en": "a climbing opportunity",
            "nl": "een klimgelegenheid",
            "de": "eine klettermöglichkeit",
            "ja": "登坂教室",
            "nb_NO": "en klatremulighet",
            "fr": "une opportunité d’escalade",
            "it": "una opportunità di arrampicata"
          },
          "description": {
            "nl": "Een klimgelegenheid",
            "de": "Eine Klettergelegenheit",
            "en": "A climbing opportunity",
            "ja": "登坂教室",
            "nb_NO": "En klatremulighet",
            "fr": "Opportunité d’escalade",
            "it": "Un’opportunità di arrampicata"
          }
        }
      ],
      "calculatedTags": [
        "_contained_climbing_routes_properties=feat.overlapWith('climbing_route').map(f => f.feat.properties).map(p => {return {id: p.id, name: p.name, 'climbing:grade:french': p['climbing:grade:french'], 'climbing:length': p['climbing:length']} })",
        "_contained_climbing_routes=JSON.parse(feat.properties._contained_climbing_routes_properties ?? '[]').map(p => `<li><a href='#${p.id}'>${p.name ?? 'climbing route'}</a> (<b>${p['climbing:grade:french'] ?? 'unknown difficulty'}</b>, ${p['climbing:length'] ?? 'unkown length'} meter)</li>`).join('')",
        "_contained_climbing_route_ids=JSON.parse(feat.properties._contained_climbing_routes_properties ?? '[]').map(p => p.id)",
        "_difficulty_hist=JSON.parse(feat.properties._contained_climbing_routes_properties ?? '[]').map(p => p['climbing:grade:french'])",
        "_length_hist=JSON.parse(feat.properties._contained_climbing_routes_properties ?? '[]').map(p => p['climbing:length'])",
        "_contained_climbing_routes_count=JSON.parse(feat.properties._contained_climbing_routes_properties ?? '[]').length"
      ],
      "mapRendering": [
        {
          "icon": {
            "render": "./assets/themes/climbing/climbing_no_rope.svg"
          },
          "iconSize": {
            "render": "40,40,center"
          },
          "location": [
            "point",
            "centroid"
          ]
        },
        {
          "color": {
            "render": "#d38d5fAA"
          },
          "width": {
            "render": "8"
          }
        }
      ]
    },
    {
      "id": "maybe_climbing",
      "name": {
        "nl": "Klimgelegenheiden?",
        "de": "Klettermöglichkeiten?",
        "en": "Climbing opportunities?",
        "ja": "登坂教室？",
        "nb_NO": "Klatremuligheter?",
        "fr": "Opportunités d’escalade ?",
        "it": "Opportunità di arrampicata?"
      },
      "minzoom": 19,
      "source": {
        "osmTags": {
          "and": [
            {
              "or": [
                "leisure=sports_centre",
                "barrier=wall",
                "barrier=retaining_wall",
                "natural=cliff",
                "natural=rock",
                "natural=stone"
              ]
            },
            "climbing="
          ]
        }
      },
      "title": {
        "render": {
          "en": "Climbing opportunity?",
          "nl": "Klimgelegenheid?",
          "de": "Klettermöglichkeit?",
          "ja": "登坂教室？",
          "nb_NO": "Klatremulighet?",
          "fr": "Opportunité d’escalade ?",
          "it": "Opportunità di arrampicata?"
        }
      },
      "description": {
        "nl": "Een klimgelegenheid?",
        "de": "Eine Klettergelegenheit?",
        "en": "A climbing opportunity?",
        "ja": "登坂教室？",
        "nb_NO": "En klatremulighet?",
        "fr": "Opportunité d’escalade ?",
        "it": "Un’opportunità di arrampicata?"
      },
      "tagRenderings": [
        {
          "id": "climbing-opportunity-name",
          "render": {
            "en": "<strong>{name}</strong>",
            "de": "<strong>{name}</strong>",
            "ca": "<strong>{name}</strong>",
            "fr": "<strong>{name}</strong>",
            "id": "<strong>{name}</strong>",
            "ru": "<strong>{name}</strong>",
            "ja": "<strong>{name}</strong>",
            "nl": "<strong>{name}</strong>",
            "it": "<strong>{name}</strong>"
          },
          "condition": "name~*"
        },
        {
          "id": "climbing-possible",
          "question": {
            "en": "Is climbing possible here?",
            "de": "Kann hier geklettert werden?",
            "ja": "ここで登坂はできますか?",
            "nb_NO": "Er klatring mulig her?",
            "fr": "Est-il possible d’escalader ici ?",
            "it": "È possibile arrampicarsi qua?"
          },
          "mappings": [
            {
              "if": {
                "and": [
                  "sport=climbing"
                ]
              },
              "then": {
                "en": "Climbing is possible here",
                "de": "Hier kann geklettert werden",
                "ja": "ここでは登ることができる",
                "nb_NO": "Klatring er mulig her",
                "nl": "Klimmen is hier niet toegelaten",
                "fr": "Escalader est possible",
                "it": "È possibile arrampicarsi qua"
              }
            },
            {
              "if": "climbing=no",
              "then": {
                "en": "Climbing is not possible here",
                "de": "Hier kann nicht geklettert werden",
                "ja": "ここでは登ることができない",
                "nb_NO": "Klatring er ikke mulig her",
                "nl": "Klimmen is hier niet toegelaten",
                "fr": "Escalader n’est pas possible",
                "it": "Non è possibile arrampicarsi qua"
              }
            },
            {
              "if": {
                "and": [
                  "sport!~climbing"
                ]
              },
              "then": {
                "en": "Climbing is not possible here",
                "de": "Hier kann nicht geklettert werden",
                "ja": "ここでは登ることができない",
                "nb_NO": "Klatring er ikke mulig her",
                "nl": "Klimmen is hier niet mogelijk",
                "fr": "Escalader n’est pas possible",
                "it": "Non è possibile arrampicarsi qua"
              },
              "hideInAnswer": true
            }
          ]
        }
      ],
      "mapRendering": [
        {
          "icon": "./assets/themes/climbing/climbing_unknown.svg",
          "location": [
            "point",
            "centroid"
          ]
        },
        {
          "color": {
            "render": "#ddff55AA"
          },
          "width": {
            "render": "2"
          }
        }
      ]
    }
  ],
  "overrideAll": {
    "allowMove": {
<<<<<<< HEAD
      "enableRelocation": false,
      "enableImproveAccuracy": true
=======
      "improveAccuracy": true
>>>>>>> de0a6a66
    },
    "+titleIcons": [
      {
        "render": "<div class='flex' style='word-wrap: normal; padding-right: 0.25rem;'><img src='./assets/themes/climbing/height.svg' style='height: 1.75rem;'/>{climbing:length}m</div>",
        "condition": "climbing:length~*"
      },
      {
        "mappings": [
          {
            "if": "climbing:bolts~*",
            "then": "<div class='flex' style='padding-right: 0.25rem;'><img src='./assets/themes/climbing/carabiner.svg' style='width: 1rem;'/>{climbing:bolts}</div>"
          },
          {
            "if": "climbing:bolted=yes",
            "then": "<img src='./assets/themes/climbing/carabiner.svg' style='width:2rem; height:2rem'/>"
          }
        ]
      },
      {
        "mappings": [
          {
            "if": "climbing:grade:french~3.*",
            "then": "<div class='rounded-full px-1' style='background-color:#ebf224'> {climbing:grade:french}</div>"
          },
          {
            "if": "climbing:grade:french~4.*",
            "then": "<div class='rounded-full pl-2 pr-2' style='background-color:#7af224'> {climbing:grade:french}</div>"
          },
          {
            "if": "climbing:grade:french~5.*",
            "then": "<div class='rounded-full pl-2 pr-2' style='background-color:#f24a24'> {climbing:grade:french}</div>"
          },
          {
            "if": "climbing:grade:french~6.*",
            "then": "<div class='text-white rounded-full pl-2 pr-2' style='background-color:#244af2'> {climbing:grade:french}</div>"
          },
          {
            "if": "climbing:grade:french~7.*",
            "then": "<div class='text-white rounded-full pl-2 pr-2' style='background-color:#e904ed'> {climbing:grade:french}</div>"
          },
          {
            "if": "climbing:grade:french~*",
            "then": "<div class='text-white rounded-full px-2' style='background-colour:black'> {climbing:grade:french}</div>"
          }
        ]
      }
    ],
    "+calculatedTags": [
      "_embedding_feature_properties=feat.overlapWith('climbing').map(f => f.feat.properties).filter(p => p !== undefined).map(p => {return{access: p.access, id: p.id, name: p.name, climbing: p.climbing, 'access:description': p['access:description']}})",
      "_embedding_features_with_access=JSON.parse(feat.properties._embedding_feature_properties ?? '[]').filter(p => p.access !== undefined)[0]",
      "_embedding_feature_with_rock=JSON.parse(feat.properties._embedding_feature_properties ?? '[]').filter(p => p.rock !== undefined)[0] ?? '{}'",
      "_embedding_features_with_rock:rock=JSON.parse(feat.properties._embedding_feature_with_rock ?? '{}')?.rock",
      "_embedding_features_with_rock:id=JSON.parse(feat.properties._embedding_feature_with_rock ?? '{}')?.id",
      "_embedding_feature:access=JSON.parse(feat.properties._embedding_features_with_access ?? '{}').access",
      "_embedding_feature:access:description=JSON.parse(feat.properties._embedding_features_with_access ?? '{}')['access:description']",
      "_embedding_feature:id=JSON.parse(feat.properties._embedding_features_with_access ?? '{}').id"
    ],
    "units+": [
      {
        "appliesToKey": [
          "climbing:length",
          "climbing:length:min",
          "climbing:length:max"
        ],
        "applicableUnits": [
          {
            "canonicalDenomination": "",
            "alternativeDenomination": [
              "m",
              "meter",
              "meters"
            ],
            "human": {
              "en": " meter",
              "nl": " meter",
              "fr": " mètres",
              "de": " Meter",
              "eo": " metro",
              "it": " metri",
              "ru": " метр"
            },
            "default": true
          },
          {
            "canonicalDenomination": "ft",
            "alternativeDenomination": [
              "feet",
              "voet"
            ],
            "human": {
              "en": " feet",
              "nl": " voet",
              "fr": " pieds",
              "de": " Fuß",
              "eo": " futo",
              "it": " piedi"
            }
          }
        ]
      }
    ],
    "tagRenderings+": [
      {
        "id": "Website",
        "question": {
          "en": "Is there a (unofficial) website with more informations (e.g. topos)?",
          "de": "Gibt es eine (inoffizielle) Website mit mehr Informationen (z.B. Topos)?",
          "ja": "もっと情報のある(非公式の)ウェブサイトはありますか(例えば、topos)?",
          "nl": "Is er een (onofficiële) website met meer informatie (b.v. met topos)?",
          "ru": "Есть ли (неофициальный) веб-сайт с более подробной информацией (напр., topos)?",
          "fr": "Existe-t’il un site avec plus d’informations (ex : topographie) ?",
          "it": "C’è un sito web (anche non ufficiale) con qualche informazione in più (ad es. topografie)?"
        },
        "condition": {
          "and": [
            "leisure!~sports_centre",
            "sport=climbing",
            "office=",
            "club="
          ]
        },
        "render": "<a href='{url}' target='_blank'>{url}</a>",
        "freeform": {
          "key": "url",
          "type": "url"
        }
      },
      {
        "id": "Access from containing feature",
        "mappings": [
          {
            "if": "_embedding_feature:access=yes",
            "then": {
              "en": "<span class='subtle'>The <a href='#{_embedding_feature:id}'>containing feature</a> states that this is</span> publicly accessible<br/>{_embedding_feature:access:description}",
              "nl": "<span class='subtle'>Een <a href='#{_embedding_feature:id}'>omvattend element</a> geeft aan dat dit <span>publiek toegangkelijk is</span><br/>{_embedding_feature:access:description}",
              "fr": "<span class='subtle'>L’<a href='#{_embedding_feature:id}'>élément englobant</a> indique un </span> accès libre<br/>{_embedding_feature:access:description}",
              "it": "<span class='subtle'>L’ <a href='#{_embedding_feature:id}'>elemento in cui è contenuto</a> indica che è</span> pubblicamente accessibile<br/>{_embedding_feature:access:description}",
              "de": "<span class='subtle'>Das <a href='#{_embedding_feature:id}'>enthaltende Objekt</a> gibt an, dass es </span>öffentlich zugänglich ist<br/>{_embedding_feature:access:description}"
            }
          },
          {
            "if": "_embedding_feature:access=permit",
            "then": {
              "en": "<span class='subtle'>The <a href='#{_embedding_feature:id}'>containing feature</a> states that </span> a permit is needed to access<br/>{_embedding_feature:access:description}",
              "nl": "<span class='subtle'>Een <a href='#{_embedding_feature:id}'>omvattend element</a> geeft aan dat</span> een toelating nodig is om hier te klimmen<br/>{_embedding_feature:access:description}",
              "fr": "<span class='subtle'>L’<a href='#{_embedding_feature:id}'>élément englobant</a> indique qu’</span> une autorisation d’accès est nécessaire<br/>{_embedding_feature:access:description}",
              "it": "<span class='subtle'>L’<a href='#{_embedding_feature:id}'>elemento che lo contiene</a> indica che </span> è richiesto un’autorizzazione per accedervi<br/>{_embedding_feature:access:description}",
              "de": "<span class='subtle'>Das <a href='#{_embedding_feature:id}'>enthaltende Objekt</a> besagt, dass </span> eine Genehmigung erforderlich ist für den Zugang zu<br/>{_embedding_feature:access:description}"
            }
          },
          {
            "if": "_embedding_feature:access=customers",
            "then": {
              "en": "<span class='subtle'>The <a href='#{_embedding_feature:id}'>containing feature</a> states that this is</span> only accessible to customers<br/>{_embedding_feature:access:description}",
              "fr": "<span class='subtle'>L’<a href='#{_embedding_feature:id}'>élément englobant</a> indique que </span> l’accès est réservés aux clients<br/>{_embedding_feature:access:description}",
              "it": "<span class='subtle'>L’ <a href='#{_embedding_feature:id}'>elemento che lo contiene</a> indica che è</span> accessibile solo ai clienti<br/>{_embedding_feature:access:description}",
              "de": "<span class='subtle'>Das <a href='#{_embedding_feature:id}'>enthaltende Objekt</a> besagt, dass es nur für Kunden</span> zugänglich ist<br/>{_embedding_feature:access:description}"
            }
          },
          {
            "if": "_embedding_feature:access=members",
            "then": {
              "en": "<span class='subtle'>The <a href='#{_embedding_feature:id}'>containing feature</a> states that this is</span> only accessible to club members<br/>{_embedding_feature:access:description}",
              "fr": "<span class='subtle'>L’<a href='#{_embedding_feature:id}'>élément englobant</a> indique que </span> l’accès est réservé aux membres<br/>{_embedding_feature:access:description}",
              "it": "<span class='subtle'>L’ <a href='#{_embedding_feature:id}'>elemento che lo contiene</a> indica che è </span> accessibile solamente ai membri del club<br/>{_embedding_feature:access:description}",
              "de": "<span class='subtle'>Das <a href='#{_embedding_feature:id}'>enthaltende Objekt</a> besagt, dass es </span>nur für Mitglieder zugänglich ist<br/>{_embedding_feature:access:description}"
            }
          },
          {
            "if": "_embedding_feature:access=no",
            "then": "Not accessible as stated by <a href='#{_embedding_feature:id}'>the containing feature</a>"
          }
        ],
        "condition": "_embedding_feature:access~*"
      },
      {
        "id": "Access",
        "question": {
          "en": "Who can access here?",
          "fr": "Qui peut y accéder ?",
          "de": "Wer hat hier Zugang?",
          "it": "Chi può accedervi?"
        },
        "mappings": [
          {
            "if": "access=yes",
            "then": {
              "en": "Publicly accessible to anyone",
              "fr": "Libre d’accès",
              "de": "Öffentlich zugänglich für jedermann",
              "it": "Pubblicamente accessibile a chiunque"
            }
          },
          {
            "if": "access=permit",
            "then": {
              "en": "You need a permit to access here",
              "fr": "Une autorisation est nécessaire",
              "de": "Zugang nur mit Genehmigung",
              "it": "È necessario avere un’autorizzazione per entrare"
            }
          },
          {
            "if": "access=customers",
            "then": {
              "en": "Only customers",
              "fr": "Réservé aux clients",
              "de": "Nur für Kunden",
              "it": "Riservato ai clienti"
            }
          },
          {
            "if": "access=members",
            "then": {
              "en": "Only club members",
              "ru": "Только членам клуба",
              "fr": "Réservé aux membres",
              "de": "Nur für Vereinsmitglieder",
              "it": "Riservato ai membri del club"
            }
          },
          {
            "if": "access=no",
            "then": "Not accessible"
          }
        ],
        "condition": {
          "and": [
            "climbing!=no",
            "office=",
            "club=",
            {
              "or": [
                "sport=climbing",
                "climbing:sport=yes"
              ]
            },
            {
              "or": [
                "access~*",
                "_embedding_feature:access="
              ]
            }
          ]
        }
      },
      {
        "id": "Access description (without _embedding_feature:access:description)",
        "render": "{access:description}",
        "freeform": {
          "key": "access:description"
        }
      },
      {
        "id": "Avg length?",
        "render": {
          "de": "Die Routen sind durchschnittlich <b>{canonical(climbing:length)}</b> lang",
          "en": "The routes are <b>{canonical(climbing:length)}</b> long on average",
          "nl": "De klimroutes zijn gemiddeld <b>{canonical(climbing:length)}</b> lang",
          "ja": "ルートの長さは平均で<b>{canonical(climbing:length)}</b>です",
          "fr": "Les voies font <b>{canonical(climbing:length)}</b> de long en moyenne",
          "it": "Le vie sono lunghe mediamente <b>{canonical(climbing:length)}</b>"
        },
        "condition": {
          "and": [
            "climbing!~route",
            "office=",
            "club=",
            "climbing:toprope!=no",
            {
              "or": [
                "sport=climbing",
                "climbing:sport=yes",
                "climbing=traditional",
                "climbing=gym"
              ]
            }
          ]
        },
        "question": {
          "de": "Wie lang sind die Routen (durchschnittlich) in Metern?",
          "en": "What is the (average) length of the routes in meters?",
          "nl": "Wat is de (gemiddelde) lengte van de klimroutes, in meter?",
          "ja": "ルートの(平均)長さはメートル単位でいくつですか?",
          "fr": "Quelle est la longueur moyenne des voies en mètres ?",
          "it": "Quale è la lunghezza (media) delle vie in metri?"
        },
        "freeform": {
          "key": "climbing:length",
          "type": "pnat"
        }
      },
      {
        "id": "Difficulty-min",
        "question": {
          "de": "Welche Schwierigkeit hat hier die leichteste Route (französisch/belgisches System)?",
          "en": "What is the grade of the easiest route here, according to the french classification system?",
          "nl": "Wat is het niveau van de makkelijkste route, volgens het Franse classificatiesysteem?",
          "ja": "ここで一番簡単なルートのレベルは、フランスのランク評価システムで何ですか?",
          "fr": "Quel est le niveau de la voie la plus simple selon la classification franco-belge ?",
          "it": "Qual è il livello della via più facile qua, secondo il sistema di classificazione francese?"
        },
        "render": {
          "de": "Die leichteste Route hat hier die Schwierigkeit {climbing:grade:french:min} (französisch/belgisches System)",
          "en": "The lowest grade is {climbing:grade:french:min} according to the french/belgian system",
          "nl": "De minimale klimmoeilijkheid is {climbing:grade:french:min} volgens het Franse/Belgische systeem",
          "ja": "フランス/ベルギーのランク評価システムでは、最小の難易度は{climbing:grade:french:min}です",
          "fr": "La difficulté minimale est {climbing:grade:french:min} selon la classification franco-belge",
          "it": "Il minimo livello di difficoltà è {climbing:grade:french:min} secondo il sistema francese/belga"
        },
        "freeform": {
          "key": "climbing:grade:french:min"
        },
        "condition": {
          "and": [
            "climbing!~route",
            "office=",
            "club=",
            {
              "or": [
                "climbing:sport=yes",
                "sport=climbing"
              ]
            }
          ]
        }
      },
      {
        "id": "Difficulty-max",
        "question": {
          "de": "Welche Schwierigkeit hat hier die schwerste Route (französisch/belgisches System)?",
          "en": "What is the highest grade route here, according to the french classification system?",
          "nl": "Wat is het niveau van de moeilijkste route, volgens het Franse classificatiesysteem?",
          "ja": "フランスのランク評価によると、ここで一番難しいルートのレベルはどれくらいですか?",
          "fr": "Quel est le niveau de la voie la plus difficile selon la classification franco-belge ?",
          "it": "Qual è il livello della via più difficile qua, secondo il sistema di classificazione francese?"
        },
        "render": {
          "de": "Die schwierigste Route hat hier die Schwierigkeitsstufe {climbing:grade:french:max} (französisch/belgisches System)",
          "en": "The highest grade is {climbing:grade:french:max} according to the french/belgian system",
          "nl": "De maximale klimmoeilijkheid is {climbing:grade:french:max} volgens het Franse/Belgische systeem",
          "ja": "フランス/ベルギーのランク評価システムでは、最大の難易度は{climbing:grade:french:max}です",
          "fr": "La difficulté maximale est {climbing:grade:french:max} selon la classification franco-belge",
          "it": "Il massimo livello di difficoltà è {climbing:grade:french:max} secondo il sistema francese/belga"
        },
        "freeform": {
          "key": "climbing:grade:french:max"
        },
        "condition": {
          "and": [
            "climbing!~route",
            "office=",
            "club=",
            {
              "or": [
                "climbing:sport=yes",
                "sport=climbing"
              ]
            }
          ]
        }
      },
      {
        "id": "Boldering?",
        "question": {
          "de": "Kann hier gebouldert werden?",
          "en": "Is bouldering possible here?",
          "nl": "Is het mogelijk om hier te bolderen?",
          "ja": "ここでボルダリングはできますか?",
          "nb_NO": "Er buldring mulig her?",
          "fr": "L’escalade de bloc est-elle possible ici ?",
          "it": "È possibile praticare ‘bouldering’ qua?"
        },
        "mappings": [
          {
            "if": "climbing:boulder=yes",
            "then": {
              "de": "Hier kann gebouldert werden",
              "en": "Bouldering is possible here",
              "nl": "Bolderen kan hier",
              "ja": "ボルダリングはここで可能です",
              "nb_NO": "Buldring er mulig her",
              "fr": "L’escalade de bloc est possible",
              "it": "L’arrampicata su massi è possibile qua"
            }
          },
          {
            "if": "climbing:boulder=no",
            "then": {
              "de": "Hier kann nicht gebouldert werden",
              "en": "Bouldering is not possible here",
              "nl": "Bolderen kan hier niet",
              "ja": "ここではボルダリングはできません",
              "nb_NO": "Buldring er ikke mulig her",
              "fr": "L’escalade de bloc n’est pas possible",
              "it": "L’arrampicata su massi non è possibile qua"
            }
          },
          {
            "if": "climbing:boulder=limited",
            "then": {
              "de": "Bouldern ist hier nur an wenigen Routen möglich",
              "en": "Bouldering is possible, allthough there are only a few routes",
              "nl": "Bolderen kan hier, maar er zijn niet zoveel routes",
              "ja": "ボルダリングは可能ですが、少しのルートしかありません",
              "fr": "L’escalade de bloc est possible sur des voies précises",
              "it": "L’arrampicata su massi è possibile anche se su poche vie"
            }
          },
          {
            "if": "climbing:boulder~*",
            "then": {
              "de": "Hier gibt es {climbing:boulder} Boulder-Routen",
              "en": "There are {climbing:boulder} boulder routes",
              "nl": "Er zijn hier {climbing:boulder} bolderroutes",
              "ja": "{climbing:boulder} ボルダールートがある",
              "fr": "Il y a {climbing:boulder} voies d’escalade de bloc",
              "it": "Sono presenti {climbing:boulder} vie di arrampicata su massi"
            },
            "hideInAnswer": true
          }
        ],
        "condition": {
          "and": [
            {
              "or": [
                "climbing:sport=yes",
                "sport=climbing"
              ]
            },
            "office=",
            "club="
          ]
        }
      },
      {
        "id": "Toproping?",
        "question": {
          "de": "Ist Toprope-Klettern hier möglich?",
          "en": "Is toprope climbing possible here?",
          "nl": "Is het mogelijk om hier te toprope-klimmen?",
          "ja": "ここでtoprope登坂はできますか?",
          "fr": "Est-il possible d’escalader à la moulinette ?",
          "it": "È possibile arrampicarsi con la corda dall’alto qua?"
        },
        "mappings": [
          {
            "if": "climbing:toprope=yes",
            "then": {
              "de": "Toprope-Klettern ist hier möglich",
              "en": "Toprope climbing is possible here",
              "nl": "Toprope-klimmen kan hier",
              "ja": "ここでToprope登坂ができます",
              "fr": "L’escalade à la moulinette est possible",
              "it": "È possibile arrampicarsi con moulinette qua"
            }
          },
          {
            "if": "climbing:toprope=no",
            "then": {
              "de": "Toprope-Climbing ist hier nicht möglich",
              "en": "Toprope climbing is not possible here",
              "nl": "Toprope-klimmen kan hier niet",
              "ja": "ここではToprope登坂はできません",
              "fr": "L’escalade à la moulinette n’est pas possible",
              "it": "Non è possibile arrampicarsi con moulinette qua"
            }
          },
          {
            "if": "climbing:toprope~*",
            "then": {
              "de": "Hier gibt es {climbing:toprope} Toprope-Routen",
              "en": "There are {climbing:toprope} toprope routes",
              "nl": "Er zijn hier {climbing:toprope} toprope routes",
              "ja": "{climbing:toprope} 登坂ルートがある",
              "fr": "{climbing:toprope} voies sont équipées de moulinettes",
              "it": "Sono presenti {climbing:toprope} vie con moulinette"
            },
            "hideInAnswer": true
          }
        ],
        "condition": {
          "and": [
            {
              "or": [
                "climbing:sport=yes",
                "sport=climbing"
              ]
            },
            "office=",
            "club="
          ]
        }
      },
      {
        "id": "Sportclimbing?",
        "question": {
          "de": "Ist hier Sportklettern möglich (feste Ankerpunkte)?",
          "en": "Is sport climbing possible here on fixed anchors?",
          "nl": "Is het mogelijk om hier te sportklimmen/voorklimmen op reeds aangebrachte haken?",
          "ja": "ここでは固定アンカー式のスポーツクライミングはできますか?",
          "it": "È possibile arrampicarsi qua con ancoraggi fissi?"
        },
        "mappings": [
          {
            "if": "climbing:sport=yes",
            "then": {
              "de": "Sportklettern ist hier möglich",
              "en": "Sport climbing is possible here",
              "nl": "Sportklimmen/voorklimmen kan hier",
              "ru": "Здесь можно заняться спортивным скалолазанием",
              "ja": "ここでスポーツクライミングができます",
              "it": "L’arrampicata sportiva è possibile qua",
              "hu": "Itt lehetőség van sportmászásra"
            }
          },
          {
            "if": "climbing:sport=no",
            "then": {
              "de": "Sportklettern ist hier nicht möglich",
              "en": "Sport climbing is not possible here",
              "nl": "Sportklimmen/voorklimmen kan hier niet",
              "ru": "Спортивное скалолазание здесь невозможно",
              "ja": "ここではスポーツクライミングはできません",
              "it": "L’arrampicata sportiva non è possibile qua",
              "hu": "Itt nincs lehetőség sportmászásra"
            }
          },
          {
            "if": "climbing:sport~*",
            "then": {
              "de": "Hier gibt es {climbing:sport} Sportkletter-Routen",
              "en": "There are {climbing:sport} sport climbing routes",
              "nl": "Er zijn hier {climbing:sport} sportklimroutes/voorklimroutes",
              "ja": "スポーツクライミングの {climbing:sport} ルートがある",
              "it": "Sono presenti {climbing:sport} vie di arrampicata sportiva"
            },
            "hideInAnswer": true
          }
        ],
        "condition": {
          "and": [
            {
              "or": [
                "climbing:sport=yes",
                "sport=climbing"
              ]
            },
            "office=",
            "club="
          ]
        }
      },
      {
        "id": "Traditional climbing?",
        "question": {
          "de": "Ist hier traditionelles Klettern möglich (eigene Sicherung z.B. mit Klemmkleilen)?",
          "en": "Is traditional climbing possible here (using own gear e.g. chocks)?",
          "nl": "Is het mogelijk om hier traditioneel te klimmen? <br/><span class='subtle'>(Dit is klimmen met klemblokjes en friends)</span>",
          "ja": "伝統的な登山はここで可能ですか(例えば、チョックのような独自のギアを使用して)？",
          "it": "È possibile arrampicarsi in maniera tradizionale qua (usando attrezzi propri, ad es. dadi)?"
        },
        "mappings": [
          {
            "if": "climbing:traditional=yes",
            "then": {
              "de": "Traditionelles Klettern ist hier möglich",
              "en": "Traditional climbing is possible here",
              "nl": "Traditioneel klimmen kan hier",
              "ja": "ここでは伝統的な登山が可能です",
              "it": "L’arrampicata tradizionale è possibile qua"
            }
          },
          {
            "if": "climbing:traditional=no",
            "then": {
              "de": "Traditionelles Klettern ist hier nicht möglich",
              "en": "Traditional climbing is not possible here",
              "nl": "Traditioneel klimmen kan hier niet",
              "ja": "伝統的な登山はここではできない",
              "it": "L’arrampicata tradizionale non è possibile qua"
            }
          },
          {
            "if": "climbing:traditional~*",
            "then": {
              "de": "Hier gibt es {climbing:traditional} Routen für traditionelles Klettern",
              "en": "There are {climbing:traditional} traditional climbing routes",
              "nl": "Er zijn hier {climbing:traditional} traditionele klimroutes",
              "ja": "{climbing:traditional} の伝統的な登山ルートがある",
              "it": "Sono presenti {climbing:traditional} vie di arrampicata tradizionale"
            },
            "hideInAnswer": true
          }
        ],
        "condition": {
          "and": [
            {
              "or": [
                "climbing:sport=yes",
                "sport=climbing"
              ]
            },
            "office=",
            "club="
          ]
        }
      },
      {
        "id": "Speed climbing?",
        "question": {
          "de": "Gibt es hier eine Speedkletter-Wand?",
          "en": "Is there a speed climbing wall?",
          "nl": "Is er een snelklimmuur (speed climbing)?",
          "ja": "スピードクライミングウォールはありますか?",
          "it": "È presente una prete per l’arrampicata di velocità?"
        },
        "condition": {
          "and": [
            "leisure=sports_centre",
            {
              "or": [
                "climbing:sport=yes",
                "sport=climbing"
              ]
            },
            "office=",
            "club="
          ]
        },
        "mappings": [
          {
            "if": "climbing:speed=yes",
            "then": {
              "de": "Hier gibt es eine Speedkletter-Wand",
              "en": "There is a speed climbing wall",
              "nl": "Er is een snelklimmuur voor speed climbing",
              "ja": "スピードクライミングウォールがある",
              "it": "È presente una parete per l’arrampicata di velocità"
            }
          },
          {
            "if": "climbing:speed=no",
            "then": {
              "de": "Hier gibt es keine Speedkletter-Wand",
              "en": "There is no speed climbing wall",
              "nl": "Er is geen snelklimmuur voor speed climbing",
              "ja": "スピードクライミングウォールがない",
              "it": "Non è presente una parete per l’arrampicata di velocità"
            }
          },
          {
            "if": "climbing:speed~*",
            "then": {
              "de": "Hier gibt es {climbing:speed} Speedkletter-Routen",
              "en": "There are {climbing:speed} speed climbing walls",
              "nl": "Er zijn hier {climbing:speed} snelklimmuren",
              "ja": "{climbing:speed} のスピードクライミングウォールがある",
              "it": "Sono presenti {climbing:speed} pareti per l’arrampicata di velocità"
            },
            "hideInAnswer": true
          }
        ]
      },
      "questions",
      "reviews"
    ]
  }
}<|MERGE_RESOLUTION|>--- conflicted
+++ resolved
@@ -1035,12 +1035,8 @@
   ],
   "overrideAll": {
     "allowMove": {
-<<<<<<< HEAD
       "enableRelocation": false,
       "enableImproveAccuracy": true
-=======
-      "improveAccuracy": true
->>>>>>> de0a6a66
     },
     "+titleIcons": [
       {
