{
  "id": "climbing",
  "title": {
    "nl": "Open klimkaart",
    "de": "Offene Kletterkarte",
    "en": "Open Climbing Map",
    "ru": "Открытая карта скалолазания",
    "ja": "登山地図を開く",
    "zh_Hant": "開放攀爬地圖",
    "nb_NO": "Åpent klatrekart",
    "it": "Mappa aperta per le arrampicate",
    "fr": "Open Climbing Map",
    "hu": "Mászótérkép",
    "ca": "Open Climbing Map"
  },
  "description": {
    "nl": "Op deze kaart vind je verschillende klimgelegenheden, zoals klimzalen, bolderzalen en klimmen in de natuur",
    "de": "Eine Karte mit Klettermöglichkeiten wie Kletterhallen, Kletterparks oder Felsen.",
    "en": "On this map you will find various climbing opportunities such as climbing gyms, bouldering halls and rocks in nature.",
    "ru": "На этой карте вы найдете различные возможности для скалолазания, такие как скалодромы, залы для боулдеринга и скалы на природе.",
    "ja": "この地図には、自然の中のクライミングジム、ボルダリングホール、岩など、さまざまなクライミングの機会があります。",
    "zh_Hant": "在這份地圖上你會發現能夠攀爬機會，像是攀岩體育館、抱石大廳以及大自然當中的巨石。",
    "fr": "Cette carte indique les sites d’escalades comme les salles d’escalade ou les sites naturels.",
    "it": "In questa cartina puoi trovare vari luoghi per arrampicata come ad esempio palestre di arrampicata, sale di pratica e rocce naturali.",
    "hu": "Ezen a térképen különböző mászási lehetőségeket talál, például falmászótermeket, bouldertermeket és sziklákat a természetben."
  },
  "descriptionTail": {
    "nl": "De klimkaart is oorspronkelijk gemaakt door <a href='https://utopicode.de/en/?ref=kletterspots' target='_blank'>Christian Neumann</a> op <a href='https://kletterspots.de' target='_blank'>kletterspots.de</a>.",
    "en": "The climbing map was originally made by <a href='https://utopicode.de/en/?ref=kletterspots' target='_blank'>Christian Neumann</a>. Please <a href='https://utopicode.de/en/contact/?project=kletterspots&ref=kletterspots' target='blank'>get in touch</a> if you have feedback or questions.</p><p>The project uses data of the <a href='https://www.openstreetmap.org/' target='_blank'>OpenStreetMap</a> project.</p>",
    "de": "<p><strong>kletterspots.de</strong> wird betrieben von <a href='https://utopicode.de/?ref=kletterspots' target='_blank'>Christian Neumann</a>. Bitte <a href='https://utopicode.de/kontakt/?project=kletterspots&ref=kletterspots' target='blank'>melden Sie sich</a>, wenn Sie Feedback oder Fragen haben.</p><p>Das Projekt nutzt <a href='https://www.openstreetmap.org/' target='_blank'>OpenStreetMap</a> Daten und basiert auf der freien Software <a href='https://github.com/pietervdvn/MapComplete' target='_blank'>MapComplete</a>.</p>",
    "ru": "Создатель карты скалолазания — <a href='https://utopicode.de/en/?ref=kletterspots' target='_blank'>Christian Neumann</a>. Пожалуйста, <a href='https://utopicode.de/en/contact/?project=kletterspots&ref=kletterspots' target='blank'>пишите</a> если у вас есть отзыв или вопросы.</p><p>Проект использует данные <a href='https://www.openstreetmap.org/' target='_blank'>OpenStreetMap</a>.</p>",
    "ja": "登山地図はもともと <a href='https://utopicode.de/en/?ref=kletterspots' target='_blank'>Christian Neumann</a> によって作成されたものです。フィードバックや質問がありましたら、<a href='https://utopicode.de/en/contact/?project=kletterspots&ref=kletterspots' target='blank'>ご連絡</a>ください。</p><p>このプロジェクトでは、<a href='https://www.openstreetmap.org/' target='_blank'>OpenStreetMap</a>プロジェクトのデータを使用します。</p>",
    "zh_Hant": "攀爬地圖最初由 <a href='https://utopicode.de/en/?ref=kletterspots' target='_blank'>Christian Neumann</a> 製作。如果你有回饋意見或問題請到Please <a href='https://utopicode.de/en/contact/?project=kletterspots&ref=kletterspots' target='blank'>這邊反應</a>。</p><p>這專案使用來自<a href='https://www.openstreetmap.org/' target='_blank'>開放街圖</a>專案的資料。</p>",
    "fr": "La carte des sites d'escalade a été créée par <a href='https://utopicode.de/en/?ref=kletterspots' target='_blank'>Christian Neumann</a>. Merci de le <a href='https://utopicode.de/en/contact/?project=kletterspots&ref=kletterspots' target='blank'>contacter</a> pour des avis ou des questions.</p><p>Ce projet utilise les données <a href='https://www.openstreetmap.org/' target='_blank'>OpenStreetMap</a>.</p>",
    "it": "La cartina di arrampicata è stata originariamente creata da <a href='https://utopicode.de/en/?ref=kletterspots' target='_blank'>Christian Neumann</a>. Si prega di <a href='https://utopicode.de/en/contact/?project=kletterspots&ref=kletterspots' target='blank'>scrivere qua</a> se si hanno commenti o domande da fare.</p><p>Il progetto usa i dati del progetto <a href='https://www.openstreetmap.org/' target='_blank'>OpenStreetMap</a>.</p>",
    "hu": "A mászótérképet eredetileg <a href='https://utopicode.de/en/?ref=kletterspots' target='_blank'>Christian Neumann</a> készítette. Ha észrevétele vagy kérdése van, kérjük, <a href='https://utopicode.de/en/contact/?project=kletterspots&ref=kletterspots' target='blank'>vele lépjen kapcsolatba</a>.</p> <p>A projekt az <a href='https://www.openstreetmap.org/' target='_blank'>OpenStreetMap</a> adatait használja</p>"
  },
  "maintainer": "Christian Neumann <christian@utopicode.de>",
  "icon": "./assets/themes/climbing/climbing_icon.svg",
  "version": "0",
  "startLat": 0,
  "startLon": 0,
  "startZoom": 1,
  "widenFactor": 1.5,
  "customCss": "./assets/themes/climbing/climbing.css",
  "layers": [
    {
      "builtin": [
        "climbing_club",
        "climbing_gym",
        "climbing_route",
        "climbing_area",
        "climbing_opportunity"
      ],
      "override": {
        "allowMove": {
          "enableRelocation": false,
          "enableImproveAccuracy": true
        },
        "+titleIcons": [
          {
            "render": "<div class='flex' style='word-wrap: normal; padding-right: 0.25rem;'><img src='./assets/themes/climbing/height.svg' style='height: 1.75rem;'/>{climbing:length}m</div>",
            "condition": "climbing:length~*"
          },
          {
            "mappings": [
              {
                "if": "__bolts_max~*",
                "then": "<div class='flex' style='padding-right: 0.25rem;'><img src='./assets/themes/climbing/carabiner.svg' style='width: 1rem;'/>{__bolts_max}</div>"
              },
              {
                "if": "climbing:bolted=yes",
                "then": "<img src='./assets/themes/climbing/carabiner.svg' style='width:2rem; height:2rem'/>"
              }
            ]
          },
          {
            "id": "Min difficulty",
            "condition": "__difficulty_min~*",
            "render": "<div class='w-8 flex justify-center rounded-left-full climbing-{__difficulty_min:char}' style='margin-right: -5px;'> {__difficulty_min}</div>"
          },
          {
            "id": "max difficulty",
            "condition": "__difficulty_max~*",
            "render": "<div class='w-8 flex justify-center rounded-right-full climbing-{__difficulty_max:char}'> {__difficulty_max}</div>"
          },
          {
            "render": "<div class='flex justify-center rounded-full pl-1 pr-1 climbing-{__difficulty:char}'> {climbing:grade:french}</div>"
          }
        ],
        "+calculatedTags": [
          "_embedding_feature_properties=feat.overlapWith('climbing_area').map(f => f.feat.properties).filter(p => p !== undefined).map(p => {return{access: p.access, id: p.id, name: p.name, climbing: p.climbing, 'access:description': p['access:description']}})",
          "_embedding_features_with_access=feat.get('_embedding_feature_properties')?.filter(p => p.access !== undefined)?.at(0)",
          "_embedding_feature_with_rock=feat.get('_embedding_feature_properties')?.filter(p => p.rock !== undefined)?.at(0)",
          "_embedding_features_with_rock:rock=feat.get('_embedding_feature_with_rock')?.rock",
          "_embedding_features_with_rock:id=feat.get('_embedding_feature_with_rock')?.id",
          "_embedding_feature:access=feat.get('_embedding_features_with_access')?.access",
          "_embedding_feature:access:description=(feat.get('_embedding_features_with_access')??{})['access:description']",
          "_embedding_feature:id=feat.get('_embedding_features_with_access')?.id",
          "__difficulty_max= feat.properties['climbing:grade:french:max'] ?? feat.properties['_difficulty_max']",
          "__difficulty_min= feat.properties['climbing:grade:french:min'] ?? feat.properties['_difficulty_min']",
          "__difficulty_max:char= feat.properties['__difficulty_max']?.at(0)",
          "__difficulty_min:char= feat.properties['__difficulty_min']?.at(0)",
          "__difficulty:char= feat.properties['climbing:grade:french']?.at(0)",
          "__bolts_max= feat.get('climbing:bolts:max') ?? feat.get('climbing:bolts') ?? feat.get('_bolts_max')"
        ],
        "units+": [
          {
            "appliesToKey": [
              "climbing:length",
              "climbing:length:min",
              "climbing:length:max"
            ],
<<<<<<< HEAD
            "human": {
              "en": " feet",
              "nl": " voet",
              "fr": " pieds",
              "de": " Fuß",
              "eo": " futo",
              "it": " piedi",
              "ca": " peus",
              "es": " pies"
            }
          }
        ]
      }
    ],
    "tagRenderings+": [
      {
        "id": "Website",
        "question": {
          "en": "Is there a (unofficial) website with more informations (e.g. topos)?",
          "de": "Gibt es eine (inoffizielle) Website mit mehr Informationen (z.B. Topos)?",
          "ja": "もっと情報のある(非公式の)ウェブサイトはありますか(例えば、topos)?",
          "nl": "Is er een (onofficiële) website met meer informatie (b.v. met topos)?",
          "ru": "Есть ли (неофициальный) веб-сайт с более подробной информацией (напр., topos)?",
          "fr": "Existe-t’il un site avec plus d’informations (ex : topographie) ?",
          "it": "C’è un sito web (anche non ufficiale) con qualche informazione in più (ad es. topografie)?"
        },
        "condition": {
          "and": [
            "leisure!~sports_centre",
            "sport=climbing",
            "office=",
            "club="
          ]
        },
        "render": "<a href='{url}' target='_blank'>{url}</a>",
        "freeform": {
          "key": "url",
          "type": "url"
        }
      },
      {
        "id": "Access from containing feature",
        "mappings": [
          {
            "if": "_embedding_feature:access=yes",
            "then": {
              "en": "<span class='subtle'>The <a href='#{_embedding_feature:id}'>containing feature</a> states that this is</span> publicly accessible<br/>{_embedding_feature:access:description}",
              "nl": "<span class='subtle'>Een <a href='#{_embedding_feature:id}'>omvattend element</a> geeft aan dat dit <span>publiek toegangkelijk is</span><br/>{_embedding_feature:access:description}",
              "fr": "<span class='subtle'>L’<a href='#{_embedding_feature:id}'>élément englobant</a> indique un </span> accès libre<br/>{_embedding_feature:access:description}",
              "it": "<span class='subtle'>L’ <a href='#{_embedding_feature:id}'>elemento in cui è contenuto</a> indica che è</span> pubblicamente accessibile<br/>{_embedding_feature:access:description}",
              "de": "<span class='subtle'>Das <a href='#{_embedding_feature:id}'>enthaltende Objekt</a> gibt an, dass es </span>öffentlich zugänglich ist<br/>{_embedding_feature:access:description}"
            }
          },
          {
            "if": "_embedding_feature:access=permit",
            "then": {
              "en": "<span class='subtle'>The <a href='#{_embedding_feature:id}'>containing feature</a> states that </span> a permit is needed to access<br/>{_embedding_feature:access:description}",
              "nl": "<span class='subtle'>Een <a href='#{_embedding_feature:id}'>omvattend element</a> geeft aan dat</span> een toelating nodig is om hier te klimmen<br/>{_embedding_feature:access:description}",
              "fr": "<span class='subtle'>L’<a href='#{_embedding_feature:id}'>élément englobant</a> indique qu’</span> une autorisation d’accès est nécessaire<br/>{_embedding_feature:access:description}",
              "it": "<span class='subtle'>L’<a href='#{_embedding_feature:id}'>elemento che lo contiene</a> indica che </span> è richiesto un’autorizzazione per accedervi<br/>{_embedding_feature:access:description}",
              "de": "<span class='subtle'>Das <a href='#{_embedding_feature:id}'>enthaltende Objekt</a> besagt, dass </span> eine Genehmigung erforderlich ist für den Zugang zu<br/>{_embedding_feature:access:description}"
            }
          },
          {
            "if": "_embedding_feature:access=customers",
            "then": {
              "en": "<span class='subtle'>The <a href='#{_embedding_feature:id}'>containing feature</a> states that this is</span> only accessible to customers<br/>{_embedding_feature:access:description}",
              "fr": "<span class='subtle'>L’<a href='#{_embedding_feature:id}'>élément englobant</a> indique que </span> l’accès est réservés aux clients<br/>{_embedding_feature:access:description}",
              "it": "<span class='subtle'>L’ <a href='#{_embedding_feature:id}'>elemento che lo contiene</a> indica che è</span> accessibile solo ai clienti<br/>{_embedding_feature:access:description}",
              "de": "<span class='subtle'>Das <a href='#{_embedding_feature:id}'>enthaltende Objekt</a> besagt, dass es nur für Kunden</span> zugänglich ist<br/>{_embedding_feature:access:description}"
            }
          },
          {
            "if": "_embedding_feature:access=members",
            "then": {
              "en": "<span class='subtle'>The <a href='#{_embedding_feature:id}'>containing feature</a> states that this is</span> only accessible to club members<br/>{_embedding_feature:access:description}",
              "fr": "<span class='subtle'>L’<a href='#{_embedding_feature:id}'>élément englobant</a> indique que </span> l’accès est réservé aux membres<br/>{_embedding_feature:access:description}",
              "it": "<span class='subtle'>L’ <a href='#{_embedding_feature:id}'>elemento che lo contiene</a> indica che è </span> accessibile solamente ai membri del club<br/>{_embedding_feature:access:description}",
              "de": "<span class='subtle'>Das <a href='#{_embedding_feature:id}'>enthaltende Objekt</a> besagt, dass es </span>nur für Mitglieder zugänglich ist<br/>{_embedding_feature:access:description}"
            }
          },
          {
            "if": "_embedding_feature:access=no",
            "then": "Not accessible as stated by <a href='#{_embedding_feature:id}'>the containing feature</a>"
          }
        ],
        "condition": "_embedding_feature:access~*"
      },
      {
        "id": "Access",
        "question": {
          "en": "Who can access here?",
          "fr": "Qui peut y accéder ?",
          "de": "Wer hat hier Zugang?",
          "it": "Chi può accedervi?",
          "es": "¿Quién pueden acceder aquí?"
        },
        "mappings": [
          {
            "if": "access=yes",
            "then": {
              "en": "Publicly accessible to anyone",
              "fr": "Libre d’accès",
              "de": "Öffentlich zugänglich für jedermann",
              "it": "Pubblicamente accessibile a chiunque",
              "es": "Accesible públicamente a cualquiera"
            }
          },
          {
            "if": "access=permit",
            "then": {
              "en": "You need a permit to access here",
              "fr": "Une autorisation est nécessaire",
              "de": "Zugang nur mit Genehmigung",
              "it": "È necessario avere un’autorizzazione per entrare",
              "es": "Necesitas una autorización para acceder aquí"
            }
          },
          {
            "if": "access=customers",
            "then": {
              "en": "Only customers",
              "fr": "Réservé aux clients",
              "de": "Nur für Kunden",
              "it": "Riservato ai clienti",
              "ca": "Només clients",
              "es": "Solo clientes"
            }
          },
          {
            "if": "access=members",
            "then": {
              "en": "Only club members",
              "ru": "Только членам клуба",
              "fr": "Réservé aux membres",
              "de": "Nur für Vereinsmitglieder",
              "it": "Riservato ai membri del club",
              "ca": "Només membres del club",
              "es": "Solo miembros del club"
            }
=======
            "applicableUnits": [
              {
                "canonicalDenomination": "",
                "alternativeDenomination": [
                  "m",
                  "meter",
                  "meters"
                ],
                "human": {
                  "en": " meter",
                  "nl": " meter",
                  "fr": " mètres",
                  "de": " Meter",
                  "eo": " metro",
                  "it": " metri",
                  "ru": " метр",
                  "ca": " metre"
                },
                "default": true
              },
              {
                "canonicalDenomination": "ft",
                "alternativeDenomination": [
                  "feet",
                  "voet"
                ],
                "human": {
                  "en": " feet",
                  "nl": " voet",
                  "fr": " pieds",
                  "de": " Fuß",
                  "eo": " futo",
                  "it": " piedi",
                  "ca": " peus"
                }
              }
            ]
          }
        ],
        "tagRenderings+": [
          {
            "id": "Access from containing feature",
            "mappings": [
              {
                "if": "_embedding_feature:access=yes",
                "then": {
                  "en": "<span class='subtle'>The <a href='#{_embedding_feature:id}'>containing feature</a> states that this is</span> publicly accessible<br/>{_embedding_feature:access:description}",
                  "nl": "<span class='subtle'>Een <a href='#{_embedding_feature:id}'>omvattend element</a> geeft aan dat dit <span>publiek toegangkelijk is</span><br/>{_embedding_feature:access:description}",
                  "fr": "<span class='subtle'>L’<a href='#{_embedding_feature:id}'>élément englobant</a> indique un </span> accès libre<br/>{_embedding_feature:access:description}",
                  "it": "<span class='subtle'>L’ <a href='#{_embedding_feature:id}'>elemento in cui è contenuto</a> indica che è</span> pubblicamente accessibile<br/>{_embedding_feature:access:description}",
                  "de": "<span class='subtle'>Das <a href='#{_embedding_feature:id}'>enthaltende Objekt</a> gibt an, dass es </span>öffentlich zugänglich ist<br/>{_embedding_feature:access:description}"
                }
              },
              {
                "if": "_embedding_feature:access=permit",
                "then": {
                  "en": "<span class='subtle'>The <a href='#{_embedding_feature:id}'>containing feature</a> states that </span> a permit is needed to access<br/>{_embedding_feature:access:description}",
                  "nl": "<span class='subtle'>Een <a href='#{_embedding_feature:id}'>omvattend element</a> geeft aan dat</span> een toelating nodig is om hier te klimmen<br/>{_embedding_feature:access:description}",
                  "fr": "<span class='subtle'>L’<a href='#{_embedding_feature:id}'>élément englobant</a> indique qu’</span> une autorisation d’accès est nécessaire<br/>{_embedding_feature:access:description}",
                  "it": "<span class='subtle'>L’<a href='#{_embedding_feature:id}'>elemento che lo contiene</a> indica che </span> è richiesto un’autorizzazione per accedervi<br/>{_embedding_feature:access:description}",
                  "de": "<span class='subtle'>Das <a href='#{_embedding_feature:id}'>enthaltende Objekt</a> besagt, dass </span> eine Genehmigung erforderlich ist für den Zugang zu<br/>{_embedding_feature:access:description}"
                }
              },
              {
                "if": "_embedding_feature:access=customers",
                "then": {
                  "en": "<span class='subtle'>The <a href='#{_embedding_feature:id}'>containing feature</a> states that this is</span> only accessible to customers<br/>{_embedding_feature:access:description}",
                  "fr": "<span class='subtle'>L’<a href='#{_embedding_feature:id}'>élément englobant</a> indique que </span> l’accès est réservés aux clients<br/>{_embedding_feature:access:description}",
                  "it": "<span class='subtle'>L’ <a href='#{_embedding_feature:id}'>elemento che lo contiene</a> indica che è</span> accessibile solo ai clienti<br/>{_embedding_feature:access:description}",
                  "de": "<span class='subtle'>Das <a href='#{_embedding_feature:id}'>enthaltende Objekt</a> besagt, dass es nur für Kunden</span> zugänglich ist<br/>{_embedding_feature:access:description}"
                }
              },
              {
                "if": "_embedding_feature:access=members",
                "then": {
                  "en": "<span class='subtle'>The <a href='#{_embedding_feature:id}'>containing feature</a> states that this is</span> only accessible to club members<br/>{_embedding_feature:access:description}",
                  "fr": "<span class='subtle'>L’<a href='#{_embedding_feature:id}'>élément englobant</a> indique que </span> l’accès est réservé aux membres<br/>{_embedding_feature:access:description}",
                  "it": "<span class='subtle'>L’ <a href='#{_embedding_feature:id}'>elemento che lo contiene</a> indica che è </span> accessibile solamente ai membri del club<br/>{_embedding_feature:access:description}",
                  "de": "<span class='subtle'>Das <a href='#{_embedding_feature:id}'>enthaltende Objekt</a> besagt, dass es </span>nur für Mitglieder zugänglich ist<br/>{_embedding_feature:access:description}"
                }
              },
              {
                "if": "_embedding_feature:access=no",
                "then": "Not accessible as stated by <a href='#{_embedding_feature:id}'>the containing feature</a>"
              }
            ],
            "condition": "_embedding_feature:access~*"
>>>>>>> 6dd3711b
          },
          {
            "id": "access",
            "question": {
              "en": "Who can access here?",
              "fr": "Qui peut y accéder ?",
              "de": "Wer hat hier Zugang?",
              "it": "Chi può accedervi?"
            },
            "mappings": [
              {
                "if": "access=yes",
                "then": {
                  "en": "Publicly accessible to anyone",
                  "fr": "Libre d’accès",
                  "de": "Öffentlich zugänglich für jedermann",
                  "it": "Pubblicamente accessibile a chiunque"
                }
              },
              {
                "if": "access=permit",
                "then": {
                  "en": "You need a permit to access here",
                  "fr": "Une autorisation est nécessaire",
                  "de": "Zugang nur mit Genehmigung",
                  "it": "È necessario avere un’autorizzazione per entrare"
                }
              },
              {
                "if": "access=customers",
                "then": {
                  "en": "Only customers",
                  "fr": "Réservé aux clients",
                  "de": "Nur für Kunden",
                  "it": "Riservato ai clienti",
                  "ca": "Només clients"
                }
              },
              {
                "if": "access=members",
                "then": {
                  "en": "Only club members",
                  "ru": "Только членам клуба",
                  "fr": "Réservé aux membres",
                  "de": "Nur für Vereinsmitglieder",
                  "it": "Riservato ai membri del club",
                  "ca": "Només membres del club"
                }
              },
              {
                "if": "access=no",
                "then": "Not accessible"
              }
            ],
            "condition": {
              "or": [
                "access~*",
                "_embedding_feature:access="
              ]
            }
<<<<<<< HEAD
          ]
        }
      },
      {
        "id": "Access description (without _embedding_feature:access:description)",
        "render": "{access:description}",
        "freeform": {
          "key": "access:description"
        }
      },
      {
        "id": "Avg length?",
        "render": {
          "de": "Die Routen sind durchschnittlich <b>{canonical(climbing:length)}</b> lang",
          "en": "The routes are <b>{canonical(climbing:length)}</b> long on average",
          "nl": "De klimroutes zijn gemiddeld <b>{canonical(climbing:length)}</b> lang",
          "ja": "ルートの長さは平均で<b>{canonical(climbing:length)}</b>です",
          "fr": "Les voies font <b>{canonical(climbing:length)}</b> de long en moyenne",
          "it": "Le vie sono lunghe mediamente <b>{canonical(climbing:length)}</b>",
          "es": "Las rotas tienen una longitud media de <b>{canonical(climbing:length)}</b>"
        },
        "condition": {
          "and": [
            "climbing!~route",
            "office=",
            "club=",
            "climbing:toprope!=no",
            {
              "or": [
                "sport=climbing",
                "climbing:sport=yes",
                "climbing=traditional",
                "climbing=gym"
              ]
            }
          ]
        },
        "question": {
          "de": "Wie lang sind die Routen (durchschnittlich) in Metern?",
          "en": "What is the (average) length of the routes in meters?",
          "nl": "Wat is de (gemiddelde) lengte van de klimroutes, in meter?",
          "ja": "ルートの(平均)長さはメートル単位でいくつですか?",
          "fr": "Quelle est la longueur moyenne des voies en mètres ?",
          "it": "Quale è la lunghezza (media) delle vie in metri?",
          "es": "¿Cuál es la longitud (media) de la ruta en metros?"
        },
        "freeform": {
          "key": "climbing:length",
          "type": "pnat"
        }
      },
      {
        "id": "Difficulty-min",
        "question": {
          "de": "Welche Schwierigkeit hat hier die leichteste Route (französisch/belgisches System)?",
          "en": "What is the grade of the easiest route here, according to the french classification system?",
          "nl": "Wat is het niveau van de makkelijkste route, volgens het Franse classificatiesysteem?",
          "ja": "ここで一番簡単なルートのレベルは、フランスのランク評価システムで何ですか?",
          "fr": "Quel est le niveau de la voie la plus simple selon la classification franco-belge ?",
          "it": "Qual è il livello della via più facile qua, secondo il sistema di classificazione francese?",
          "es": "¿Cual es el nivel de la ruta más fácil aquí, de acuerdo con el sistema de clasificación francés?"
        },
        "render": {
          "de": "Die leichteste Route hat hier die Schwierigkeit {climbing:grade:french:min} (französisch/belgisches System)",
          "en": "The lowest grade is {climbing:grade:french:min} according to the french/belgian system",
          "nl": "De minimale klimmoeilijkheid is {climbing:grade:french:min} volgens het Franse/Belgische systeem",
          "ja": "フランス/ベルギーのランク評価システムでは、最小の難易度は{climbing:grade:french:min}です",
          "fr": "La difficulté minimale est {climbing:grade:french:min} selon la classification franco-belge",
          "it": "Il minimo livello di difficoltà è {climbing:grade:french:min} secondo il sistema francese/belga"
        },
        "freeform": {
          "key": "climbing:grade:french:min"
        },
        "condition": {
          "and": [
            "climbing!~route",
            "office=",
            "club=",
            {
              "or": [
                "climbing:sport=yes",
                "sport=climbing"
              ]
            }
          ]
        }
      },
      {
        "id": "Difficulty-max",
        "question": {
          "de": "Welche Schwierigkeit hat hier die schwerste Route (französisch/belgisches System)?",
          "en": "What is the highest grade route here, according to the french classification system?",
          "nl": "Wat is het niveau van de moeilijkste route, volgens het Franse classificatiesysteem?",
          "ja": "フランスのランク評価によると、ここで一番難しいルートのレベルはどれくらいですか?",
          "fr": "Quel est le niveau de la voie la plus difficile selon la classification franco-belge ?",
          "it": "Qual è il livello della via più difficile qua, secondo il sistema di classificazione francese?",
          "es": "¿Cual es la ruta de mayor nivel aquí, de acuerdo al sistema de clasificación francés?"
        },
        "render": {
          "de": "Die schwierigste Route hat hier die Schwierigkeitsstufe {climbing:grade:french:max} (französisch/belgisches System)",
          "en": "The highest grade is {climbing:grade:french:max} according to the french/belgian system",
          "nl": "De maximale klimmoeilijkheid is {climbing:grade:french:max} volgens het Franse/Belgische systeem",
          "ja": "フランス/ベルギーのランク評価システムでは、最大の難易度は{climbing:grade:french:max}です",
          "fr": "La difficulté maximale est {climbing:grade:french:max} selon la classification franco-belge",
          "it": "Il massimo livello di difficoltà è {climbing:grade:french:max} secondo il sistema francese/belga"
        },
        "freeform": {
          "key": "climbing:grade:french:max"
        },
        "condition": {
          "and": [
            "climbing!~route",
            "office=",
            "club=",
            {
              "or": [
                "climbing:sport=yes",
                "sport=climbing"
              ]
            }
          ]
        }
      },
      {
        "id": "Boldering?",
        "question": {
          "de": "Kann hier gebouldert werden?",
          "en": "Is bouldering possible here?",
          "nl": "Is het mogelijk om hier te bolderen?",
          "ja": "ここでボルダリングはできますか?",
          "nb_NO": "Er buldring mulig her?",
          "fr": "L’escalade de bloc est-elle possible ici ?",
          "it": "È possibile praticare ‘bouldering’ qua?"
        },
        "mappings": [
          {
            "if": "climbing:boulder=yes",
            "then": {
              "de": "Hier kann gebouldert werden",
              "en": "Bouldering is possible here",
              "nl": "Bolderen kan hier",
              "ja": "ボルダリングはここで可能です",
              "nb_NO": "Buldring er mulig her",
              "fr": "L’escalade de bloc est possible",
              "it": "L’arrampicata su massi è possibile qua"
            }
          },
          {
            "if": "climbing:boulder=no",
            "then": {
              "de": "Hier kann nicht gebouldert werden",
              "en": "Bouldering is not possible here",
              "nl": "Bolderen kan hier niet",
              "ja": "ここではボルダリングはできません",
              "nb_NO": "Buldring er ikke mulig her",
              "fr": "L’escalade de bloc n’est pas possible",
              "it": "L’arrampicata su massi non è possibile qua"
            }
          },
          {
            "if": "climbing:boulder=limited",
            "then": {
              "de": "Bouldern ist hier nur an wenigen Routen möglich",
              "en": "Bouldering is possible, allthough there are only a few routes",
              "nl": "Bolderen kan hier, maar er zijn niet zoveel routes",
              "ja": "ボルダリングは可能ですが、少しのルートしかありません",
              "fr": "L’escalade de bloc est possible sur des voies précises",
              "it": "L’arrampicata su massi è possibile anche se su poche vie"
            }
          },
          {
            "if": "climbing:boulder~*",
            "then": {
              "de": "Hier gibt es {climbing:boulder} Boulder-Routen",
              "en": "There are {climbing:boulder} boulder routes",
              "nl": "Er zijn hier {climbing:boulder} bolderroutes",
              "ja": "{climbing:boulder} ボルダールートがある",
              "fr": "Il y a {climbing:boulder} voies d’escalade de bloc",
              "it": "Sono presenti {climbing:boulder} vie di arrampicata su massi"
            },
            "hideInAnswer": true
          }
        ],
        "condition": {
          "and": [
            {
              "or": [
                "climbing:sport=yes",
                "sport=climbing"
              ]
            },
            "office=",
            "club="
          ]
        }
      },
      {
        "id": "Toproping?",
        "question": {
          "de": "Ist Toprope-Klettern hier möglich?",
          "en": "Is toprope climbing possible here?",
          "nl": "Is het mogelijk om hier te toprope-klimmen?",
          "ja": "ここでtoprope登坂はできますか?",
          "fr": "Est-il possible d’escalader à la moulinette ?",
          "it": "È possibile arrampicarsi con la corda dall’alto qua?"
        },
        "mappings": [
          {
            "if": "climbing:toprope=yes",
            "then": {
              "de": "Toprope-Klettern ist hier möglich",
              "en": "Toprope climbing is possible here",
              "nl": "Toprope-klimmen kan hier",
              "ja": "ここでToprope登坂ができます",
              "fr": "L’escalade à la moulinette est possible",
              "it": "È possibile arrampicarsi con moulinette qua"
            }
          },
          {
            "if": "climbing:toprope=no",
            "then": {
              "de": "Toprope-Climbing ist hier nicht möglich",
              "en": "Toprope climbing is not possible here",
              "nl": "Toprope-klimmen kan hier niet",
              "ja": "ここではToprope登坂はできません",
              "fr": "L’escalade à la moulinette n’est pas possible",
              "it": "Non è possibile arrampicarsi con moulinette qua"
            }
          },
          {
            "if": "climbing:toprope~*",
            "then": {
              "de": "Hier gibt es {climbing:toprope} Toprope-Routen",
              "en": "There are {climbing:toprope} toprope routes",
              "nl": "Er zijn hier {climbing:toprope} toprope routes",
              "ja": "{climbing:toprope} 登坂ルートがある",
              "fr": "{climbing:toprope} voies sont équipées de moulinettes",
              "it": "Sono presenti {climbing:toprope} vie con moulinette"
            },
            "hideInAnswer": true
          }
        ],
        "condition": {
          "and": [
            {
              "or": [
                "climbing:sport=yes",
                "sport=climbing"
              ]
            },
            "office=",
            "club="
          ]
        }
      },
      {
        "id": "Sportclimbing?",
        "question": {
          "de": "Ist hier Sportklettern möglich (feste Ankerpunkte)?",
          "en": "Is sport climbing possible here on fixed anchors?",
          "nl": "Is het mogelijk om hier te sportklimmen/voorklimmen op reeds aangebrachte haken?",
          "ja": "ここでは固定アンカー式のスポーツクライミングはできますか?",
          "it": "È possibile arrampicarsi qua con ancoraggi fissi?"
        },
        "mappings": [
          {
            "if": "climbing:sport=yes",
            "then": {
              "de": "Sportklettern ist hier möglich",
              "en": "Sport climbing is possible here",
              "nl": "Sportklimmen/voorklimmen kan hier",
              "ru": "Здесь можно заняться спортивным скалолазанием",
              "ja": "ここでスポーツクライミングができます",
              "it": "L’arrampicata sportiva è possibile qua",
              "hu": "Itt lehetőség van sportmászásra",
              "fr": "De l’escalade est possible ici"
            }
          },
          {
            "if": "climbing:sport=no",
            "then": {
              "de": "Sportklettern ist hier nicht möglich",
              "en": "Sport climbing is not possible here",
              "nl": "Sportklimmen/voorklimmen kan hier niet",
              "ru": "Спортивное скалолазание здесь невозможно",
              "ja": "ここではスポーツクライミングはできません",
              "it": "L’arrampicata sportiva non è possibile qua",
              "hu": "Itt nincs lehetőség sportmászásra",
              "fr": "L’escalade est impossible ici"
            }
          },
          {
            "if": "climbing:sport~*",
            "then": {
              "de": "Hier gibt es {climbing:sport} Sportkletter-Routen",
              "en": "There are {climbing:sport} sport climbing routes",
              "nl": "Er zijn hier {climbing:sport} sportklimroutes/voorklimroutes",
              "ja": "スポーツクライミングの {climbing:sport} ルートがある",
              "it": "Sono presenti {climbing:sport} vie di arrampicata sportiva"
            },
            "hideInAnswer": true
          }
        ],
        "condition": {
          "and": [
            {
              "or": [
                "climbing:sport=yes",
                "sport=climbing"
              ]
            },
            "office=",
            "club="
          ]
        }
      },
      {
        "id": "Traditional climbing?",
        "question": {
          "de": "Ist hier traditionelles Klettern möglich (eigene Sicherung z.B. mit Klemmkleilen)?",
          "en": "Is traditional climbing possible here (using own gear e.g. chocks)?",
          "nl": "Is het mogelijk om hier traditioneel te klimmen? <br/><span class='subtle'>(Dit is klimmen met klemblokjes en friends)</span>",
          "ja": "伝統的な登山はここで可能ですか(例えば、チョックのような独自のギアを使用して)？",
          "it": "È possibile arrampicarsi in maniera tradizionale qua (usando attrezzi propri, ad es. dadi)?"
        },
        "mappings": [
          {
            "if": "climbing:traditional=yes",
            "then": {
              "de": "Traditionelles Klettern ist hier möglich",
              "en": "Traditional climbing is possible here",
              "nl": "Traditioneel klimmen kan hier",
              "ja": "ここでは伝統的な登山が可能です",
              "it": "L’arrampicata tradizionale è possibile qua"
            }
=======
>>>>>>> 6dd3711b
          },
          {
            "id": "Access description (without _embedding_feature:access:description)",
            "render": "{access:description}",
            "freeform": {
              "key": "access:description"
            }
          },
          "questions",
          "reviews"
        ]
      }
    }
  ]
}<|MERGE_RESOLUTION|>--- conflicted
+++ resolved
@@ -111,148 +111,6 @@
               "climbing:length:min",
               "climbing:length:max"
             ],
-<<<<<<< HEAD
-            "human": {
-              "en": " feet",
-              "nl": " voet",
-              "fr": " pieds",
-              "de": " Fuß",
-              "eo": " futo",
-              "it": " piedi",
-              "ca": " peus",
-              "es": " pies"
-            }
-          }
-        ]
-      }
-    ],
-    "tagRenderings+": [
-      {
-        "id": "Website",
-        "question": {
-          "en": "Is there a (unofficial) website with more informations (e.g. topos)?",
-          "de": "Gibt es eine (inoffizielle) Website mit mehr Informationen (z.B. Topos)?",
-          "ja": "もっと情報のある(非公式の)ウェブサイトはありますか(例えば、topos)?",
-          "nl": "Is er een (onofficiële) website met meer informatie (b.v. met topos)?",
-          "ru": "Есть ли (неофициальный) веб-сайт с более подробной информацией (напр., topos)?",
-          "fr": "Existe-t’il un site avec plus d’informations (ex : topographie) ?",
-          "it": "C’è un sito web (anche non ufficiale) con qualche informazione in più (ad es. topografie)?"
-        },
-        "condition": {
-          "and": [
-            "leisure!~sports_centre",
-            "sport=climbing",
-            "office=",
-            "club="
-          ]
-        },
-        "render": "<a href='{url}' target='_blank'>{url}</a>",
-        "freeform": {
-          "key": "url",
-          "type": "url"
-        }
-      },
-      {
-        "id": "Access from containing feature",
-        "mappings": [
-          {
-            "if": "_embedding_feature:access=yes",
-            "then": {
-              "en": "<span class='subtle'>The <a href='#{_embedding_feature:id}'>containing feature</a> states that this is</span> publicly accessible<br/>{_embedding_feature:access:description}",
-              "nl": "<span class='subtle'>Een <a href='#{_embedding_feature:id}'>omvattend element</a> geeft aan dat dit <span>publiek toegangkelijk is</span><br/>{_embedding_feature:access:description}",
-              "fr": "<span class='subtle'>L’<a href='#{_embedding_feature:id}'>élément englobant</a> indique un </span> accès libre<br/>{_embedding_feature:access:description}",
-              "it": "<span class='subtle'>L’ <a href='#{_embedding_feature:id}'>elemento in cui è contenuto</a> indica che è</span> pubblicamente accessibile<br/>{_embedding_feature:access:description}",
-              "de": "<span class='subtle'>Das <a href='#{_embedding_feature:id}'>enthaltende Objekt</a> gibt an, dass es </span>öffentlich zugänglich ist<br/>{_embedding_feature:access:description}"
-            }
-          },
-          {
-            "if": "_embedding_feature:access=permit",
-            "then": {
-              "en": "<span class='subtle'>The <a href='#{_embedding_feature:id}'>containing feature</a> states that </span> a permit is needed to access<br/>{_embedding_feature:access:description}",
-              "nl": "<span class='subtle'>Een <a href='#{_embedding_feature:id}'>omvattend element</a> geeft aan dat</span> een toelating nodig is om hier te klimmen<br/>{_embedding_feature:access:description}",
-              "fr": "<span class='subtle'>L’<a href='#{_embedding_feature:id}'>élément englobant</a> indique qu’</span> une autorisation d’accès est nécessaire<br/>{_embedding_feature:access:description}",
-              "it": "<span class='subtle'>L’<a href='#{_embedding_feature:id}'>elemento che lo contiene</a> indica che </span> è richiesto un’autorizzazione per accedervi<br/>{_embedding_feature:access:description}",
-              "de": "<span class='subtle'>Das <a href='#{_embedding_feature:id}'>enthaltende Objekt</a> besagt, dass </span> eine Genehmigung erforderlich ist für den Zugang zu<br/>{_embedding_feature:access:description}"
-            }
-          },
-          {
-            "if": "_embedding_feature:access=customers",
-            "then": {
-              "en": "<span class='subtle'>The <a href='#{_embedding_feature:id}'>containing feature</a> states that this is</span> only accessible to customers<br/>{_embedding_feature:access:description}",
-              "fr": "<span class='subtle'>L’<a href='#{_embedding_feature:id}'>élément englobant</a> indique que </span> l’accès est réservés aux clients<br/>{_embedding_feature:access:description}",
-              "it": "<span class='subtle'>L’ <a href='#{_embedding_feature:id}'>elemento che lo contiene</a> indica che è</span> accessibile solo ai clienti<br/>{_embedding_feature:access:description}",
-              "de": "<span class='subtle'>Das <a href='#{_embedding_feature:id}'>enthaltende Objekt</a> besagt, dass es nur für Kunden</span> zugänglich ist<br/>{_embedding_feature:access:description}"
-            }
-          },
-          {
-            "if": "_embedding_feature:access=members",
-            "then": {
-              "en": "<span class='subtle'>The <a href='#{_embedding_feature:id}'>containing feature</a> states that this is</span> only accessible to club members<br/>{_embedding_feature:access:description}",
-              "fr": "<span class='subtle'>L’<a href='#{_embedding_feature:id}'>élément englobant</a> indique que </span> l’accès est réservé aux membres<br/>{_embedding_feature:access:description}",
-              "it": "<span class='subtle'>L’ <a href='#{_embedding_feature:id}'>elemento che lo contiene</a> indica che è </span> accessibile solamente ai membri del club<br/>{_embedding_feature:access:description}",
-              "de": "<span class='subtle'>Das <a href='#{_embedding_feature:id}'>enthaltende Objekt</a> besagt, dass es </span>nur für Mitglieder zugänglich ist<br/>{_embedding_feature:access:description}"
-            }
-          },
-          {
-            "if": "_embedding_feature:access=no",
-            "then": "Not accessible as stated by <a href='#{_embedding_feature:id}'>the containing feature</a>"
-          }
-        ],
-        "condition": "_embedding_feature:access~*"
-      },
-      {
-        "id": "Access",
-        "question": {
-          "en": "Who can access here?",
-          "fr": "Qui peut y accéder ?",
-          "de": "Wer hat hier Zugang?",
-          "it": "Chi può accedervi?",
-          "es": "¿Quién pueden acceder aquí?"
-        },
-        "mappings": [
-          {
-            "if": "access=yes",
-            "then": {
-              "en": "Publicly accessible to anyone",
-              "fr": "Libre d’accès",
-              "de": "Öffentlich zugänglich für jedermann",
-              "it": "Pubblicamente accessibile a chiunque",
-              "es": "Accesible públicamente a cualquiera"
-            }
-          },
-          {
-            "if": "access=permit",
-            "then": {
-              "en": "You need a permit to access here",
-              "fr": "Une autorisation est nécessaire",
-              "de": "Zugang nur mit Genehmigung",
-              "it": "È necessario avere un’autorizzazione per entrare",
-              "es": "Necesitas una autorización para acceder aquí"
-            }
-          },
-          {
-            "if": "access=customers",
-            "then": {
-              "en": "Only customers",
-              "fr": "Réservé aux clients",
-              "de": "Nur für Kunden",
-              "it": "Riservato ai clienti",
-              "ca": "Només clients",
-              "es": "Solo clientes"
-            }
-          },
-          {
-            "if": "access=members",
-            "then": {
-              "en": "Only club members",
-              "ru": "Только членам клуба",
-              "fr": "Réservé aux membres",
-              "de": "Nur für Vereinsmitglieder",
-              "it": "Riservato ai membri del club",
-              "ca": "Només membres del club",
-              "es": "Solo miembros del club"
-            }
-=======
             "applicableUnits": [
               {
                 "canonicalDenomination": "",
@@ -340,7 +198,6 @@
               }
             ],
             "condition": "_embedding_feature:access~*"
->>>>>>> 6dd3711b
           },
           {
             "id": "access",
@@ -401,344 +258,6 @@
                 "_embedding_feature:access="
               ]
             }
-<<<<<<< HEAD
-          ]
-        }
-      },
-      {
-        "id": "Access description (without _embedding_feature:access:description)",
-        "render": "{access:description}",
-        "freeform": {
-          "key": "access:description"
-        }
-      },
-      {
-        "id": "Avg length?",
-        "render": {
-          "de": "Die Routen sind durchschnittlich <b>{canonical(climbing:length)}</b> lang",
-          "en": "The routes are <b>{canonical(climbing:length)}</b> long on average",
-          "nl": "De klimroutes zijn gemiddeld <b>{canonical(climbing:length)}</b> lang",
-          "ja": "ルートの長さは平均で<b>{canonical(climbing:length)}</b>です",
-          "fr": "Les voies font <b>{canonical(climbing:length)}</b> de long en moyenne",
-          "it": "Le vie sono lunghe mediamente <b>{canonical(climbing:length)}</b>",
-          "es": "Las rotas tienen una longitud media de <b>{canonical(climbing:length)}</b>"
-        },
-        "condition": {
-          "and": [
-            "climbing!~route",
-            "office=",
-            "club=",
-            "climbing:toprope!=no",
-            {
-              "or": [
-                "sport=climbing",
-                "climbing:sport=yes",
-                "climbing=traditional",
-                "climbing=gym"
-              ]
-            }
-          ]
-        },
-        "question": {
-          "de": "Wie lang sind die Routen (durchschnittlich) in Metern?",
-          "en": "What is the (average) length of the routes in meters?",
-          "nl": "Wat is de (gemiddelde) lengte van de klimroutes, in meter?",
-          "ja": "ルートの(平均)長さはメートル単位でいくつですか?",
-          "fr": "Quelle est la longueur moyenne des voies en mètres ?",
-          "it": "Quale è la lunghezza (media) delle vie in metri?",
-          "es": "¿Cuál es la longitud (media) de la ruta en metros?"
-        },
-        "freeform": {
-          "key": "climbing:length",
-          "type": "pnat"
-        }
-      },
-      {
-        "id": "Difficulty-min",
-        "question": {
-          "de": "Welche Schwierigkeit hat hier die leichteste Route (französisch/belgisches System)?",
-          "en": "What is the grade of the easiest route here, according to the french classification system?",
-          "nl": "Wat is het niveau van de makkelijkste route, volgens het Franse classificatiesysteem?",
-          "ja": "ここで一番簡単なルートのレベルは、フランスのランク評価システムで何ですか?",
-          "fr": "Quel est le niveau de la voie la plus simple selon la classification franco-belge ?",
-          "it": "Qual è il livello della via più facile qua, secondo il sistema di classificazione francese?",
-          "es": "¿Cual es el nivel de la ruta más fácil aquí, de acuerdo con el sistema de clasificación francés?"
-        },
-        "render": {
-          "de": "Die leichteste Route hat hier die Schwierigkeit {climbing:grade:french:min} (französisch/belgisches System)",
-          "en": "The lowest grade is {climbing:grade:french:min} according to the french/belgian system",
-          "nl": "De minimale klimmoeilijkheid is {climbing:grade:french:min} volgens het Franse/Belgische systeem",
-          "ja": "フランス/ベルギーのランク評価システムでは、最小の難易度は{climbing:grade:french:min}です",
-          "fr": "La difficulté minimale est {climbing:grade:french:min} selon la classification franco-belge",
-          "it": "Il minimo livello di difficoltà è {climbing:grade:french:min} secondo il sistema francese/belga"
-        },
-        "freeform": {
-          "key": "climbing:grade:french:min"
-        },
-        "condition": {
-          "and": [
-            "climbing!~route",
-            "office=",
-            "club=",
-            {
-              "or": [
-                "climbing:sport=yes",
-                "sport=climbing"
-              ]
-            }
-          ]
-        }
-      },
-      {
-        "id": "Difficulty-max",
-        "question": {
-          "de": "Welche Schwierigkeit hat hier die schwerste Route (französisch/belgisches System)?",
-          "en": "What is the highest grade route here, according to the french classification system?",
-          "nl": "Wat is het niveau van de moeilijkste route, volgens het Franse classificatiesysteem?",
-          "ja": "フランスのランク評価によると、ここで一番難しいルートのレベルはどれくらいですか?",
-          "fr": "Quel est le niveau de la voie la plus difficile selon la classification franco-belge ?",
-          "it": "Qual è il livello della via più difficile qua, secondo il sistema di classificazione francese?",
-          "es": "¿Cual es la ruta de mayor nivel aquí, de acuerdo al sistema de clasificación francés?"
-        },
-        "render": {
-          "de": "Die schwierigste Route hat hier die Schwierigkeitsstufe {climbing:grade:french:max} (französisch/belgisches System)",
-          "en": "The highest grade is {climbing:grade:french:max} according to the french/belgian system",
-          "nl": "De maximale klimmoeilijkheid is {climbing:grade:french:max} volgens het Franse/Belgische systeem",
-          "ja": "フランス/ベルギーのランク評価システムでは、最大の難易度は{climbing:grade:french:max}です",
-          "fr": "La difficulté maximale est {climbing:grade:french:max} selon la classification franco-belge",
-          "it": "Il massimo livello di difficoltà è {climbing:grade:french:max} secondo il sistema francese/belga"
-        },
-        "freeform": {
-          "key": "climbing:grade:french:max"
-        },
-        "condition": {
-          "and": [
-            "climbing!~route",
-            "office=",
-            "club=",
-            {
-              "or": [
-                "climbing:sport=yes",
-                "sport=climbing"
-              ]
-            }
-          ]
-        }
-      },
-      {
-        "id": "Boldering?",
-        "question": {
-          "de": "Kann hier gebouldert werden?",
-          "en": "Is bouldering possible here?",
-          "nl": "Is het mogelijk om hier te bolderen?",
-          "ja": "ここでボルダリングはできますか?",
-          "nb_NO": "Er buldring mulig her?",
-          "fr": "L’escalade de bloc est-elle possible ici ?",
-          "it": "È possibile praticare ‘bouldering’ qua?"
-        },
-        "mappings": [
-          {
-            "if": "climbing:boulder=yes",
-            "then": {
-              "de": "Hier kann gebouldert werden",
-              "en": "Bouldering is possible here",
-              "nl": "Bolderen kan hier",
-              "ja": "ボルダリングはここで可能です",
-              "nb_NO": "Buldring er mulig her",
-              "fr": "L’escalade de bloc est possible",
-              "it": "L’arrampicata su massi è possibile qua"
-            }
-          },
-          {
-            "if": "climbing:boulder=no",
-            "then": {
-              "de": "Hier kann nicht gebouldert werden",
-              "en": "Bouldering is not possible here",
-              "nl": "Bolderen kan hier niet",
-              "ja": "ここではボルダリングはできません",
-              "nb_NO": "Buldring er ikke mulig her",
-              "fr": "L’escalade de bloc n’est pas possible",
-              "it": "L’arrampicata su massi non è possibile qua"
-            }
-          },
-          {
-            "if": "climbing:boulder=limited",
-            "then": {
-              "de": "Bouldern ist hier nur an wenigen Routen möglich",
-              "en": "Bouldering is possible, allthough there are only a few routes",
-              "nl": "Bolderen kan hier, maar er zijn niet zoveel routes",
-              "ja": "ボルダリングは可能ですが、少しのルートしかありません",
-              "fr": "L’escalade de bloc est possible sur des voies précises",
-              "it": "L’arrampicata su massi è possibile anche se su poche vie"
-            }
-          },
-          {
-            "if": "climbing:boulder~*",
-            "then": {
-              "de": "Hier gibt es {climbing:boulder} Boulder-Routen",
-              "en": "There are {climbing:boulder} boulder routes",
-              "nl": "Er zijn hier {climbing:boulder} bolderroutes",
-              "ja": "{climbing:boulder} ボルダールートがある",
-              "fr": "Il y a {climbing:boulder} voies d’escalade de bloc",
-              "it": "Sono presenti {climbing:boulder} vie di arrampicata su massi"
-            },
-            "hideInAnswer": true
-          }
-        ],
-        "condition": {
-          "and": [
-            {
-              "or": [
-                "climbing:sport=yes",
-                "sport=climbing"
-              ]
-            },
-            "office=",
-            "club="
-          ]
-        }
-      },
-      {
-        "id": "Toproping?",
-        "question": {
-          "de": "Ist Toprope-Klettern hier möglich?",
-          "en": "Is toprope climbing possible here?",
-          "nl": "Is het mogelijk om hier te toprope-klimmen?",
-          "ja": "ここでtoprope登坂はできますか?",
-          "fr": "Est-il possible d’escalader à la moulinette ?",
-          "it": "È possibile arrampicarsi con la corda dall’alto qua?"
-        },
-        "mappings": [
-          {
-            "if": "climbing:toprope=yes",
-            "then": {
-              "de": "Toprope-Klettern ist hier möglich",
-              "en": "Toprope climbing is possible here",
-              "nl": "Toprope-klimmen kan hier",
-              "ja": "ここでToprope登坂ができます",
-              "fr": "L’escalade à la moulinette est possible",
-              "it": "È possibile arrampicarsi con moulinette qua"
-            }
-          },
-          {
-            "if": "climbing:toprope=no",
-            "then": {
-              "de": "Toprope-Climbing ist hier nicht möglich",
-              "en": "Toprope climbing is not possible here",
-              "nl": "Toprope-klimmen kan hier niet",
-              "ja": "ここではToprope登坂はできません",
-              "fr": "L’escalade à la moulinette n’est pas possible",
-              "it": "Non è possibile arrampicarsi con moulinette qua"
-            }
-          },
-          {
-            "if": "climbing:toprope~*",
-            "then": {
-              "de": "Hier gibt es {climbing:toprope} Toprope-Routen",
-              "en": "There are {climbing:toprope} toprope routes",
-              "nl": "Er zijn hier {climbing:toprope} toprope routes",
-              "ja": "{climbing:toprope} 登坂ルートがある",
-              "fr": "{climbing:toprope} voies sont équipées de moulinettes",
-              "it": "Sono presenti {climbing:toprope} vie con moulinette"
-            },
-            "hideInAnswer": true
-          }
-        ],
-        "condition": {
-          "and": [
-            {
-              "or": [
-                "climbing:sport=yes",
-                "sport=climbing"
-              ]
-            },
-            "office=",
-            "club="
-          ]
-        }
-      },
-      {
-        "id": "Sportclimbing?",
-        "question": {
-          "de": "Ist hier Sportklettern möglich (feste Ankerpunkte)?",
-          "en": "Is sport climbing possible here on fixed anchors?",
-          "nl": "Is het mogelijk om hier te sportklimmen/voorklimmen op reeds aangebrachte haken?",
-          "ja": "ここでは固定アンカー式のスポーツクライミングはできますか?",
-          "it": "È possibile arrampicarsi qua con ancoraggi fissi?"
-        },
-        "mappings": [
-          {
-            "if": "climbing:sport=yes",
-            "then": {
-              "de": "Sportklettern ist hier möglich",
-              "en": "Sport climbing is possible here",
-              "nl": "Sportklimmen/voorklimmen kan hier",
-              "ru": "Здесь можно заняться спортивным скалолазанием",
-              "ja": "ここでスポーツクライミングができます",
-              "it": "L’arrampicata sportiva è possibile qua",
-              "hu": "Itt lehetőség van sportmászásra",
-              "fr": "De l’escalade est possible ici"
-            }
-          },
-          {
-            "if": "climbing:sport=no",
-            "then": {
-              "de": "Sportklettern ist hier nicht möglich",
-              "en": "Sport climbing is not possible here",
-              "nl": "Sportklimmen/voorklimmen kan hier niet",
-              "ru": "Спортивное скалолазание здесь невозможно",
-              "ja": "ここではスポーツクライミングはできません",
-              "it": "L’arrampicata sportiva non è possibile qua",
-              "hu": "Itt nincs lehetőség sportmászásra",
-              "fr": "L’escalade est impossible ici"
-            }
-          },
-          {
-            "if": "climbing:sport~*",
-            "then": {
-              "de": "Hier gibt es {climbing:sport} Sportkletter-Routen",
-              "en": "There are {climbing:sport} sport climbing routes",
-              "nl": "Er zijn hier {climbing:sport} sportklimroutes/voorklimroutes",
-              "ja": "スポーツクライミングの {climbing:sport} ルートがある",
-              "it": "Sono presenti {climbing:sport} vie di arrampicata sportiva"
-            },
-            "hideInAnswer": true
-          }
-        ],
-        "condition": {
-          "and": [
-            {
-              "or": [
-                "climbing:sport=yes",
-                "sport=climbing"
-              ]
-            },
-            "office=",
-            "club="
-          ]
-        }
-      },
-      {
-        "id": "Traditional climbing?",
-        "question": {
-          "de": "Ist hier traditionelles Klettern möglich (eigene Sicherung z.B. mit Klemmkleilen)?",
-          "en": "Is traditional climbing possible here (using own gear e.g. chocks)?",
-          "nl": "Is het mogelijk om hier traditioneel te klimmen? <br/><span class='subtle'>(Dit is klimmen met klemblokjes en friends)</span>",
-          "ja": "伝統的な登山はここで可能ですか(例えば、チョックのような独自のギアを使用して)？",
-          "it": "È possibile arrampicarsi in maniera tradizionale qua (usando attrezzi propri, ad es. dadi)?"
-        },
-        "mappings": [
-          {
-            "if": "climbing:traditional=yes",
-            "then": {
-              "de": "Traditionelles Klettern ist hier möglich",
-              "en": "Traditional climbing is possible here",
-              "nl": "Traditioneel klimmen kan hier",
-              "ja": "ここでは伝統的な登山が可能です",
-              "it": "L’arrampicata tradizionale è possibile qua"
-            }
-=======
->>>>>>> 6dd3711b
           },
           {
             "id": "Access description (without _embedding_feature:access:description)",
