{
  "id": "sidewalks",
  "title": {
    "en": "Sidewalks",
    "ru": "Тротуары",
    "nl": "Voetpaden",
    "de": "Gehwege",
    "ca": "Voreres"
  },
  "shortDescription": {
    "en": "Sidewalk mapping",
<<<<<<< HEAD
=======
    "ca": "Mapejat de voreres",
>>>>>>> 8db80d87
    "de": "Kartierung von Bürgersteigen"
  },
  "description": {
    "en": "Experimental theme",
    "ru": "Экспериментальная тема",
<<<<<<< HEAD
=======
    "ca": "Petició experimental",
>>>>>>> 8db80d87
    "de": "Experimentelles Thema"
  },
  "maintainer": "",
  "icon": "./assets/svg/bug.svg",
  "version": "0",
  "startLat": 0,
  "startLon": 0,
  "startZoom": 1,
  "widenFactor": 0.05,
  "hideFromOverview": true,
  "layers": [
    {
      "id": "sidewalks",
      "name": {
        "en": "Sidewalks",
        "ru": "Тротуары",
        "de": "Gehweg",
        "ca": "Voreres"
      },
      "minzoom": 12,
      "source": {
        "osmTags": {
          "or": [
            "highway=residential",
            "highway=unclassified",
            "highway=tertiary",
            "highway=secondary"
          ]
        }
      },
      "title": {
        "render": {
          "en": "{name}",
          "ru": "{name}",
          "de": "{name}",
          "ca": "{name}"
        },
        "mappings": [
          {
            "if": "name=",
            "then": "Nameless street"
          }
        ]
      },
      "description": {
        "en": "Layer showing sidewalks of highways",
        "de": "Ebene mit Bürgersteigen"
      },
      "tagRenderings": [
        {
          "id": "streetname",
          "render": {
            "en": "This street is named {name}",
            "de": "Diese Straße heißt {name}"
          }
        },
        {
          "rewrite": {
            "sourceString": [
              "left|right"
            ],
            "into": [
              [
                "left"
              ],
              [
                "right"
              ]
            ]
          },
          "renderings": [
            {
              "id": "sidewalk_minimap_left|right",
              "render": "{sided_minimap(left|right):height:8rem;border-radius:0.5rem;overflow:hidden}"
            },
            {
              "id": "has_sidewalk_left|right",
              "question": "Is there a sidewalk on this side of the road?",
              "mappings": [
                {
                  "if": "sidewalk:left|right=yes",
                  "then": "Yes, there is a sidewalk on this side of the road"
                },
                {
                  "if": "sidewalk:left|right=no",
                  "then": "No, there is no seperated sidewalk to walk on"
                }
              ]
            },
            {
              "id": "sidewalk_width_left|right",
              "question": "What is the width of the sidewalk on this side of the road?",
              "render": "This sidewalk is {sidewalk:left|right:width}m wide",
              "condition": "sidewalk:left|right=yes",
              "freeform": {
                "key": "sidewalk:left|right:width",
                "type": "length",
                "helperArgs": [
                  "21",
                  "map"
                ]
              }
            }
          ]
        }
      ],
      "mapRendering": [
        {
          "location": [
            "start",
            "end"
          ],
          "icon": "circle:#ccc",
          "iconSize": "3,3,center"
        },
        {
          "#": "The center line",
          "color": "#ffffff55",
          "width": 8,
          "lineCap": "butt"
        },
        {
          "#": "left",
          "color": {
            "render": "#888"
          },
          "dashArray": {
            "render": "",
            "mappings": [
              {
                "if": "sidewalk:left=",
                "then": "1,12"
              }
            ]
          },
          "width": {
            "render": 6,
            "mappings": [
              {
                "if": {
                  "or": [
                    "sidewalk:left=no",
                    "sidewalk:left=separate"
                  ]
                },
                "then": 0
              }
            ]
          },
          "offset": -6,
          "lineCap": "butt"
        },
        {
          "color": "#888",
          "dashArray": {
            "render": "",
            "mappings": [
              {
                "if": "sidewalk:right=",
                "then": "1,12"
              }
            ]
          },
          "width": {
            "render": 6,
            "mappings": [
              {
                "if": {
                  "or": [
                    "sidewalk:right=no",
                    "sidewalk:right=separate"
                  ]
                },
                "then": 0
              }
            ]
          },
          "lineCap": "butt",
          "offset": 6
        }
      ],
      "allowSplit": true
    }
  ]
}<|MERGE_RESOLUTION|>--- conflicted
+++ resolved
@@ -9,19 +9,13 @@
   },
   "shortDescription": {
     "en": "Sidewalk mapping",
-<<<<<<< HEAD
-=======
     "ca": "Mapejat de voreres",
->>>>>>> 8db80d87
     "de": "Kartierung von Bürgersteigen"
   },
   "description": {
     "en": "Experimental theme",
     "ru": "Экспериментальная тема",
-<<<<<<< HEAD
-=======
     "ca": "Petició experimental",
->>>>>>> 8db80d87
     "de": "Experimentelles Thema"
   },
   "maintainer": "",
