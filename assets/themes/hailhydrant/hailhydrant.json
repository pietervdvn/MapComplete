{
  "id": "hailhydrant",
  "title": {
    "en": "Hydrants, Extinguishers, Fire stations, and Ambulance stations.",
    "ja": "消火栓、消火器、消防署、救急ステーションです。",
    "zh_Hant": "消防栓、滅火器、消防隊、以及急救站。",
    "ru": "Пожарные гидранты, огнетушители, пожарные станции и станции скорой помощи.",
    "fr": "Bornes incendies, extincteurs, casernes de pompiers et ambulanciers.",
    "it": "Idranti, estintori, caserme dei vigili del fuoco e stazioni delle ambulanze.",
    "nb_NO": "Hydranter, brannslukkere, brannstasjoner, og ambulansestasjoner."
  },
  "shortDescription": {
    "en": "Map to show hydrants, extinguishers, fire stations, and ambulance stations.",
    "ja": "消火栓、消火器、消防署消火栓、消火器、消防署、および救急ステーションを表示します。",
    "zh_Hant": "顯示消防栓、滅火器、消防隊與急救站的地圖。",
    "ru": "Карта пожарных гидрантов, огнетушителей, пожарных станций и станций скорой помощи.",
    "fr": "Carte indiquant les bornes incendies, extincteurs, casernes de pompiers et ambulanciers.",
    "de": "Hydranten, Feuerlöscher, Feuerwachen und Rettungswachen.",
    "it": "Carta che mostra gli idranti, gli estintori, le caserme dei vigili del fuoco e le stazioni delle ambulanze."
  },
  "description": {
    "en": "On this map you can find and update hydrants, fire stations, ambulance stations, and extinguishers in your favorite neighborhoods.\n\nYou can track your precise location (mobile only) and select layers that are relevant for you in the bottom left corner. You can also use this tool to add or edit pins (points of interest) to the map and provide additional details by answering available questions.\n\nAll changes you make will automatically be saved in the global database of OpenStreetMap and can be freely re-used by others.",
    "ja": "このマップでは、お気に入りの近隣にある消火栓、消防署、救急ステーション、消火器を検索して更新できます。\n\n正確な位置を追跡し(モバイルのみ)、左下コーナーで関連するレイヤを選択できます。このツールを使用して、マップにピン(注視点)を追加または編集したり、利用可能な質問に答えることによって追加の詳細を提供することもできます。\n\nすべての変更は自動的にOpenStreetMapのグローバルデータベースに保存され、他のユーザが自由に再利用できます。",
    "zh_Hant": "在這份地圖上面你可以在你喜愛的社區尋找與更新消防栓、消防隊、急救站與滅火器。\n\n你可以追蹤確切位置 (只有行動版) 以及在左下角選擇與你相關的圖層。你也可以使用這工具新增或編輯地圖上的釘子 (興趣點)，以及透過回答一些問題提供額外的資訊。\n\n所有你做出的變動都會自動存到開放街圖這個全球資料庫，而且能自由讓其他人取用。",
    "fr": "Sur cette carte on trouve et met à jour les bornes incendies, extincteurs, casernes de pompiers et ambulanciers dans son quartier.<br/>Les options en haut à gauche permettent de localiser sa position (sur téléphone) et de filtrer les éléments. Il est possible d’utiliser cet outil pour ajouter et éditer les points d’intérêt de la carte et d’y ajouter des détails en répondant aux questions.<br/>Toutes les modifications sont automatiquement enregistrées dans la base de données OpenStreetMap et peuvent êtres librement réutilisées par d’autres.",
    "de": "Auf dieser Karte können Sie Hydranten, Feuerwachen, Krankenwagen und Feuerlöscher in Ihren bevorzugten Stadtvierteln finden und aktualisieren.\n\nSie können Ihren genauen Standort verfolgen (nur mobil) und in der unteren linken Ecke die für Sie relevanten Ebenen auswählen. Sie können mit diesem Tool auch Pins (Points of Interest) zur Karte hinzufügen oder bearbeiten und durch die Beantwortung verfügbarer Fragen zusätzliche Angaben machen.\n\nAlle von Ihnen vorgenommenen Änderungen werden automatisch in der globalen Datenbank von OpenStreetMap gespeichert und können von anderen frei weiterverwendet werden.",
    "it": "In questa cartina puoi vedere e aggiornare idranti, stazioni dei pompieri, stazioni delle ambulanze ed estintori del tuo quartiere preferito.\n\nPuoi seguire la tua posizione precisa (solo su cellulare) e selezionare i livelli che ti interessano nell’angolo in basso a sinistra. Puoi anche usare questo strumento per aggiungere o modificare i PDI sulla mappa e fornire ulteriori dettagli rispondendo alle domande.\n\nTutte le modifiche che farai verranno automaticamente salvate nel database globale di OpenStreetMap e potranno essere riutilizzate liberamente da tutti."
  },
  "language": [
    "en",
    "ja",
    "zh_Hant",
    "ru",
    "fr",
    "it",
    "nb_NO",
    "de",
    "id",
    "eo"
  ],
  "maintainer": "Erwin Olario",
  "icon": "./assets/themes/hailhydrant/logo.svg",
  "version": "0",
  "startLat": 13.67801,
  "startLon": 121.6625,
  "startZoom": 6,
  "widenFactor": 3,
  "socialImage": "",
  "layers": [
<<<<<<< HEAD
    {
      "id": "hydrants",
      "name": {
        "en": "Map of hydrants",
        "ja": "消火栓の地図",
        "zh_Hant": "消防栓地圖",
        "nb_NO": "Kart over brannhydranter",
        "ru": "Карта пожарных гидрантов",
        "fr": "Carte des bornes incendie",
        "de": "Karte der Hydranten",
        "it": "Mappa degli idranti"
      },
      "minzoom": 14,
      "source": {
        "osmTags": {
          "and": [
            "emergency=fire_hydrant"
          ]
        }
      },
      "title": {
        "render": {
          "en": "Hydrant",
          "ru": "Гидрант",
          "ja": "消火栓",
          "nb_NO": "Brannhydrant",
          "fr": "Bornes incendie",
          "de": "Hydrant",
          "it": "Idrante"
        }
      },
      "description": {
        "en": "Map layer to show fire hydrants.",
        "ja": "消火栓を表示するマップレイヤ。",
        "zh_Hant": "顯示消防栓的地圖圖層。",
        "nb_NO": "Kartlag for å vise brannhydranter.",
        "ru": "Слой карты, отображающий пожарные гидранты.",
        "fr": "Couche des bornes incendie.",
        "de": "Kartenebene zur Anzeige von Hydranten.",
        "it": "Livello della mappa che mostra gli idranti antincendio."
      },
      "tagRenderings": [
        {
          "id": "hydrant-color",
          "question": {
            "en": "What color is the hydrant?",
            "ja": "消火栓の色は何色ですか?",
            "nb_NO": "Hvilken farge har brannhydranten?",
            "ru": "Какого цвета гидрант?",
            "fr": "Quelle est la couleur de la borne ?",
            "de": "Welche Farbe hat der Hydrant?",
            "it": "Qual è il colore dell’idrante?"
          },
          "render": {
            "en": "The hydrant color is {colour}",
            "ja": "消火栓の色は{colour}です",
            "nb_NO": "Brannhydranter er {colour}",
            "ru": "Цвет гидранта {colour}",
            "fr": "La borne est {colour}",
            "de": "Der Hydrant hat die Farbe {colour}",
            "it": "Il colore dell’idrante è {colour}"
          },
          "freeform": {
            "key": "colour"
          },
          "mappings": [
            {
              "if": {
                "and": [
                  "colour="
                ]
              },
              "then": {
                "en": "The hydrant color is unknown.",
                "ja": "消火栓の色は不明です。",
                "ru": "Цвет гидранта не определён.",
                "fr": "La borne est de couleur inconnue.",
                "de": "Die Farbe des Hydranten ist unbekannt.",
                "it": "Il colore dell’idrante è sconosciuto."
              },
              "hideInAnswer": true
            },
            {
              "if": {
                "and": [
                  "colour=yellow"
                ]
              },
              "then": {
                "en": "The hydrant color is yellow.",
                "ja": "消火栓の色は黄色です。",
                "ru": "Гидрант жёлтого цвета.",
                "fr": "La borne est jaune.",
                "de": "Die Farbe des Hydranten ist gelb.",
                "it": "Il colore dell’idrante è giallo."
              }
            },
            {
              "if": {
                "and": [
                  "colour=red"
                ]
              },
              "then": {
                "en": "The hydrant color is red.",
                "ja": "消火栓の色は赤です。",
                "it": "L'idrante è rosso.",
                "ru": "Гидрант красного цвета.",
                "fr": "La borne est rouge.",
                "de": "Die Farbe des Hydranten ist rot."
              }
            }
          ]
        },
        {
          "id": "hydrant-type",
          "question": {
            "en": "What type of hydrant is it?",
            "ja": "どんな消火栓なんですか?",
            "it": "Di che tipo è questo idrante?",
            "ru": "К какому типу относится этот гидрант?",
            "fr": "De quel type de borne s’agit-il ?",
            "de": "Um welche Art von Hydrant handelt es sich?"
          },
          "freeform": {
            "key": "fire_hydrant:type"
          },
          "render": {
            "en": " Hydrant type: {fire_hydrant:type}",
            "ru": " Тип гидранта: {fire_hydrant:type}",
            "ja": " 消火栓のタイプ:{fire_hydrant:type}",
            "it": " Tipo di idrante: {fire_hydrant:type}",
            "fr": " Type de borne : {fire_hydrant:type}",
            "de": " Hydranten-Typ: {fire_hydrant:type}"
          },
          "mappings": [
            {
              "if": {
                "and": [
                  "fire_hydrant:type="
                ]
              },
              "then": {
                "en": "The hydrant type is unknown.",
                "ja": "消火栓の種類は不明です。",
                "it": "Il tipo di idrante è sconosciuto.",
                "ru": "Тип гидранта не определён.",
                "fr": "La borne est de type inconnu.",
                "de": "Der Typ des Hydranten ist unbekannt."
              },
              "hideInAnswer": true
            },
            {
              "if": {
                "and": [
                  "fire_hydrant:type=pillar"
                ]
              },
              "then": {
                "en": "<img style=\"width:15px\" src=\"./assets/themes/hailhydrant/hydrant_pillar.svg\" /> Pillar type.",
                "ja": "<img style=\"width:15px\" src=\"./assets/themes/hailhydrant/hydrant_pillar.svg\" /> ピラー型。",
                "fr": "<img style=\"width:15px\" src=\"./assets/themes/hailhydrant/hydrant_pillar.svg\" /> Pilier.",
                "de": "<img style=\"width:15px\" src=\"./assets/themes/hailhydrant/hydrant_pillar.svg\" /> Säulenart.",
                "it": "<img style=\"width:15px\" src=\"./assets/themes/hailhydrant/hydrant_pillar.svg\" /> Soprasuolo."
              }
            },
            {
              "if": {
                "and": [
                  "fire_hydrant:type=pipe"
                ]
              },
              "then": {
                "en": "<img style=\"width:15px\" src=\"./assets/themes/hailhydrant/hydrant_unknown.svg\" /> Pipe type.",
                "ja": "<img style=\"width:15px\" src=\"./assets/themes/hailhydrant/hydrant_unknown.svg\" /> パイプ型。",
                "fr": "<img style=\"width:15px\" src=\"./assets/themes/hailhydrant/hydrant_unknown.svg\" /> Tuyau.",
                "de": "<img style=\"width:15px\" src=\"./assets/themes/hailhydrant/hydrant_unknown.svg\" /> Rohrtyp.",
                "it": "<img style=\"width:15px\" src=\"./assets/themes/hailhydrant/hydrant_unknown.svg\" /> Tubo."
              }
            },
            {
              "if": {
                "and": [
                  "fire_hydrant:type=wall"
                ]
              },
              "then": {
                "en": "<img style=\"width:15px\" src=\"./assets/themes/hailhydrant/hydrant_unknown.svg\" /> Wall type.",
                "id": "<img style=\"width:15px\" src=\"./assets/themes/hailhydrant/hydrant_unknown.svg\" /> Jenis dinding.",
                "ru": "<img style=\"width:15px\" src=\"./assets/themes/hailhydrant/hydrant_unknown.svg\" /> Тип стены.",
                "ja": "<img style=\"width:15px\" src=\"./assets/themes/hailhydrant/hydrant_unknown.svg\" /> 壁型。",
                "fr": "<img style=\"width:15px\" src=\"./assets/themes/hailhydrant/hydrant_unknown.svg\" /> Mural.",
                "de": "<img style=\"width:15px\" src=\"./assets/themes/hailhydrant/hydrant_unknown.svg\" /> Wandtyp.",
                "it": "<img style=\"width:15px\" src=\"./assets/themes/hailhydrant/hydrant_unknown.svg\" /> A muro."
              }
            },
            {
              "if": {
                "and": [
                  "fire_hydrant:type=underground"
                ]
              },
              "then": {
                "en": "<img style=\"width:15px\" src=\"./assets/themes/hailhydrant/hydrant_underground.svg\" /> Underground type.",
                "ja": "<img style=\"width:15px\" src=\"./assets/themes/hailhydrant/hydrant_underground.svg\" />地下式。",
                "fr": "<img style=\"width:15px\" src=\"./assets/themes/hailhydrant/hydrant_underground.svg\" /> Enterré.",
                "de": "<img style=\"width:15px\" src=\"./assets/themes/hailhydrant/hydrant_underground.svg\" /> Untergrundtyp.",
                "it": "<img style=\"width:15px\" src=\"./assets/themes/hailhydrant/hydrant_underground.svg\" /> Sottosuolo."
              }
            }
          ]
        },
        {
          "id": "hydrant-state",
          "question": {
            "en": "Is this hydrant still working?",
            "ja": "消火栓のライフサイクルステータスを更新します。",
            "fr": "Mettre à jour l’état de la borne.",
            "de": "Aktualisieren Sie den Lebenszyklusstatus des Hydranten.",
            "it": "Aggiorna lo stato di funzionamento dell’idrante."
          },
          "mappings": [
            {
              "if": {
                "and": [
                  "emergency=fire_hydrant"
                ]
              },
              "then": {
                "en": "The hydrant is (fully or partially) working",
                "ja": "消火栓は(完全にまたは部分的に)機能しています。",
                "ru": "Гидрант (полностью или частично) в рабочем состоянии",
                "fr": "La borne est en état, ou partiellement en état, de fonctionner.",
                "de": "Der Hydrant ist (ganz oder teilweise) in Betrieb.",
                "it": "L’idrante è (parzialmente o completamente) funzionante."
              }
            },
            {
              "if": {
                "and": [
                  "disused:emergency=fire_hydrant",
                  "emergency="
                ]
              },
              "then": {
                "en": "The hydrant is unavailable",
                "ja": "消火栓は使用できません。",
                "fr": "La borne est hors-service.",
                "de": "Der Hydrant ist nicht verfügbar.",
                "it": "L’idrante è fuori servizio."
              }
            },
            {
              "if": {
                "and": [
                  "removed:emergency=fire_hydrant",
                  "emergency="
                ]
              },
              "then": {
                "en": "The hydrant has been removed",
                "ja": "消火栓が撤去されました。",
                "ru": "Гидрант демонтирован",
                "fr": "La borne a été retirée.",
                "de": "Der Hydrant wurde entfernt.",
                "it": "L’idrante è stato rimosso."
              }
            }
          ]
        },
        "images"
      ],
      "presets": [
        {
          "tags": [
            "emergency=fire_hydrant"
          ],
          "title": {
            "en": "Fire hydrant",
            "ru": "Пожарный гидрант",
            "ja": "消火栓",
            "nb_NO": "Brannhydrant",
            "fr": "Borne incendie",
            "de": "Löschwasser-Hydrant",
            "it": "Idrante antincendio"
          },
          "description": {
            "en": "A hydrant is a connection point where firefighters can tap water. It might be located underground.",
            "ja": "消火栓は消防士が水を汲み上げることができる接続点です。地下にあるかもしれません。",
            "fr": "Une borne incendie est un point où les pompiers peuvent s’alimenter en eau. Elle peut être enterrée.",
            "de": "Ein Hydrant ist ein Anschlusspunkt, an dem die Feuerwehr Wasser zapfen kann. Er kann sich unterirdisch befinden.",
            "it": "Un idrante è un punto di collegamento dove i pompieri possono estrarre acqua. Potrebbe trovarsi sottoterra."
          }
        }
      ],
      "mapRendering": [
        {
          "icon": {
            "render": "./assets/themes/hailhydrant/hydrant.svg"
          },
          "iconSize": {
            "render": "20,20,center"
          },
          "location": [
            "point",
            "centroid"
          ]
        },
        {
          "color": {
            "render": "#00f"
          },
          "width": {
            "render": "8"
          }
        }
      ]
    },
    {
      "id": "extinguisher",
      "name": {
        "en": "Map of fire extinguishers.",
        "ja": "消火器の地図です。",
        "nb_NO": "Kart over brannhydranter",
        "ru": "Карта огнетушителей.",
        "fr": "Couche des extincteurs.",
        "de": "Karte mit Feuerlöschern.",
        "it": "Cartina degli estintori."
      },
      "minzoom": 14,
      "source": {
        "osmTags": {
          "and": [
            "emergency=fire_extinguisher"
          ]
        }
      },
      "title": {
        "render": {
          "en": "Extinguishers",
          "ru": "Огнетушители",
          "ja": "消火器",
          "nb_NO": "Brannslokkere",
          "fr": "Exctincteurs",
          "de": "Feuerlöscher",
          "it": "Estintori"
        }
      },
      "description": {
        "en": "Map layer to show fire hydrants.",
        "ja": "消火栓を表示するマップレイヤ。",
        "zh_Hant": "顯示消防栓的地圖圖層。",
        "nb_NO": "Kartlag for å vise brannslokkere.",
        "ru": "Слой карты, отображающий огнетушители.",
        "fr": "Couche des lances à incendie.",
        "de": "Kartenebene zur Anzeige von Hydranten.",
        "it": "Livello della mappa che mostra gli idranti antincendio."
      },
      "tagRenderings": [
        {
          "id": "extinguisher-location",
          "render": {
            "en": "Location: {location}",
            "ja": "場所:{location}",
            "ru": "Местоположение: {location}",
            "fr": "Emplacement : {location}",
            "de": "Standort: {location}",
            "eo": "Loko: {location}",
            "it": "Posizione: {location}"
          },
          "question": {
            "en": "Where is it positioned?",
            "ja": "どこにあるんですか?",
            "ru": "Где это расположено?",
            "fr": "Où est-elle positionnée ?",
            "de": "Wo befindet er sich?",
            "it": "Dove è posizionato?"
          },
          "mappings": [
            {
              "if": {
                "and": [
                  "location=indoor"
                ]
              },
              "then": {
                "en": "Found indoors.",
                "ja": "屋内にある。",
                "ru": "Внутри.",
                "fr": "Intérieur.",
                "de": "Im Innenraum vorhanden.",
                "it": "Si trova all’interno."
              }
            },
            {
              "if": {
                "and": [
                  "location=outdoor"
                ]
              },
              "then": {
                "en": "Found outdoors.",
                "ja": "屋外にある。",
                "ru": "Снаружи.",
                "fr": "Extérieur.",
                "de": "Im Außenraum vorhanden.",
                "it": "Si trova all’esterno."
              }
            }
          ],
          "freeform": {
            "key": "location"
          }
        },
        "images"
      ],
      "presets": [
        {
          "tags": [
            "emergency=fire_extinguisher"
          ],
          "title": {
            "en": "Fire extinguisher",
            "ja": "消火器",
            "nb_NO": "Brannslukker",
            "ru": "Огнетушитель",
            "fr": "Extincteur",
            "de": "Feuerlöscher",
            "it": "Estintore"
          },
          "description": {
            "en": "A fire extinguisher is a small, portable device used to stop a fire",
            "ja": "消火器は、火災を止めるために使用される小型で携帯可能な装置である",
            "ru": "Огнетушитель - небольшое переносное устройство для тушения огня",
            "fr": "Un extincteur est un appareil portatif servant à éteindre un feu",
            "de": "Ein Feuerlöscher ist ein kleines, tragbares Gerät, das dazu dient, ein Feuer zu löschen",
            "it": "Un estintore è un dispositivo portatile di piccole dimensioni usato per spegnere un incendio"
          }
        }
      ],
      "mapRendering": [
        {
          "icon": {
            "render": "./assets/themes/hailhydrant/Twemoji12_1f9ef.svg"
          },
          "iconSize": {
            "render": "20,20,center"
          },
          "location": [
            "point",
            "centroid"
          ]
        }
      ]
    },
    {
      "id": "fire_stations",
      "name": {
        "en": "Map of fire stations",
        "ja": "消防署の地図",
        "nb_NO": "Kart over brannstasjoner",
        "it": "Mappa delle caserme dei vigili del fuoco",
        "ru": "Карта пожарных частей",
        "fr": "Couche des stations de pompiers",
        "de": "Karte der Feuerwachen"
      },
      "minzoom": 12,
      "source": {
        "osmTags": {
          "and": [
            "amenity=fire_station"
          ]
        }
      },
      "title": {
        "render": {
          "en": "Fire Station",
          "ja": "消防署",
          "ru": "Пожарная часть",
          "nb_NO": "Brannstasjon",
          "it": "Caserma dei vigili del fuoco",
          "fr": "Station de pompiers",
          "de": "Feuerwache"
        }
      },
      "description": {
        "en": "Map layer to show fire stations.",
        "ja": "消防署を表示するためのマップレイヤ。",
        "it": "Livello che mostra le caserme dei vigili del fuoco.",
        "ru": "Слой карты, отображающий пожарные части.",
        "fr": "Couche des stations de pompiers.",
        "de": "Kartenebene zur Darstellung von Feuerwachen."
      },
      "tagRenderings": [
        {
          "id": "station-name",
          "freeform": {
            "key": "name"
          },
          "question": {
            "en": "What is the name of this fire station?",
            "ja": "この消防署の名前は何ですか?",
            "ru": "Как называется эта пожарная часть?",
            "it": "Come si chiama questa caserma dei vigili del fuoco?",
            "fr": "Quel est le nom de la station ?",
            "de": "Wie lautet der Name dieser Feuerwache?"
          },
          "render": {
            "en": "This station is called {name}.",
            "ja": "このステーションの名前は{name}です。",
            "it": "Questa caserma si chiama {name}.",
            "ru": "Эта часть называется {name}.",
            "fr": "Cette station s’appelle {name}.",
            "nb_NO": "Denne stasjonen heter {name}."
          }
        },
        {
          "id": "station-street",
          "freeform": {
            "key": "addr:street"
          },
          "question": {
            "en": " What is the street name where the station located?",
            "ja": " 救急ステーションの所在地はどこですか?",
            "it": " Qual è il nome della via in cui si trova la caserma?",
            "ru": " По какому адресу расположена эта часть?",
            "fr": " Quel est le nom de la rue dans lequel elle se situe ?"
          },
          "render": {
            "en": "This station is along a highway called {addr:street}.",
            "ja": "{addr:street} 沿いにあります。",
            "ru": "Часть расположена вдоль шоссе {addr:street}.",
            "fr": "La station fait partie de la {addr:street}.",
            "it": "La stazione si trova in una strada chiamata {addr:street}."
          }
        },
        {
          "id": "station-place",
          "question": {
            "en": "Where is the station located? (e.g. name of neighborhood, villlage, or town)",
            "ja": "このステーションの住所は?(例: 地区、村、または町の名称)",
            "ru": "Где расположена часть? (напр., название населённого пункта)",
            "fr": "Dans quelle localité la station est-elle située ?",
            "it": "In che località si trova la stazione? (ad es. quartiere, paese o città)"
          },
          "freeform": {
            "key": "addr:place"
          },
          "render": {
            "en": "This station is found within {addr:place}.",
            "ja": "このステーションは{addr:place}にあります。",
            "ru": "Эта часть расположена в {addr:place}.",
            "fr": "La station fait partie de {addr:place}.",
            "it": "La stazione si trova a {addr:place}."
          }
        },
        {
          "id": "station-agency",
          "question": {
            "en": "What agency operates this station?",
            "ja": "このステーションを運営しているのはどこですか?",
            "fr": "Quel est l’exploitant de la station ?",
            "it": "Quale agenzia gestisce questa stazione?"
          },
          "render": {
            "en": "This station is operated by {operator}.",
            "ja": "このステーションは{operator}によって運営されています。",
            "fr": "Cette station est opérée par {operator}.",
            "it": "Questa stazione è gestita da {operator}."
          },
          "freeform": {
            "key": "operator"
          },
          "mappings": [
            {
              "if": {
                "and": [
                  "operator=Bureau of Fire Protection",
                  "operator:type=government"
                ]
              },
              "then": {
                "en": "Bureau of Fire Protection",
                "ja": "消防局(消防庁)",
                "fr": "Brigade de Protection du Feu",
                "de": "Brandschutzbehörde",
                "it": "Servizio antincendio governativo"
              }
            }
          ]
        },
        {
          "id": "station-operator",
          "question": {
            "en": "How is the station operator classified?",
            "ja": "ステーションの運営の分類は?",
            "fr": "Quel est le type d’exploitant ?",
            "it": "Com’è classificato il gestore di questa stazione?"
          },
          "render": {
            "en": "The operator is a(n) {operator:type} entity.",
            "ja": "運営者は、{operator:type} です。",
            "fr": "L’exploitant est de type {operator:type}.",
            "it": "Il gestore è un ente {operator:type}."
          },
          "freeform": {
            "key": "operator:type"
          },
          "mappings": [
            {
              "if": {
                "and": [
                  "operator:type=government"
                ]
              },
              "then": {
                "en": "The station is operated by the government.",
                "ja": "ステーションは自治体が運営する。",
                "fr": "La station est opérée par le gouvernement.",
                "it": "Questa stazione è gestita dal governo.",
                "nb_NO": "Stasjonen drives av myndighetene."
              }
            },
            {
              "if": {
                "and": [
                  "operator:type=community"
                ]
              },
              "then": {
                "en": "The station is operated by a community-based, or informal organization.",
                "ja": "任意団体やコミュニティが運営しているステーションである。",
                "fr": "La station est opérée par une organisation informelle.",
                "it": "Questa stazione è gestita dalla comunità oppure un’associazione informale."
              }
            },
            {
              "if": {
                "and": [
                  "operator:type=ngo"
                ]
              },
              "then": {
                "en": "The station is operated by a formal group of volunteers.",
                "ja": "公益団体が運営しているステーションである。",
                "fr": "La station est opérée par un groupe officiel de bénévoles.",
                "it": "Questa stazione è gestita da un gruppo di volontari ufficiale."
              }
            },
            {
              "if": {
                "and": [
                  "operator:type=private"
                ]
              },
              "then": {
                "en": "The station is privately operated.",
                "ja": "個人が運営しているステーションである。",
                "fr": "La station est opérée par un groupe privé.",
                "it": "Questa stazione è gestita da privati."
              }
            }
          ]
        },
        "images"
      ],
      "presets": [
        {
          "tags": [
            "amenity=fire_station"
          ],
          "title": {
            "en": "Fire station",
            "ja": "消防署",
            "ru": "Пожарная часть",
            "fr": "Caserne de pompiers",
            "de": "Feuerwache",
            "it": "Caserma dei vigili del fuoco",
            "nb_NO": "Brannstasjon"
          },
          "description": {
            "en": "A fire station is a place where the fire trucks and firefighters are located when not in operation.",
            "ja": "消防署は、運転していないときに消防車や消防士がいる場所です。",
            "fr": "Une caserne de pompiers est un lieu où les pompiers et leur équipements sont situés en dehors des missions.",
            "de": "Eine Feuerwache ist ein Ort, an dem die Feuerwehrfahrzeuge und die Feuerwehrleute untergebracht sind, wenn sie nicht im Einsatz sind.",
            "it": "Una caserma dei pompieri è un luogo dove si trovano i mezzi antincendio e i pompieri tra una missione e l’altra."
          }
        }
      ],
      "mapRendering": [
        {
          "icon": {
            "render": "./assets/themes/hailhydrant/Twemoji12_1f692.svg"
          },
          "iconSize": {
            "render": "35,35,center"
          },
          "location": [
            "point",
            "centroid"
          ]
        },
        {
          "color": {
            "render": "#c22"
          },
          "width": {
            "render": "1"
          }
        }
      ]
    },
    {
      "id": "ambulancestation",
      "name": {
        "en": "Map of ambulance stations",
        "ja": "救急ステーションの地図",
        "ru": "Карта станций скорой помощи",
        "fr": "Couche des ambulances",
        "de": "Karte der Rettungswachen",
        "it": "Carta delle stazioni delle ambulanze"
      },
      "minzoom": 12,
      "source": {
        "osmTags": {
          "and": [
            "emergency=ambulance_station"
          ]
        }
      },
      "title": {
        "render": {
          "en": "Ambulance Station",
          "ru": "Станция скорой помощи",
          "ja": "救急ステーション",
          "fr": "Station d’ambulances",
          "de": "Rettungswache",
          "it": "Stazione delle ambulanze"
        }
      },
      "description": {
        "en": "An ambulance station is an area for storage of ambulance vehicles, medical equipment, personal protective equipment, and other medical supplies.",
        "ja": "救急ステーションは、救急車、医療機器、個人用保護具、およびその他の医療用品を保管する場所です。",
        "fr": "Une station d’ambulance est un lieu où sont stockés les véhicules d’urgence ainsi que de l’équipement médical.",
        "de": "Eine Rettungswache ist ein Ort, an dem Rettungsfahrzeuge, medizinische Ausrüstung, persönliche Schutzausrüstung und anderes medizinisches Material untergebracht sind.",
        "it": "La stazione delle ambulanze è un’area per lo stoccaggio delle ambulanze, dell’equipaggiamento medico, dei dispositivi di protezione individuale e di altre forniture medicali."
      },
      "tagRenderings": [
        {
          "id": "ambulance-name",
          "freeform": {
            "key": "name"
          },
          "question": {
            "en": "What is the name of this ambulance station?",
            "ja": "この救急ステーションの名前は何ですか?",
            "ru": "Как называется эта станция скорой помощи?",
            "fr": "Quel est le nom de cette station ?",
            "it": "Qual è il nome di questa stazione delle ambulanze?"
          },
          "render": {
            "en": "This station is called {name}.",
            "ja": "このステーションの名前は{name}です。",
            "ru": "Эта станция называется {name}.",
            "fr": "Cette station s’appelle {name}.",
            "it": "Questa stazione è chiamata {name}."
          }
        },
        {
          "id": "ambulance-street",
          "freeform": {
            "key": "addr:street"
          },
          "question": {
            "en": " What is the street name where the station located?",
            "ja": " 救急ステーションの所在地はどこですか?",
            "ru": " По какому адресу расположена эта станция?",
            "fr": " Quel est le nom de la rue où la station se situe ?",
            "it": " Come si chiama la strada in cui si trova questa stazione?"
          },
          "render": {
            "en": "This station is along a highway called {addr:street}.",
            "ja": "{addr:street} 沿いにあります。",
            "ru": "Эта станция расположена вдоль шоссе {addr:street}.",
            "fr": "La station fait partie de {addr:street}.",
            "it": "Questa stazione si trova in {addr:street}."
          }
        },
        {
          "id": "ambulance-place",
          "question": {
            "en": "Where is the station located? (e.g. name of neighborhood, villlage, or town)",
            "ja": "このステーションの住所は?(例: 地区、村、または町の名称)",
            "ru": "Где расположена станция? (напр., название населённого пункта)",
            "fr": "Dans quelle localité la station est-elle située ?",
            "it": "Dove si trova la stazione? (ad es. quartiere, paese o città)"
          },
          "freeform": {
            "key": "addr:place"
          },
          "render": {
            "en": "This station is found within {addr:place}.",
            "ja": "このステーションは{addr:place}にあります。",
            "fr": "La station fait partie de {addr:place}.",
            "it": "La stazione si trova a {addr:place}."
          }
        },
        {
          "id": "ambulance-agency",
          "question": {
            "en": "What agency operates this station?",
            "ja": "このステーションを運営しているのはどこですか?",
            "fr": "Quel est l’exploitant de la station ?",
            "it": "Quale agenzia gestisce questa stazione?"
          },
          "render": {
            "en": "This station is operated by {operator}.",
            "ja": "このステーションは{operator}によって運営されています。",
            "fr": "Cette station est opérée par {operator}.",
            "it": "Questa stazione è gestita da {operator}."
          },
          "freeform": {
            "key": "operator"
          },
          "mappings": []
        },
        {
          "id": "ambulance-operator-type",
          "question": {
            "en": "How is the station operator classified?",
            "ja": "ステーションの運営の分類は?",
            "fr": "Quel est le type d’exploitant ?",
            "it": "Com’è classificato il gestore della stazione?"
          },
          "render": {
            "en": "The operator is a(n) {operator:type} entity.",
            "ja": "運営者は、{operator:type} です。",
            "fr": "L’exploitant est de type {operator:type}.",
            "it": "L’operatore è un ente {operator:type}."
          },
          "freeform": {
            "key": "operator:type"
          },
          "mappings": [
            {
              "if": {
                "and": [
                  "operator:type=government"
                ]
              },
              "then": {
                "en": "The station is operated by the government.",
                "ja": "ステーションは自治体が運営する。",
                "fr": "La station est opérée par le gouvernement.",
                "it": "La stazione è gestita dal governo."
              }
            },
            {
              "if": {
                "and": [
                  "operator:type=community"
                ]
              },
              "then": {
                "en": "The station is operated by a community-based, or informal organization.",
                "ja": "任意団体やコミュニティが運営しているステーションである。",
                "fr": "La station est opérée par une organisation informelle.",
                "it": "La stazione è gestita dalla comunità o un’organizzazione non ufficiale."
              }
            },
            {
              "if": {
                "and": [
                  "operator:type=ngo"
                ]
              },
              "then": {
                "en": "The station is operated by a formal group of volunteers.",
                "ja": "公益団体が運営しているステーションである。",
                "fr": "La station est opérée par un groupe officiel de bénévoles.",
                "it": "La stazione è gestita da un gruppo ufficiale di volontari."
              }
            },
            {
              "if": {
                "and": [
                  "operator:type=private"
                ]
              },
              "then": {
                "en": "The station is privately operated.",
                "ja": "個人が運営しているステーションである。",
                "fr": "La station est opérée par un groupe privé.",
                "it": "La stazione è gestita da un privato."
              }
            }
          ]
        },
        "images"
      ],
      "presets": [
        {
          "tags": [
            "emergency=ambulance_station"
          ],
          "title": {
            "en": "Ambulance station",
            "ru": "Станция скорой помощи",
            "ja": "救急ステーション(消防署)",
            "fr": "Station d’ambulances",
            "de": "Rettungswache",
            "it": "Stazione delle ambulanze"
          },
          "description": {
            "en": "Add an ambulance station to the map",
            "ja": "救急ステーション(消防署)をマップに追加する",
            "ru": "Добавить станцию скорой помощи на карту",
            "fr": "Ajouter une station d’ambulances à la carte",
            "de": "Eine Rettungsstation der Karte hinzufügen",
            "it": "Aggiungi una stazione delle ambulanza alla mappa"
          }
        }
      ],
      "mapRendering": [
        {
          "icon": {
            "render": "./assets/themes/hailhydrant/Twemoji_1f691.svg"
          },
          "iconSize": {
            "render": "35,35,center"
          },
          "location": [
            "point",
            "centroid"
          ]
        },
        {
          "color": {
            "render": "#00f"
          },
          "width": {
            "render": "1"
          }
        }
      ]
    }
=======
    "hydrant",
    "extinguisher",
    "fire_station",
    "ambulancestation"
>>>>>>> 95032490
  ],
  "defaultBackgroundId": "HDM_HOT"
}<|MERGE_RESOLUTION|>--- conflicted
+++ resolved
@@ -47,959 +47,10 @@
   "widenFactor": 3,
   "socialImage": "",
   "layers": [
-<<<<<<< HEAD
-    {
-      "id": "hydrants",
-      "name": {
-        "en": "Map of hydrants",
-        "ja": "消火栓の地図",
-        "zh_Hant": "消防栓地圖",
-        "nb_NO": "Kart over brannhydranter",
-        "ru": "Карта пожарных гидрантов",
-        "fr": "Carte des bornes incendie",
-        "de": "Karte der Hydranten",
-        "it": "Mappa degli idranti"
-      },
-      "minzoom": 14,
-      "source": {
-        "osmTags": {
-          "and": [
-            "emergency=fire_hydrant"
-          ]
-        }
-      },
-      "title": {
-        "render": {
-          "en": "Hydrant",
-          "ru": "Гидрант",
-          "ja": "消火栓",
-          "nb_NO": "Brannhydrant",
-          "fr": "Bornes incendie",
-          "de": "Hydrant",
-          "it": "Idrante"
-        }
-      },
-      "description": {
-        "en": "Map layer to show fire hydrants.",
-        "ja": "消火栓を表示するマップレイヤ。",
-        "zh_Hant": "顯示消防栓的地圖圖層。",
-        "nb_NO": "Kartlag for å vise brannhydranter.",
-        "ru": "Слой карты, отображающий пожарные гидранты.",
-        "fr": "Couche des bornes incendie.",
-        "de": "Kartenebene zur Anzeige von Hydranten.",
-        "it": "Livello della mappa che mostra gli idranti antincendio."
-      },
-      "tagRenderings": [
-        {
-          "id": "hydrant-color",
-          "question": {
-            "en": "What color is the hydrant?",
-            "ja": "消火栓の色は何色ですか?",
-            "nb_NO": "Hvilken farge har brannhydranten?",
-            "ru": "Какого цвета гидрант?",
-            "fr": "Quelle est la couleur de la borne ?",
-            "de": "Welche Farbe hat der Hydrant?",
-            "it": "Qual è il colore dell’idrante?"
-          },
-          "render": {
-            "en": "The hydrant color is {colour}",
-            "ja": "消火栓の色は{colour}です",
-            "nb_NO": "Brannhydranter er {colour}",
-            "ru": "Цвет гидранта {colour}",
-            "fr": "La borne est {colour}",
-            "de": "Der Hydrant hat die Farbe {colour}",
-            "it": "Il colore dell’idrante è {colour}"
-          },
-          "freeform": {
-            "key": "colour"
-          },
-          "mappings": [
-            {
-              "if": {
-                "and": [
-                  "colour="
-                ]
-              },
-              "then": {
-                "en": "The hydrant color is unknown.",
-                "ja": "消火栓の色は不明です。",
-                "ru": "Цвет гидранта не определён.",
-                "fr": "La borne est de couleur inconnue.",
-                "de": "Die Farbe des Hydranten ist unbekannt.",
-                "it": "Il colore dell’idrante è sconosciuto."
-              },
-              "hideInAnswer": true
-            },
-            {
-              "if": {
-                "and": [
-                  "colour=yellow"
-                ]
-              },
-              "then": {
-                "en": "The hydrant color is yellow.",
-                "ja": "消火栓の色は黄色です。",
-                "ru": "Гидрант жёлтого цвета.",
-                "fr": "La borne est jaune.",
-                "de": "Die Farbe des Hydranten ist gelb.",
-                "it": "Il colore dell’idrante è giallo."
-              }
-            },
-            {
-              "if": {
-                "and": [
-                  "colour=red"
-                ]
-              },
-              "then": {
-                "en": "The hydrant color is red.",
-                "ja": "消火栓の色は赤です。",
-                "it": "L'idrante è rosso.",
-                "ru": "Гидрант красного цвета.",
-                "fr": "La borne est rouge.",
-                "de": "Die Farbe des Hydranten ist rot."
-              }
-            }
-          ]
-        },
-        {
-          "id": "hydrant-type",
-          "question": {
-            "en": "What type of hydrant is it?",
-            "ja": "どんな消火栓なんですか?",
-            "it": "Di che tipo è questo idrante?",
-            "ru": "К какому типу относится этот гидрант?",
-            "fr": "De quel type de borne s’agit-il ?",
-            "de": "Um welche Art von Hydrant handelt es sich?"
-          },
-          "freeform": {
-            "key": "fire_hydrant:type"
-          },
-          "render": {
-            "en": " Hydrant type: {fire_hydrant:type}",
-            "ru": " Тип гидранта: {fire_hydrant:type}",
-            "ja": " 消火栓のタイプ:{fire_hydrant:type}",
-            "it": " Tipo di idrante: {fire_hydrant:type}",
-            "fr": " Type de borne : {fire_hydrant:type}",
-            "de": " Hydranten-Typ: {fire_hydrant:type}"
-          },
-          "mappings": [
-            {
-              "if": {
-                "and": [
-                  "fire_hydrant:type="
-                ]
-              },
-              "then": {
-                "en": "The hydrant type is unknown.",
-                "ja": "消火栓の種類は不明です。",
-                "it": "Il tipo di idrante è sconosciuto.",
-                "ru": "Тип гидранта не определён.",
-                "fr": "La borne est de type inconnu.",
-                "de": "Der Typ des Hydranten ist unbekannt."
-              },
-              "hideInAnswer": true
-            },
-            {
-              "if": {
-                "and": [
-                  "fire_hydrant:type=pillar"
-                ]
-              },
-              "then": {
-                "en": "<img style=\"width:15px\" src=\"./assets/themes/hailhydrant/hydrant_pillar.svg\" /> Pillar type.",
-                "ja": "<img style=\"width:15px\" src=\"./assets/themes/hailhydrant/hydrant_pillar.svg\" /> ピラー型。",
-                "fr": "<img style=\"width:15px\" src=\"./assets/themes/hailhydrant/hydrant_pillar.svg\" /> Pilier.",
-                "de": "<img style=\"width:15px\" src=\"./assets/themes/hailhydrant/hydrant_pillar.svg\" /> Säulenart.",
-                "it": "<img style=\"width:15px\" src=\"./assets/themes/hailhydrant/hydrant_pillar.svg\" /> Soprasuolo."
-              }
-            },
-            {
-              "if": {
-                "and": [
-                  "fire_hydrant:type=pipe"
-                ]
-              },
-              "then": {
-                "en": "<img style=\"width:15px\" src=\"./assets/themes/hailhydrant/hydrant_unknown.svg\" /> Pipe type.",
-                "ja": "<img style=\"width:15px\" src=\"./assets/themes/hailhydrant/hydrant_unknown.svg\" /> パイプ型。",
-                "fr": "<img style=\"width:15px\" src=\"./assets/themes/hailhydrant/hydrant_unknown.svg\" /> Tuyau.",
-                "de": "<img style=\"width:15px\" src=\"./assets/themes/hailhydrant/hydrant_unknown.svg\" /> Rohrtyp.",
-                "it": "<img style=\"width:15px\" src=\"./assets/themes/hailhydrant/hydrant_unknown.svg\" /> Tubo."
-              }
-            },
-            {
-              "if": {
-                "and": [
-                  "fire_hydrant:type=wall"
-                ]
-              },
-              "then": {
-                "en": "<img style=\"width:15px\" src=\"./assets/themes/hailhydrant/hydrant_unknown.svg\" /> Wall type.",
-                "id": "<img style=\"width:15px\" src=\"./assets/themes/hailhydrant/hydrant_unknown.svg\" /> Jenis dinding.",
-                "ru": "<img style=\"width:15px\" src=\"./assets/themes/hailhydrant/hydrant_unknown.svg\" /> Тип стены.",
-                "ja": "<img style=\"width:15px\" src=\"./assets/themes/hailhydrant/hydrant_unknown.svg\" /> 壁型。",
-                "fr": "<img style=\"width:15px\" src=\"./assets/themes/hailhydrant/hydrant_unknown.svg\" /> Mural.",
-                "de": "<img style=\"width:15px\" src=\"./assets/themes/hailhydrant/hydrant_unknown.svg\" /> Wandtyp.",
-                "it": "<img style=\"width:15px\" src=\"./assets/themes/hailhydrant/hydrant_unknown.svg\" /> A muro."
-              }
-            },
-            {
-              "if": {
-                "and": [
-                  "fire_hydrant:type=underground"
-                ]
-              },
-              "then": {
-                "en": "<img style=\"width:15px\" src=\"./assets/themes/hailhydrant/hydrant_underground.svg\" /> Underground type.",
-                "ja": "<img style=\"width:15px\" src=\"./assets/themes/hailhydrant/hydrant_underground.svg\" />地下式。",
-                "fr": "<img style=\"width:15px\" src=\"./assets/themes/hailhydrant/hydrant_underground.svg\" /> Enterré.",
-                "de": "<img style=\"width:15px\" src=\"./assets/themes/hailhydrant/hydrant_underground.svg\" /> Untergrundtyp.",
-                "it": "<img style=\"width:15px\" src=\"./assets/themes/hailhydrant/hydrant_underground.svg\" /> Sottosuolo."
-              }
-            }
-          ]
-        },
-        {
-          "id": "hydrant-state",
-          "question": {
-            "en": "Is this hydrant still working?",
-            "ja": "消火栓のライフサイクルステータスを更新します。",
-            "fr": "Mettre à jour l’état de la borne.",
-            "de": "Aktualisieren Sie den Lebenszyklusstatus des Hydranten.",
-            "it": "Aggiorna lo stato di funzionamento dell’idrante."
-          },
-          "mappings": [
-            {
-              "if": {
-                "and": [
-                  "emergency=fire_hydrant"
-                ]
-              },
-              "then": {
-                "en": "The hydrant is (fully or partially) working",
-                "ja": "消火栓は(完全にまたは部分的に)機能しています。",
-                "ru": "Гидрант (полностью или частично) в рабочем состоянии",
-                "fr": "La borne est en état, ou partiellement en état, de fonctionner.",
-                "de": "Der Hydrant ist (ganz oder teilweise) in Betrieb.",
-                "it": "L’idrante è (parzialmente o completamente) funzionante."
-              }
-            },
-            {
-              "if": {
-                "and": [
-                  "disused:emergency=fire_hydrant",
-                  "emergency="
-                ]
-              },
-              "then": {
-                "en": "The hydrant is unavailable",
-                "ja": "消火栓は使用できません。",
-                "fr": "La borne est hors-service.",
-                "de": "Der Hydrant ist nicht verfügbar.",
-                "it": "L’idrante è fuori servizio."
-              }
-            },
-            {
-              "if": {
-                "and": [
-                  "removed:emergency=fire_hydrant",
-                  "emergency="
-                ]
-              },
-              "then": {
-                "en": "The hydrant has been removed",
-                "ja": "消火栓が撤去されました。",
-                "ru": "Гидрант демонтирован",
-                "fr": "La borne a été retirée.",
-                "de": "Der Hydrant wurde entfernt.",
-                "it": "L’idrante è stato rimosso."
-              }
-            }
-          ]
-        },
-        "images"
-      ],
-      "presets": [
-        {
-          "tags": [
-            "emergency=fire_hydrant"
-          ],
-          "title": {
-            "en": "Fire hydrant",
-            "ru": "Пожарный гидрант",
-            "ja": "消火栓",
-            "nb_NO": "Brannhydrant",
-            "fr": "Borne incendie",
-            "de": "Löschwasser-Hydrant",
-            "it": "Idrante antincendio"
-          },
-          "description": {
-            "en": "A hydrant is a connection point where firefighters can tap water. It might be located underground.",
-            "ja": "消火栓は消防士が水を汲み上げることができる接続点です。地下にあるかもしれません。",
-            "fr": "Une borne incendie est un point où les pompiers peuvent s’alimenter en eau. Elle peut être enterrée.",
-            "de": "Ein Hydrant ist ein Anschlusspunkt, an dem die Feuerwehr Wasser zapfen kann. Er kann sich unterirdisch befinden.",
-            "it": "Un idrante è un punto di collegamento dove i pompieri possono estrarre acqua. Potrebbe trovarsi sottoterra."
-          }
-        }
-      ],
-      "mapRendering": [
-        {
-          "icon": {
-            "render": "./assets/themes/hailhydrant/hydrant.svg"
-          },
-          "iconSize": {
-            "render": "20,20,center"
-          },
-          "location": [
-            "point",
-            "centroid"
-          ]
-        },
-        {
-          "color": {
-            "render": "#00f"
-          },
-          "width": {
-            "render": "8"
-          }
-        }
-      ]
-    },
-    {
-      "id": "extinguisher",
-      "name": {
-        "en": "Map of fire extinguishers.",
-        "ja": "消火器の地図です。",
-        "nb_NO": "Kart over brannhydranter",
-        "ru": "Карта огнетушителей.",
-        "fr": "Couche des extincteurs.",
-        "de": "Karte mit Feuerlöschern.",
-        "it": "Cartina degli estintori."
-      },
-      "minzoom": 14,
-      "source": {
-        "osmTags": {
-          "and": [
-            "emergency=fire_extinguisher"
-          ]
-        }
-      },
-      "title": {
-        "render": {
-          "en": "Extinguishers",
-          "ru": "Огнетушители",
-          "ja": "消火器",
-          "nb_NO": "Brannslokkere",
-          "fr": "Exctincteurs",
-          "de": "Feuerlöscher",
-          "it": "Estintori"
-        }
-      },
-      "description": {
-        "en": "Map layer to show fire hydrants.",
-        "ja": "消火栓を表示するマップレイヤ。",
-        "zh_Hant": "顯示消防栓的地圖圖層。",
-        "nb_NO": "Kartlag for å vise brannslokkere.",
-        "ru": "Слой карты, отображающий огнетушители.",
-        "fr": "Couche des lances à incendie.",
-        "de": "Kartenebene zur Anzeige von Hydranten.",
-        "it": "Livello della mappa che mostra gli idranti antincendio."
-      },
-      "tagRenderings": [
-        {
-          "id": "extinguisher-location",
-          "render": {
-            "en": "Location: {location}",
-            "ja": "場所:{location}",
-            "ru": "Местоположение: {location}",
-            "fr": "Emplacement : {location}",
-            "de": "Standort: {location}",
-            "eo": "Loko: {location}",
-            "it": "Posizione: {location}"
-          },
-          "question": {
-            "en": "Where is it positioned?",
-            "ja": "どこにあるんですか?",
-            "ru": "Где это расположено?",
-            "fr": "Où est-elle positionnée ?",
-            "de": "Wo befindet er sich?",
-            "it": "Dove è posizionato?"
-          },
-          "mappings": [
-            {
-              "if": {
-                "and": [
-                  "location=indoor"
-                ]
-              },
-              "then": {
-                "en": "Found indoors.",
-                "ja": "屋内にある。",
-                "ru": "Внутри.",
-                "fr": "Intérieur.",
-                "de": "Im Innenraum vorhanden.",
-                "it": "Si trova all’interno."
-              }
-            },
-            {
-              "if": {
-                "and": [
-                  "location=outdoor"
-                ]
-              },
-              "then": {
-                "en": "Found outdoors.",
-                "ja": "屋外にある。",
-                "ru": "Снаружи.",
-                "fr": "Extérieur.",
-                "de": "Im Außenraum vorhanden.",
-                "it": "Si trova all’esterno."
-              }
-            }
-          ],
-          "freeform": {
-            "key": "location"
-          }
-        },
-        "images"
-      ],
-      "presets": [
-        {
-          "tags": [
-            "emergency=fire_extinguisher"
-          ],
-          "title": {
-            "en": "Fire extinguisher",
-            "ja": "消火器",
-            "nb_NO": "Brannslukker",
-            "ru": "Огнетушитель",
-            "fr": "Extincteur",
-            "de": "Feuerlöscher",
-            "it": "Estintore"
-          },
-          "description": {
-            "en": "A fire extinguisher is a small, portable device used to stop a fire",
-            "ja": "消火器は、火災を止めるために使用される小型で携帯可能な装置である",
-            "ru": "Огнетушитель - небольшое переносное устройство для тушения огня",
-            "fr": "Un extincteur est un appareil portatif servant à éteindre un feu",
-            "de": "Ein Feuerlöscher ist ein kleines, tragbares Gerät, das dazu dient, ein Feuer zu löschen",
-            "it": "Un estintore è un dispositivo portatile di piccole dimensioni usato per spegnere un incendio"
-          }
-        }
-      ],
-      "mapRendering": [
-        {
-          "icon": {
-            "render": "./assets/themes/hailhydrant/Twemoji12_1f9ef.svg"
-          },
-          "iconSize": {
-            "render": "20,20,center"
-          },
-          "location": [
-            "point",
-            "centroid"
-          ]
-        }
-      ]
-    },
-    {
-      "id": "fire_stations",
-      "name": {
-        "en": "Map of fire stations",
-        "ja": "消防署の地図",
-        "nb_NO": "Kart over brannstasjoner",
-        "it": "Mappa delle caserme dei vigili del fuoco",
-        "ru": "Карта пожарных частей",
-        "fr": "Couche des stations de pompiers",
-        "de": "Karte der Feuerwachen"
-      },
-      "minzoom": 12,
-      "source": {
-        "osmTags": {
-          "and": [
-            "amenity=fire_station"
-          ]
-        }
-      },
-      "title": {
-        "render": {
-          "en": "Fire Station",
-          "ja": "消防署",
-          "ru": "Пожарная часть",
-          "nb_NO": "Brannstasjon",
-          "it": "Caserma dei vigili del fuoco",
-          "fr": "Station de pompiers",
-          "de": "Feuerwache"
-        }
-      },
-      "description": {
-        "en": "Map layer to show fire stations.",
-        "ja": "消防署を表示するためのマップレイヤ。",
-        "it": "Livello che mostra le caserme dei vigili del fuoco.",
-        "ru": "Слой карты, отображающий пожарные части.",
-        "fr": "Couche des stations de pompiers.",
-        "de": "Kartenebene zur Darstellung von Feuerwachen."
-      },
-      "tagRenderings": [
-        {
-          "id": "station-name",
-          "freeform": {
-            "key": "name"
-          },
-          "question": {
-            "en": "What is the name of this fire station?",
-            "ja": "この消防署の名前は何ですか?",
-            "ru": "Как называется эта пожарная часть?",
-            "it": "Come si chiama questa caserma dei vigili del fuoco?",
-            "fr": "Quel est le nom de la station ?",
-            "de": "Wie lautet der Name dieser Feuerwache?"
-          },
-          "render": {
-            "en": "This station is called {name}.",
-            "ja": "このステーションの名前は{name}です。",
-            "it": "Questa caserma si chiama {name}.",
-            "ru": "Эта часть называется {name}.",
-            "fr": "Cette station s’appelle {name}.",
-            "nb_NO": "Denne stasjonen heter {name}."
-          }
-        },
-        {
-          "id": "station-street",
-          "freeform": {
-            "key": "addr:street"
-          },
-          "question": {
-            "en": " What is the street name where the station located?",
-            "ja": " 救急ステーションの所在地はどこですか?",
-            "it": " Qual è il nome della via in cui si trova la caserma?",
-            "ru": " По какому адресу расположена эта часть?",
-            "fr": " Quel est le nom de la rue dans lequel elle se situe ?"
-          },
-          "render": {
-            "en": "This station is along a highway called {addr:street}.",
-            "ja": "{addr:street} 沿いにあります。",
-            "ru": "Часть расположена вдоль шоссе {addr:street}.",
-            "fr": "La station fait partie de la {addr:street}.",
-            "it": "La stazione si trova in una strada chiamata {addr:street}."
-          }
-        },
-        {
-          "id": "station-place",
-          "question": {
-            "en": "Where is the station located? (e.g. name of neighborhood, villlage, or town)",
-            "ja": "このステーションの住所は?(例: 地区、村、または町の名称)",
-            "ru": "Где расположена часть? (напр., название населённого пункта)",
-            "fr": "Dans quelle localité la station est-elle située ?",
-            "it": "In che località si trova la stazione? (ad es. quartiere, paese o città)"
-          },
-          "freeform": {
-            "key": "addr:place"
-          },
-          "render": {
-            "en": "This station is found within {addr:place}.",
-            "ja": "このステーションは{addr:place}にあります。",
-            "ru": "Эта часть расположена в {addr:place}.",
-            "fr": "La station fait partie de {addr:place}.",
-            "it": "La stazione si trova a {addr:place}."
-          }
-        },
-        {
-          "id": "station-agency",
-          "question": {
-            "en": "What agency operates this station?",
-            "ja": "このステーションを運営しているのはどこですか?",
-            "fr": "Quel est l’exploitant de la station ?",
-            "it": "Quale agenzia gestisce questa stazione?"
-          },
-          "render": {
-            "en": "This station is operated by {operator}.",
-            "ja": "このステーションは{operator}によって運営されています。",
-            "fr": "Cette station est opérée par {operator}.",
-            "it": "Questa stazione è gestita da {operator}."
-          },
-          "freeform": {
-            "key": "operator"
-          },
-          "mappings": [
-            {
-              "if": {
-                "and": [
-                  "operator=Bureau of Fire Protection",
-                  "operator:type=government"
-                ]
-              },
-              "then": {
-                "en": "Bureau of Fire Protection",
-                "ja": "消防局(消防庁)",
-                "fr": "Brigade de Protection du Feu",
-                "de": "Brandschutzbehörde",
-                "it": "Servizio antincendio governativo"
-              }
-            }
-          ]
-        },
-        {
-          "id": "station-operator",
-          "question": {
-            "en": "How is the station operator classified?",
-            "ja": "ステーションの運営の分類は?",
-            "fr": "Quel est le type d’exploitant ?",
-            "it": "Com’è classificato il gestore di questa stazione?"
-          },
-          "render": {
-            "en": "The operator is a(n) {operator:type} entity.",
-            "ja": "運営者は、{operator:type} です。",
-            "fr": "L’exploitant est de type {operator:type}.",
-            "it": "Il gestore è un ente {operator:type}."
-          },
-          "freeform": {
-            "key": "operator:type"
-          },
-          "mappings": [
-            {
-              "if": {
-                "and": [
-                  "operator:type=government"
-                ]
-              },
-              "then": {
-                "en": "The station is operated by the government.",
-                "ja": "ステーションは自治体が運営する。",
-                "fr": "La station est opérée par le gouvernement.",
-                "it": "Questa stazione è gestita dal governo.",
-                "nb_NO": "Stasjonen drives av myndighetene."
-              }
-            },
-            {
-              "if": {
-                "and": [
-                  "operator:type=community"
-                ]
-              },
-              "then": {
-                "en": "The station is operated by a community-based, or informal organization.",
-                "ja": "任意団体やコミュニティが運営しているステーションである。",
-                "fr": "La station est opérée par une organisation informelle.",
-                "it": "Questa stazione è gestita dalla comunità oppure un’associazione informale."
-              }
-            },
-            {
-              "if": {
-                "and": [
-                  "operator:type=ngo"
-                ]
-              },
-              "then": {
-                "en": "The station is operated by a formal group of volunteers.",
-                "ja": "公益団体が運営しているステーションである。",
-                "fr": "La station est opérée par un groupe officiel de bénévoles.",
-                "it": "Questa stazione è gestita da un gruppo di volontari ufficiale."
-              }
-            },
-            {
-              "if": {
-                "and": [
-                  "operator:type=private"
-                ]
-              },
-              "then": {
-                "en": "The station is privately operated.",
-                "ja": "個人が運営しているステーションである。",
-                "fr": "La station est opérée par un groupe privé.",
-                "it": "Questa stazione è gestita da privati."
-              }
-            }
-          ]
-        },
-        "images"
-      ],
-      "presets": [
-        {
-          "tags": [
-            "amenity=fire_station"
-          ],
-          "title": {
-            "en": "Fire station",
-            "ja": "消防署",
-            "ru": "Пожарная часть",
-            "fr": "Caserne de pompiers",
-            "de": "Feuerwache",
-            "it": "Caserma dei vigili del fuoco",
-            "nb_NO": "Brannstasjon"
-          },
-          "description": {
-            "en": "A fire station is a place where the fire trucks and firefighters are located when not in operation.",
-            "ja": "消防署は、運転していないときに消防車や消防士がいる場所です。",
-            "fr": "Une caserne de pompiers est un lieu où les pompiers et leur équipements sont situés en dehors des missions.",
-            "de": "Eine Feuerwache ist ein Ort, an dem die Feuerwehrfahrzeuge und die Feuerwehrleute untergebracht sind, wenn sie nicht im Einsatz sind.",
-            "it": "Una caserma dei pompieri è un luogo dove si trovano i mezzi antincendio e i pompieri tra una missione e l’altra."
-          }
-        }
-      ],
-      "mapRendering": [
-        {
-          "icon": {
-            "render": "./assets/themes/hailhydrant/Twemoji12_1f692.svg"
-          },
-          "iconSize": {
-            "render": "35,35,center"
-          },
-          "location": [
-            "point",
-            "centroid"
-          ]
-        },
-        {
-          "color": {
-            "render": "#c22"
-          },
-          "width": {
-            "render": "1"
-          }
-        }
-      ]
-    },
-    {
-      "id": "ambulancestation",
-      "name": {
-        "en": "Map of ambulance stations",
-        "ja": "救急ステーションの地図",
-        "ru": "Карта станций скорой помощи",
-        "fr": "Couche des ambulances",
-        "de": "Karte der Rettungswachen",
-        "it": "Carta delle stazioni delle ambulanze"
-      },
-      "minzoom": 12,
-      "source": {
-        "osmTags": {
-          "and": [
-            "emergency=ambulance_station"
-          ]
-        }
-      },
-      "title": {
-        "render": {
-          "en": "Ambulance Station",
-          "ru": "Станция скорой помощи",
-          "ja": "救急ステーション",
-          "fr": "Station d’ambulances",
-          "de": "Rettungswache",
-          "it": "Stazione delle ambulanze"
-        }
-      },
-      "description": {
-        "en": "An ambulance station is an area for storage of ambulance vehicles, medical equipment, personal protective equipment, and other medical supplies.",
-        "ja": "救急ステーションは、救急車、医療機器、個人用保護具、およびその他の医療用品を保管する場所です。",
-        "fr": "Une station d’ambulance est un lieu où sont stockés les véhicules d’urgence ainsi que de l’équipement médical.",
-        "de": "Eine Rettungswache ist ein Ort, an dem Rettungsfahrzeuge, medizinische Ausrüstung, persönliche Schutzausrüstung und anderes medizinisches Material untergebracht sind.",
-        "it": "La stazione delle ambulanze è un’area per lo stoccaggio delle ambulanze, dell’equipaggiamento medico, dei dispositivi di protezione individuale e di altre forniture medicali."
-      },
-      "tagRenderings": [
-        {
-          "id": "ambulance-name",
-          "freeform": {
-            "key": "name"
-          },
-          "question": {
-            "en": "What is the name of this ambulance station?",
-            "ja": "この救急ステーションの名前は何ですか?",
-            "ru": "Как называется эта станция скорой помощи?",
-            "fr": "Quel est le nom de cette station ?",
-            "it": "Qual è il nome di questa stazione delle ambulanze?"
-          },
-          "render": {
-            "en": "This station is called {name}.",
-            "ja": "このステーションの名前は{name}です。",
-            "ru": "Эта станция называется {name}.",
-            "fr": "Cette station s’appelle {name}.",
-            "it": "Questa stazione è chiamata {name}."
-          }
-        },
-        {
-          "id": "ambulance-street",
-          "freeform": {
-            "key": "addr:street"
-          },
-          "question": {
-            "en": " What is the street name where the station located?",
-            "ja": " 救急ステーションの所在地はどこですか?",
-            "ru": " По какому адресу расположена эта станция?",
-            "fr": " Quel est le nom de la rue où la station se situe ?",
-            "it": " Come si chiama la strada in cui si trova questa stazione?"
-          },
-          "render": {
-            "en": "This station is along a highway called {addr:street}.",
-            "ja": "{addr:street} 沿いにあります。",
-            "ru": "Эта станция расположена вдоль шоссе {addr:street}.",
-            "fr": "La station fait partie de {addr:street}.",
-            "it": "Questa stazione si trova in {addr:street}."
-          }
-        },
-        {
-          "id": "ambulance-place",
-          "question": {
-            "en": "Where is the station located? (e.g. name of neighborhood, villlage, or town)",
-            "ja": "このステーションの住所は?(例: 地区、村、または町の名称)",
-            "ru": "Где расположена станция? (напр., название населённого пункта)",
-            "fr": "Dans quelle localité la station est-elle située ?",
-            "it": "Dove si trova la stazione? (ad es. quartiere, paese o città)"
-          },
-          "freeform": {
-            "key": "addr:place"
-          },
-          "render": {
-            "en": "This station is found within {addr:place}.",
-            "ja": "このステーションは{addr:place}にあります。",
-            "fr": "La station fait partie de {addr:place}.",
-            "it": "La stazione si trova a {addr:place}."
-          }
-        },
-        {
-          "id": "ambulance-agency",
-          "question": {
-            "en": "What agency operates this station?",
-            "ja": "このステーションを運営しているのはどこですか?",
-            "fr": "Quel est l’exploitant de la station ?",
-            "it": "Quale agenzia gestisce questa stazione?"
-          },
-          "render": {
-            "en": "This station is operated by {operator}.",
-            "ja": "このステーションは{operator}によって運営されています。",
-            "fr": "Cette station est opérée par {operator}.",
-            "it": "Questa stazione è gestita da {operator}."
-          },
-          "freeform": {
-            "key": "operator"
-          },
-          "mappings": []
-        },
-        {
-          "id": "ambulance-operator-type",
-          "question": {
-            "en": "How is the station operator classified?",
-            "ja": "ステーションの運営の分類は?",
-            "fr": "Quel est le type d’exploitant ?",
-            "it": "Com’è classificato il gestore della stazione?"
-          },
-          "render": {
-            "en": "The operator is a(n) {operator:type} entity.",
-            "ja": "運営者は、{operator:type} です。",
-            "fr": "L’exploitant est de type {operator:type}.",
-            "it": "L’operatore è un ente {operator:type}."
-          },
-          "freeform": {
-            "key": "operator:type"
-          },
-          "mappings": [
-            {
-              "if": {
-                "and": [
-                  "operator:type=government"
-                ]
-              },
-              "then": {
-                "en": "The station is operated by the government.",
-                "ja": "ステーションは自治体が運営する。",
-                "fr": "La station est opérée par le gouvernement.",
-                "it": "La stazione è gestita dal governo."
-              }
-            },
-            {
-              "if": {
-                "and": [
-                  "operator:type=community"
-                ]
-              },
-              "then": {
-                "en": "The station is operated by a community-based, or informal organization.",
-                "ja": "任意団体やコミュニティが運営しているステーションである。",
-                "fr": "La station est opérée par une organisation informelle.",
-                "it": "La stazione è gestita dalla comunità o un’organizzazione non ufficiale."
-              }
-            },
-            {
-              "if": {
-                "and": [
-                  "operator:type=ngo"
-                ]
-              },
-              "then": {
-                "en": "The station is operated by a formal group of volunteers.",
-                "ja": "公益団体が運営しているステーションである。",
-                "fr": "La station est opérée par un groupe officiel de bénévoles.",
-                "it": "La stazione è gestita da un gruppo ufficiale di volontari."
-              }
-            },
-            {
-              "if": {
-                "and": [
-                  "operator:type=private"
-                ]
-              },
-              "then": {
-                "en": "The station is privately operated.",
-                "ja": "個人が運営しているステーションである。",
-                "fr": "La station est opérée par un groupe privé.",
-                "it": "La stazione è gestita da un privato."
-              }
-            }
-          ]
-        },
-        "images"
-      ],
-      "presets": [
-        {
-          "tags": [
-            "emergency=ambulance_station"
-          ],
-          "title": {
-            "en": "Ambulance station",
-            "ru": "Станция скорой помощи",
-            "ja": "救急ステーション(消防署)",
-            "fr": "Station d’ambulances",
-            "de": "Rettungswache",
-            "it": "Stazione delle ambulanze"
-          },
-          "description": {
-            "en": "Add an ambulance station to the map",
-            "ja": "救急ステーション(消防署)をマップに追加する",
-            "ru": "Добавить станцию скорой помощи на карту",
-            "fr": "Ajouter une station d’ambulances à la carte",
-            "de": "Eine Rettungsstation der Karte hinzufügen",
-            "it": "Aggiungi una stazione delle ambulanza alla mappa"
-          }
-        }
-      ],
-      "mapRendering": [
-        {
-          "icon": {
-            "render": "./assets/themes/hailhydrant/Twemoji_1f691.svg"
-          },
-          "iconSize": {
-            "render": "35,35,center"
-          },
-          "location": [
-            "point",
-            "centroid"
-          ]
-        },
-        {
-          "color": {
-            "render": "#00f"
-          },
-          "width": {
-            "render": "1"
-          }
-        }
-      ]
-    }
-=======
     "hydrant",
     "extinguisher",
     "fire_station",
     "ambulancestation"
->>>>>>> 95032490
   ],
   "defaultBackgroundId": "HDM_HOT"
 }