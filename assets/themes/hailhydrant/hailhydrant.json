{

  "id": "hailhydrant",

  "title": {

    "en": "Hydrants, Extinguishers, Fire stations, and Rescue stations."

  },

  "shortDescription": {

    "en": "Map to show hydrants, extinguishers, fire stations, and rescue stations."

  },

  "description": {

    "en": "On this map you can find and update hydrants, fire stations, rescue stations, and extinguishers in your favorite neighborhoods.  \n\nYou can track your precise location (mobile only) and select layers that are relevant for you in the bottom left corner. You can also use this tool to add or edit pins (points of interest) to the map and provide additional details  by answering  available questions.  \n\nAll changes you make will automatically be saved in the global database of OpenStreetMap and can be freely re-used by others."

  },

  "language": [

    "en"

  ],

  "maintainer": "",
<<<<<<< HEAD
  "icon": "./assets/themes/hailhydrant/logo.svg",
=======

  "icon": "assets/themes/hailhydrant/logo.svg",

>>>>>>> 70f2f0aa
  "version": "0",

  "startLat": 13.67801,

  "startLon": 121.6625,

  "startZoom": 6,

  "widenFactor": 0.05,

  "socialImage": "",

  "layers": [

    {

      "id": "hydrants",

      "name": {

        "en": "Map of hydrants"

      },

      "minzoom": 14,
<<<<<<< HEAD
=======

      "overpassTags": {

        "and": [

          "emergency=fire_hydrant"

        ]

      },

>>>>>>> 70f2f0aa
      "title": {

        "render": {

          "en": "Hydrant"

        }

      },

      "description": {

        "en": "Map layer to show fire hydrants."

      },

      "tagRenderings": [
"images",
        {

          "question": {

            "en": "What color is the hydrant?"

          },

          "render": {

            "en": "The hydrant color is {colour}"

          },

          "freeform": {

            "key": "colour"

          },

          "mappings": [

            {

              "if": {

                "and": [

                  "colour=yellow"

                ]

              },

              "then": {

                "en": "The hydrant color is yellow."

              }

            },

            {

              "if": {

                "and": [

                  "colour=red"

                ]

              },

              "then": {

                "en": "The hydrant color is red."

              }

            }

          ]

        },

        {

          "question": {

            "en": "What type of hydrant is it?"

          },

          "freeform": {

            "key": "fire_hydrant:type"

          },

          "render": {

            "en": " Hydrant type: {fire_hydrant:type}"

          },

          "mappings": [

            {

              "if": {

                "and": [

                  "fire_hydrant:type=pillar"

                ]

              },

              "then": {
<<<<<<< HEAD
                "en": "<img style=\"width:15px\" src=\"./assets/themes/hailhydrant/hydrant_pillar.svg\" /> Pillar type."
=======

                "en": "<img style=\"width:15px\" src=\"https://mapcomplete.braindeaddev.com/assets/layers/fire/hydrant_pillar.svg\" /> Pillar type."

>>>>>>> 70f2f0aa
              }

            },

            {

              "if": {

                "and": [

                  "fire_hydrant:type=pipe"

                ]

              },

              "then": {
<<<<<<< HEAD
                "en": "<img style=\"width:15px\" src=\"./assets/themes/hailhydrant/hydrant_unknown.svg\" /> Pipe type."
=======

                "en": "<img style=\"width:15px\" src=\"https://mapcomplete.braindeaddev.com/assets/layers/fire/hydrant_unknown.svg\" /> Pipe type."

>>>>>>> 70f2f0aa
              }

            },

            {

              "if": {

                "and": [

                  "fire_hydrant:type=wall"

                ]

              },

              "then": {
<<<<<<< HEAD
                "en": "<img style=\"width:15px\" src=\"./assets/themes/hailhydrant/hydrant_unknown.svg\" /> Wall type."
=======

                "en": "<img style=\"width:15px\" src=\"https://mapcomplete.braindeaddev.com/assets/layers/fire/hydrant_unknown.svg\" /> Wall type."

>>>>>>> 70f2f0aa
              }

            },

            {

              "if": {

                "and": [

                  "fire_hydrant:type=underground"

                ]

              },

              "then": {
<<<<<<< HEAD
                "en": "<img style=\"width:15px\" src=\"./assets/themes/hailhydrant/hydrant_underground.svg\" /> Underground type."
=======

                "en": "<img style=\"width:15px\" src=\"https://mapcomplete.braindeaddev.com/assets/layers/fire/hydrant_underground.svg\" /> Underground type."

>>>>>>> 70f2f0aa
              }

            }

          ]

        },

        {

          "question": {

            "en": "Update the lifecycle status of the hydrant."

          },

          "render": {

            "en": "Lifecycle status"

          },

          "freeform": {

            "key": "disused:emergency"

          },

          "mappings": [

            {

              "if": {

                "and": [

                  "emergency=fire_hydrant"

                ]

              },

              "then": {

                "en": "The hydrant is (fully or partially) working."

              }

            },

            {

              "if": {

                "and": [

                  "disused:emergency=fire_hydrant",

                  "emergency="

                ]

              },

              "then": {

                "en": "The hydrant is unavailable."

              }

            },

            {

              "if": {

                "and": [

                  "removed:emergency=fire_hydrant",

                  "emergency="

                ]

              },

              "then": {

                "en": "The hydrant has been removed."

              }

            }

          ]

        }

      ],

      "hideUnderlayingFeaturesMinPercentage": 0,

      "icon": {
<<<<<<< HEAD
        "render": "./assets/themes/hailhydrant/hydrant.svg"
=======

        "render": "https://raw.githubusercontent.com/mapamore/MapComplete/master/assets/themes/hailhydrant/hydrant.svg"

>>>>>>> 70f2f0aa
      },

      "width": {

        "render": "8"

      },

      "iconSize": {

        "render": "20,20,center"

      },

      "color": {

        "render": "#00f"

      },

      "presets": [

        {

          "tags": [

            "emergency=fire_hydrant"

          ],

          "title": {

            "en": "Fire hydrant"

          },

          "description": {

            "en": "Add a new fire hydrant to the map."

          }

        }

      ],

      "wayHandling": 1,

      "osmSource": {

        "overpassTags": {

          "and": [

            "emergency=fire_hydrant"

          ]

        }
<<<<<<< HEAD
      },
      "source": {
        "osmTags": {
          "and": [
            "emergency=fire_hydrant"
          ]
        }
=======

>>>>>>> 70f2f0aa
      }

    },

    {

      "id": "extinguisher",

      "name": {

        "en": "Map of fire extinguishers."

      },

      "minzoom": 14,
<<<<<<< HEAD
=======

      "overpassTags": {

        "and": [

          "emergency=fire_extinguisher"

        ]

      },

>>>>>>> 70f2f0aa
      "title": {

        "render": {

          "en": "Extinguishers"

        }

      },

      "description": {

        "en": "Map layer to show fire hydrants."

      },

      "tagRenderings": [
"images",
        {

          "render": {

            "en": "Location: {location}"

          },

          "question": {

            "en": "Where is it positioned?"

          },

          "mappings": [

            {

              "if": {

                "and": [

                  "location=indoor"

                ]

              },

              "then": {

                "en": "Found indoors."

              }

            },

            {

              "if": {

                "and": [

                  "location=outdoor"

                ]

              },

              "then": {

                "en": "Found outdoors."

              }

            }

          ],

          "freeform": {

            "key": "location"

          }

        }

      ],

      "hideUnderlayingFeaturesMinPercentage": 0,

      "icon": {
<<<<<<< HEAD
        "render": "./assets/themes/hailhydrant/Twemoji12_1f9ef.svg"
=======

        "render": "https://raw.githubusercontent.com/mapamore/MapComplete/master/assets/themes/hailhydrant/Twemoji12_1f9ef.svg"

>>>>>>> 70f2f0aa
      },

      "width": {

        "render": "8"

      },

      "iconSize": {

        "render": "20,20,center"

      },

      "color": {

        "render": "#00f"

      },

      "presets": [

        {

          "tags": [

            "emergency=fire_extinguisher"

          ],

          "title": {

            "en": "Fire extinguisher"

          },

          "description": {

            "en": "Add a fire extinguisher to the map"

          }

        }

      ],

      "wayHandling": 1,

      "osmSource": {

        "overpassTags": {

          "and": [

            "emergency=fire_extinguisher"

          ]

        }
<<<<<<< HEAD
      },
      "source": {
        "osmTags": {
          "and": [
            "emergency=fire_extinguisher"
          ]
        }
=======

>>>>>>> 70f2f0aa
      }

    },

    {

      "id": "stations",

      "name": {

        "en": "Map of fire stations"

      },

      "minzoom": 12,
<<<<<<< HEAD
=======

      "overpassTags": {

        "and": [

          "amenity=fire_station"

        ]

      },

>>>>>>> 70f2f0aa
      "title": {

        "render": {

          "en": "Fire Station"

        }

      },

      "description": {

        "en": "Map layer to show fire stations."

      },

      "tagRenderings": [
"images",
        {

          "freeform": {

            "key": "name"

          },

          "question": {

            "en": "What is the name of this station?"

          },

          "render": {

            "en": "This station is called {name}."

          }

        },

        {

          "freeform": {

            "key": "addr:street"

          },

          "question": {

            "en": " What is the street name where the station located?"

          },

          "render": {

            "en": "This station is along a highway called {addr:street}."

          }

        },

        {

          "question": {

            "en": "Where is the station located? (e.g. name of neighborhood, villlage, or town)"

          },

          "freeform": {

            "key": "addr:place"

          },

          "render": {

            "en": "Th isstation is to be found within {addr:place}."

          }

        },

        {

          "question": {

            "en": "What agency operates this station?"

          },

          "render": {

            "en": "This station is operated by {operator}."

          },

          "freeform": {

            "key": "operator"

          },

          "mappings": [

            {

              "if": {

                "and": [

                  "operator=Bureau of Fire Protection",

                  "operator:type=government"

                ]

              },

              "then": {

                "en": "Bureau of Fire Protection"

              }

            }

          ]

        },

        {

          "question": {

            "en": "How is the station operator classified??"

          },

          "render": {

            "en": "The operator is a(n) {operator:type} entity."

          },

          "freeform": {

            "key": "operator:type"

          },

          "mappings": [

            {

              "if": {

                "and": [

                  "operator:type=government"

                ]

              },

              "then": {

                "en": "The station is operated by the government."

              }

            },

            {

              "if": {

                "and": [

                  "operator:type=community"

                ]

              },

              "then": {

                "en": "The station is operated by a community-based, or informal organization."

              }

            },

            {

              "if": {

                "and": [

                  "operator:type=ngo"

                ]

              },

              "then": {

                "en": "The station is operated by a formal group of volunteers."

              }

            },

            {

              "if": {

                "and": [

                  "operator:type=private"

                ]

              },

              "then": {

                "en": "The station is privately operated."

              }

            }

          ]

        }

      ],

      "hideUnderlayingFeaturesMinPercentage": 0,

      "icon": {
<<<<<<< HEAD
        "render": "./assets/themes/hailhydrant/Twemoji12_1f692.svg"
=======

        "render": "https://raw.githubusercontent.com/mapamore/MapComplete/master/assets/themes/hailhydrant/Twemoji12_1f692.svg"

>>>>>>> 70f2f0aa
      },

      "width": {

        "render": "8"

      },

      "iconSize": {

        "render": "35,35,center"

      },

      "color": {

        "render": "#00f"

      },

      "presets": [

        {

          "tags": [

            "amenity=fire_station"

          ],

          "title": {

            "en": "Fire station"

          },

          "description": {

            "en": "Add a fire station to the map."

          }

        }

      ],

      "osmSource": {

        "overpassTags": {

          "and": [

            "amenity=fire_station"

          ]

        }
<<<<<<< HEAD
      },
      "source": {
        "osmTags": {
          "and": [
            "amenity=fire_station"
          ]
        }
=======

>>>>>>> 70f2f0aa
      }

    },

    {

      "id": "rescuestation",

      "name": {

        "en": "Map of rescue stations"

      },

      "minzoom": 12,
<<<<<<< HEAD
=======

      "overpassTags": {

        "and": [

          "amenity=rescue_station"

        ]

      },

>>>>>>> 70f2f0aa
      "title": {

        "render": {

          "en": "Rescue Station"

        }

      },

      "description": {

        "en": "Map layer to show rescue stations."

      },

      "tagRenderings": [
"images",
        {

          "question": {

            "en": "What is this entity called?"

          },

          "freeform": {

            "key": "name"

          },

          "render": {

            "en": "This entity is called {name}."

          }

        }

      ],

      "hideUnderlayingFeaturesMinPercentage": 0,

      "icon": {
<<<<<<< HEAD
        "render": "./assets/themes/hailhydrant/Twemoji12_26d1.svg"
=======

        "render": "https://raw.githubusercontent.com/mapamore/MapComplete/master/assets/themes/hailhydrant/Twemoji12_26d1.svg"

>>>>>>> 70f2f0aa
      },

      "width": {

        "render": "8"

      },

      "iconSize": {

        "render": "35,35,center"

      },

      "color": {

        "render": "#00f"

      },

      "presets": [

        {

          "tags": [

            "amenity=rescue_station"

          ],

          "title": {

            "en": "Rescue station"

          },

          "description": {

            "en": "Add a rescue or emergency service station to the map"

          }

        }

      ],

      "osmSource": {

        "overpassTags": {

          "and": [

            "amenity=rescue_station"

          ]

        }
<<<<<<< HEAD
      },
      "source": {
        "osmTags": {
          "and": [
            "amenity=rescue_station"
          ]
        }
=======

>>>>>>> 70f2f0aa
      }

    }

  ],
<<<<<<< HEAD
=======

  "roamingRenderings": [

    {}

  ],

>>>>>>> 70f2f0aa
  "defaultBackgroundId": "HDM_HOT"

}<|MERGE_RESOLUTION|>--- conflicted
+++ resolved
@@ -1,1162 +1,537 @@
 {
-
   "id": "hailhydrant",
-
   "title": {
-
     "en": "Hydrants, Extinguishers, Fire stations, and Rescue stations."
-
   },
-
   "shortDescription": {
-
     "en": "Map to show hydrants, extinguishers, fire stations, and rescue stations."
-
   },
-
   "description": {
-
     "en": "On this map you can find and update hydrants, fire stations, rescue stations, and extinguishers in your favorite neighborhoods.  \n\nYou can track your precise location (mobile only) and select layers that are relevant for you in the bottom left corner. You can also use this tool to add or edit pins (points of interest) to the map and provide additional details  by answering  available questions.  \n\nAll changes you make will automatically be saved in the global database of OpenStreetMap and can be freely re-used by others."
-
   },
-
   "language": [
-
     "en"
-
   ],
-
   "maintainer": "",
-<<<<<<< HEAD
   "icon": "./assets/themes/hailhydrant/logo.svg",
-=======
-
-  "icon": "assets/themes/hailhydrant/logo.svg",
-
->>>>>>> 70f2f0aa
   "version": "0",
-
   "startLat": 13.67801,
-
   "startLon": 121.6625,
-
   "startZoom": 6,
-
   "widenFactor": 0.05,
-
   "socialImage": "",
-
   "layers": [
-
     {
-
       "id": "hydrants",
-
       "name": {
-
         "en": "Map of hydrants"
-
-      },
-
+      },
       "minzoom": 14,
-<<<<<<< HEAD
-=======
-
       "overpassTags": {
-
         "and": [
-
           "emergency=fire_hydrant"
-
         ]
-
-      },
-
->>>>>>> 70f2f0aa
+      },
       "title": {
-
         "render": {
-
           "en": "Hydrant"
-
-        }
-
-      },
-
+        }
+      },
       "description": {
-
         "en": "Map layer to show fire hydrants."
-
-      },
-
+      },
       "tagRenderings": [
-"images",
-        {
-
-          "question": {
-
+        "images",
+        {
+          "question": {
             "en": "What color is the hydrant?"
-
-          },
-
-          "render": {
-
+          },
+          "render": {
             "en": "The hydrant color is {colour}"
-
-          },
-
-          "freeform": {
-
+          },
+          "freeform": {
             "key": "colour"
-
-          },
-
+          },
           "mappings": [
-
-            {
-
-              "if": {
-
-                "and": [
-
+            {
+              "if": {
+                "and": [
                   "colour=yellow"
-
-                ]
-
-              },
-
-              "then": {
-
+                ]
+              },
+              "then": {
                 "en": "The hydrant color is yellow."
-
-              }
-
-            },
-
-            {
-
-              "if": {
-
-                "and": [
-
+              }
+            },
+            {
+              "if": {
+                "and": [
                   "colour=red"
-
-                ]
-
-              },
-
-              "then": {
-
+                ]
+              },
+              "then": {
                 "en": "The hydrant color is red."
-
-              }
-
+              }
             }
-
-          ]
-
+          ]
         },
-
-        {
-
-          "question": {
-
+        {
+          "question": {
             "en": "What type of hydrant is it?"
-
-          },
-
-          "freeform": {
-
+          },
+          "freeform": {
             "key": "fire_hydrant:type"
-
-          },
-
-          "render": {
-
+          },
+          "render": {
             "en": " Hydrant type: {fire_hydrant:type}"
-
-          },
-
+          },
           "mappings": [
-
-            {
-
-              "if": {
-
-                "and": [
-
+            {
+              "if": {
+                "and": [
                   "fire_hydrant:type=pillar"
-
-                ]
-
-              },
-
-              "then": {
-<<<<<<< HEAD
+                ]
+              },
+              "then": {
                 "en": "<img style=\"width:15px\" src=\"./assets/themes/hailhydrant/hydrant_pillar.svg\" /> Pillar type."
-=======
-
-                "en": "<img style=\"width:15px\" src=\"https://mapcomplete.braindeaddev.com/assets/layers/fire/hydrant_pillar.svg\" /> Pillar type."
-
->>>>>>> 70f2f0aa
-              }
-
-            },
-
-            {
-
-              "if": {
-
-                "and": [
-
+              }
+            },
+            {
+              "if": {
+                "and": [
                   "fire_hydrant:type=pipe"
-
-                ]
-
-              },
-
-              "then": {
-<<<<<<< HEAD
+                ]
+              },
+              "then": {
                 "en": "<img style=\"width:15px\" src=\"./assets/themes/hailhydrant/hydrant_unknown.svg\" /> Pipe type."
-=======
-
-                "en": "<img style=\"width:15px\" src=\"https://mapcomplete.braindeaddev.com/assets/layers/fire/hydrant_unknown.svg\" /> Pipe type."
-
->>>>>>> 70f2f0aa
-              }
-
-            },
-
-            {
-
-              "if": {
-
-                "and": [
-
+              }
+            },
+            {
+              "if": {
+                "and": [
                   "fire_hydrant:type=wall"
-
-                ]
-
-              },
-
-              "then": {
-<<<<<<< HEAD
+                ]
+              },
+              "then": {
                 "en": "<img style=\"width:15px\" src=\"./assets/themes/hailhydrant/hydrant_unknown.svg\" /> Wall type."
-=======
-
-                "en": "<img style=\"width:15px\" src=\"https://mapcomplete.braindeaddev.com/assets/layers/fire/hydrant_unknown.svg\" /> Wall type."
-
->>>>>>> 70f2f0aa
-              }
-
-            },
-
-            {
-
-              "if": {
-
-                "and": [
-
+              }
+            },
+            {
+              "if": {
+                "and": [
                   "fire_hydrant:type=underground"
-
-                ]
-
-              },
-
-              "then": {
-<<<<<<< HEAD
+                ]
+              },
+              "then": {
                 "en": "<img style=\"width:15px\" src=\"./assets/themes/hailhydrant/hydrant_underground.svg\" /> Underground type."
-=======
-
-                "en": "<img style=\"width:15px\" src=\"https://mapcomplete.braindeaddev.com/assets/layers/fire/hydrant_underground.svg\" /> Underground type."
-
->>>>>>> 70f2f0aa
-              }
-
+              }
             }
-
-          ]
-
+          ]
         },
-
-        {
-
-          "question": {
-
+        {
+          "question": {
             "en": "Update the lifecycle status of the hydrant."
-
-          },
-
-          "render": {
-
+          },
+          "render": {
             "en": "Lifecycle status"
-
-          },
-
-          "freeform": {
-
+          },
+          "freeform": {
             "key": "disused:emergency"
-
-          },
-
+          },
           "mappings": [
-
-            {
-
-              "if": {
-
-                "and": [
-
+            {
+              "if": {
+                "and": [
                   "emergency=fire_hydrant"
-
-                ]
-
-              },
-
-              "then": {
-
+                ]
+              },
+              "then": {
                 "en": "The hydrant is (fully or partially) working."
-
-              }
-
-            },
-
-            {
-
-              "if": {
-
-                "and": [
-
+              }
+            },
+            {
+              "if": {
+                "and": [
                   "disused:emergency=fire_hydrant",
-
                   "emergency="
-
-                ]
-
-              },
-
-              "then": {
-
+                ]
+              },
+              "then": {
                 "en": "The hydrant is unavailable."
-
-              }
-
-            },
-
-            {
-
-              "if": {
-
-                "and": [
-
+              }
+            },
+            {
+              "if": {
+                "and": [
                   "removed:emergency=fire_hydrant",
-
                   "emergency="
-
-                ]
-
-              },
-
-              "then": {
-
+                ]
+              },
+              "then": {
                 "en": "The hydrant has been removed."
-
-              }
-
+              }
             }
-
-          ]
-
-        }
-
-      ],
-
+          ]
+        }
+      ],
       "hideUnderlayingFeaturesMinPercentage": 0,
-
       "icon": {
-<<<<<<< HEAD
         "render": "./assets/themes/hailhydrant/hydrant.svg"
-=======
-
-        "render": "https://raw.githubusercontent.com/mapamore/MapComplete/master/assets/themes/hailhydrant/hydrant.svg"
-
->>>>>>> 70f2f0aa
-      },
-
+      },
       "width": {
-
         "render": "8"
-
-      },
-
+      },
       "iconSize": {
-
         "render": "20,20,center"
-
-      },
-
+      },
       "color": {
-
         "render": "#00f"
-
-      },
-
+      },
       "presets": [
-
-        {
-
+        {
           "tags": [
-
             "emergency=fire_hydrant"
-
           ],
-
           "title": {
-
             "en": "Fire hydrant"
-
-          },
-
+          },
           "description": {
-
             "en": "Add a new fire hydrant to the map."
-
-          }
-
-        }
-
-      ],
-
+          }
+        }
+      ],
       "wayHandling": 1,
-
       "osmSource": {
-
         "overpassTags": {
-
-          "and": [
-
-            "emergency=fire_hydrant"
-
-          ]
-
-        }
-<<<<<<< HEAD
-      },
-      "source": {
-        "osmTags": {
           "and": [
             "emergency=fire_hydrant"
           ]
         }
-=======
-
->>>>>>> 70f2f0aa
       }
-
     },
-
     {
-
       "id": "extinguisher",
-
       "name": {
-
         "en": "Map of fire extinguishers."
-
-      },
-
+      },
       "minzoom": 14,
-<<<<<<< HEAD
-=======
-
       "overpassTags": {
-
         "and": [
-
           "emergency=fire_extinguisher"
-
         ]
-
-      },
-
->>>>>>> 70f2f0aa
+      },
       "title": {
-
         "render": {
-
           "en": "Extinguishers"
-
-        }
-
-      },
-
+        }
+      },
       "description": {
-
         "en": "Map layer to show fire hydrants."
-
-      },
-
+      },
       "tagRenderings": [
-"images",
-        {
-
-          "render": {
-
+        "images",
+        {
+          "render": {
             "en": "Location: {location}"
-
-          },
-
-          "question": {
-
+          },
+          "question": {
             "en": "Where is it positioned?"
-
-          },
-
+          },
           "mappings": [
-
-            {
-
-              "if": {
-
-                "and": [
-
+            {
+              "if": {
+                "and": [
                   "location=indoor"
-
-                ]
-
-              },
-
-              "then": {
-
+                ]
+              },
+              "then": {
                 "en": "Found indoors."
-
-              }
-
-            },
-
-            {
-
-              "if": {
-
-                "and": [
-
+              }
+            },
+            {
+              "if": {
+                "and": [
                   "location=outdoor"
-
-                ]
-
-              },
-
-              "then": {
-
+                ]
+              },
+              "then": {
                 "en": "Found outdoors."
-
-              }
-
+              }
             }
-
           ],
-
-          "freeform": {
-
+          "freeform": {
             "key": "location"
-
-          }
-
-        }
-
-      ],
-
+          }
+        }
+      ],
       "hideUnderlayingFeaturesMinPercentage": 0,
-
       "icon": {
-<<<<<<< HEAD
         "render": "./assets/themes/hailhydrant/Twemoji12_1f9ef.svg"
-=======
-
-        "render": "https://raw.githubusercontent.com/mapamore/MapComplete/master/assets/themes/hailhydrant/Twemoji12_1f9ef.svg"
-
->>>>>>> 70f2f0aa
-      },
-
+      },
       "width": {
-
         "render": "8"
-
-      },
-
+      },
       "iconSize": {
-
         "render": "20,20,center"
-
-      },
-
+      },
       "color": {
-
         "render": "#00f"
-
-      },
-
+      },
       "presets": [
-
-        {
-
+        {
           "tags": [
-
             "emergency=fire_extinguisher"
-
           ],
-
           "title": {
-
             "en": "Fire extinguisher"
-
-          },
-
+          },
           "description": {
-
             "en": "Add a fire extinguisher to the map"
-
-          }
-
-        }
-
-      ],
-
+          }
+        }
+      ],
       "wayHandling": 1,
-
       "osmSource": {
-
         "overpassTags": {
-
-          "and": [
-
-            "emergency=fire_extinguisher"
-
-          ]
-
-        }
-<<<<<<< HEAD
-      },
-      "source": {
-        "osmTags": {
           "and": [
             "emergency=fire_extinguisher"
           ]
         }
-=======
-
->>>>>>> 70f2f0aa
       }
-
     },
-
     {
-
       "id": "stations",
-
       "name": {
-
         "en": "Map of fire stations"
-
-      },
-
+      },
       "minzoom": 12,
-<<<<<<< HEAD
-=======
-
       "overpassTags": {
-
         "and": [
-
           "amenity=fire_station"
-
         ]
-
-      },
-
->>>>>>> 70f2f0aa
+      },
       "title": {
-
         "render": {
-
           "en": "Fire Station"
-
-        }
-
-      },
-
+        }
+      },
       "description": {
-
         "en": "Map layer to show fire stations."
-
-      },
-
+      },
       "tagRenderings": [
-"images",
-        {
-
-          "freeform": {
-
+        "images",
+        {
+          "freeform": {
             "key": "name"
-
-          },
-
-          "question": {
-
+          },
+          "question": {
             "en": "What is the name of this station?"
-
-          },
-
-          "render": {
-
+          },
+          "render": {
             "en": "This station is called {name}."
-
-          }
-
+          }
         },
-
-        {
-
-          "freeform": {
-
+        {
+          "freeform": {
             "key": "addr:street"
-
-          },
-
-          "question": {
-
+          },
+          "question": {
             "en": " What is the street name where the station located?"
-
-          },
-
-          "render": {
-
+          },
+          "render": {
             "en": "This station is along a highway called {addr:street}."
-
-          }
-
+          }
         },
-
-        {
-
-          "question": {
-
+        {
+          "question": {
             "en": "Where is the station located? (e.g. name of neighborhood, villlage, or town)"
-
-          },
-
-          "freeform": {
-
+          },
+          "freeform": {
             "key": "addr:place"
-
-          },
-
-          "render": {
-
+          },
+          "render": {
             "en": "Th isstation is to be found within {addr:place}."
-
-          }
-
+          }
         },
-
-        {
-
-          "question": {
-
+        {
+          "question": {
             "en": "What agency operates this station?"
-
-          },
-
-          "render": {
-
+          },
+          "render": {
             "en": "This station is operated by {operator}."
-
-          },
-
-          "freeform": {
-
+          },
+          "freeform": {
             "key": "operator"
-
-          },
-
+          },
           "mappings": [
-
-            {
-
-              "if": {
-
-                "and": [
-
+            {
+              "if": {
+                "and": [
                   "operator=Bureau of Fire Protection",
-
                   "operator:type=government"
-
-                ]
-
-              },
-
-              "then": {
-
+                ]
+              },
+              "then": {
                 "en": "Bureau of Fire Protection"
-
-              }
-
+              }
             }
-
-          ]
-
+          ]
         },
-
-        {
-
-          "question": {
-
+        {
+          "question": {
             "en": "How is the station operator classified??"
-
-          },
-
-          "render": {
-
+          },
+          "render": {
             "en": "The operator is a(n) {operator:type} entity."
-
-          },
-
-          "freeform": {
-
+          },
+          "freeform": {
             "key": "operator:type"
-
-          },
-
+          },
           "mappings": [
-
-            {
-
-              "if": {
-
-                "and": [
-
+            {
+              "if": {
+                "and": [
                   "operator:type=government"
-
-                ]
-
-              },
-
-              "then": {
-
+                ]
+              },
+              "then": {
                 "en": "The station is operated by the government."
-
-              }
-
-            },
-
-            {
-
-              "if": {
-
-                "and": [
-
+              }
+            },
+            {
+              "if": {
+                "and": [
                   "operator:type=community"
-
-                ]
-
-              },
-
-              "then": {
-
+                ]
+              },
+              "then": {
                 "en": "The station is operated by a community-based, or informal organization."
-
-              }
-
-            },
-
-            {
-
-              "if": {
-
-                "and": [
-
+              }
+            },
+            {
+              "if": {
+                "and": [
                   "operator:type=ngo"
-
-                ]
-
-              },
-
-              "then": {
-
+                ]
+              },
+              "then": {
                 "en": "The station is operated by a formal group of volunteers."
-
-              }
-
-            },
-
-            {
-
-              "if": {
-
-                "and": [
-
+              }
+            },
+            {
+              "if": {
+                "and": [
                   "operator:type=private"
-
-                ]
-
-              },
-
-              "then": {
-
+                ]
+              },
+              "then": {
                 "en": "The station is privately operated."
-
-              }
-
+              }
             }
-
-          ]
-
-        }
-
-      ],
-
+          ]
+        }
+      ],
       "hideUnderlayingFeaturesMinPercentage": 0,
-
       "icon": {
-<<<<<<< HEAD
         "render": "./assets/themes/hailhydrant/Twemoji12_1f692.svg"
-=======
-
-        "render": "https://raw.githubusercontent.com/mapamore/MapComplete/master/assets/themes/hailhydrant/Twemoji12_1f692.svg"
-
->>>>>>> 70f2f0aa
-      },
-
+      },
       "width": {
-
         "render": "8"
-
-      },
-
+      },
       "iconSize": {
-
         "render": "35,35,center"
-
-      },
-
+      },
       "color": {
-
         "render": "#00f"
-
-      },
-
+      },
       "presets": [
-
-        {
-
+        {
           "tags": [
-
             "amenity=fire_station"
-
           ],
-
           "title": {
-
             "en": "Fire station"
-
-          },
-
+          },
           "description": {
-
             "en": "Add a fire station to the map."
-
-          }
-
-        }
-
-      ],
-
+          }
+        }
+      ],
       "osmSource": {
-
         "overpassTags": {
-
-          "and": [
-
-            "amenity=fire_station"
-
-          ]
-
-        }
-<<<<<<< HEAD
-      },
-      "source": {
-        "osmTags": {
           "and": [
             "amenity=fire_station"
           ]
         }
-=======
-
->>>>>>> 70f2f0aa
       }
-
     },
-
     {
-
       "id": "rescuestation",
-
       "name": {
-
         "en": "Map of rescue stations"
-
-      },
-
+      },
       "minzoom": 12,
-<<<<<<< HEAD
-=======
-
       "overpassTags": {
-
         "and": [
-
           "amenity=rescue_station"
-
         ]
-
-      },
-
->>>>>>> 70f2f0aa
+      },
       "title": {
-
         "render": {
-
           "en": "Rescue Station"
-
-        }
-
-      },
-
+        }
+      },
       "description": {
-
         "en": "Map layer to show rescue stations."
-
-      },
-
+      },
       "tagRenderings": [
-"images",
-        {
-
-          "question": {
-
+        "images",
+        {
+          "question": {
             "en": "What is this entity called?"
-
-          },
-
-          "freeform": {
-
+          },
+          "freeform": {
             "key": "name"
-
-          },
-
-          "render": {
-
+          },
+          "render": {
             "en": "This entity is called {name}."
-
-          }
-
-        }
-
-      ],
-
+          }
+        }
+      ],
       "hideUnderlayingFeaturesMinPercentage": 0,
-
       "icon": {
-<<<<<<< HEAD
         "render": "./assets/themes/hailhydrant/Twemoji12_26d1.svg"
-=======
-
-        "render": "https://raw.githubusercontent.com/mapamore/MapComplete/master/assets/themes/hailhydrant/Twemoji12_26d1.svg"
-
->>>>>>> 70f2f0aa
-      },
-
+      },
       "width": {
-
         "render": "8"
-
-      },
-
+      },
       "iconSize": {
-
         "render": "35,35,center"
-
-      },
-
+      },
       "color": {
-
         "render": "#00f"
-
-      },
-
+      },
       "presets": [
-
-        {
-
+        {
           "tags": [
-
             "amenity=rescue_station"
-
           ],
-
           "title": {
-
             "en": "Rescue station"
-
-          },
-
+          },
           "description": {
-
             "en": "Add a rescue or emergency service station to the map"
-
-          }
-
-        }
-
-      ],
-
+          }
+        }
+      ],
       "osmSource": {
-
         "overpassTags": {
-
-          "and": [
-
-            "amenity=rescue_station"
-
-          ]
-
-        }
-<<<<<<< HEAD
-      },
-      "source": {
-        "osmTags": {
           "and": [
             "amenity=rescue_station"
           ]
         }
-=======
-
->>>>>>> 70f2f0aa
       }
-
     }
-
   ],
-<<<<<<< HEAD
-=======
-
-  "roamingRenderings": [
-
-    {}
-
-  ],
-
->>>>>>> 70f2f0aa
   "defaultBackgroundId": "HDM_HOT"
-
-}+}
