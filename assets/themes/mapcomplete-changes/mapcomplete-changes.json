{
  "id": "mapcomplete-changes",
  "title": {
    "en": "Changes made with MapComplete",
    "ca": "Canvis fets amb MapComplete",
    "de": "Mit MapComplete erstellte Änderungen",
    "fr": "Changements faits avec MapComplete",
    "nl": "Wijzigingen gemaakt met MapComplete",
    "cs": "Změny provedené pomocí MapComplete",
    "es": "Cambios realizados con MapComplete",
    "pl": "Zmiany wprowadzone za pomocą MapComplete"
  },
  "shortDescription": {
    "en": "Show changes made with MapComplete",
    "ca": "Mostra els canvis fets amb MapComplete",
    "de": "Mit MapComplete erstellte Änderungen anzeigen",
    "nl": "Toon wijzigingen gemaakt met MapComplete",
    "cs": "Zobrazení změn provedených pomocí nástroje MapComplete",
    "es": "Mostrar cambios realizados con MapComplete",
    "pl": "Pokaż zmiany wprowadzone za pomocą MapComplete"
  },
  "description": {
    "en": "This maps shows all the changes made with MapComplete",
    "ca": "Aquest mapa mostra tots els canvis fets amb MapComplete",
    "de": "Diese Karte zeigt alle mit MapComplete vorgenommenen Änderungen",
    "fr": "Cette carte montre tous les changements faits avec MapComplete",
    "nl": "Deze kaart toont alle wijzigingen die met MapComplete gemaakt werden",
<<<<<<< HEAD
    "pl": "Ta mapa pokazuje wszystkie zmiany wprowadzone za pomocą MapComplete"
=======
    "cs": "Tato mapa zobrazuje všechny změny provedené pomocí MapComplete",
    "es": "Este mapa muestra todos los cambios realizados con MapComplete"
>>>>>>> 059ef2c1
  },
  "icon": "./assets/svg/logo.svg",
  "hideFromOverview": true,
  "startLat": 0,
  "startLon": 0,
  "startZoom": 1,
  "widenFactor": 0.05,
  "clustering": false,
  "layers": [
    {
      "id": "mapcomplete-changes",
      "name": {
        "en": "Changeset centers",
        "ca": "Centre del conjunt de canvis",
        "de": "Zentrum der Änderungssätze",
        "nl": "Centerpunt van changeset",
        "es": "Centro del conjunto de cambios",
        "pl": "Centra zmian"
      },
      "minzoom": 0,
      "source": {
        "osmTags": "editor~*",
        "geoJson": "https://raw.githubusercontent.com/pietervdvn/MapComplete-data/main/mapcomplete-changes/tile_{z}_{x}_{y}.geojson",
        "geoJsonZoomLevel": 8,
        "maxCacheAge": 0
      },
      "title": {
        "render": {
          "en": "Changeset for {theme}",
          "ca": "Conjunt de canvis per a {theme}",
          "de": "Änderungssatz für {theme}",
          "fr": "Groupe de modifications pour {theme}",
          "es": "Conjunto de cambios para {theme}",
          "pl": "Zestaw zmian dla {theme}"
        }
      },
      "description": {
        "en": "Show all MapComplete changes",
        "ca": "Mostra tots els canvis de MapComplete",
        "de": "Alle MapComplete-Änderungen anzeigen",
<<<<<<< HEAD
        "nl": "Toon alle MapComplete wijzigingen",
        "pl": "Pokazuje wszystkie zmiany MapComplete"
=======
        "pl": "Wyświetl wszystkie zmiany MapComplete",
        "nl": "Toon alle MapComplete wijzigingen",
        "cs": "Zobrazit všechny změny MapComplete",
        "es": "Mostrar todos los cambios de MapComplete"
>>>>>>> 059ef2c1
      },
      "tagRenderings": [
        {
          "id": "show_changeset_id",
          "render": {
            "en": "Changeset <a href='https://openstreetmap.org/changeset/{id}' target='_blank'>{id}</a>",
            "ca": "Conjunt de canvi <a href='https://openstreetmap.org/changeset/{id}' target='_blank'>{id}</a>",
            "de": "Änderungssatz <a href='https://openstreetmap.org/changeset/{id}' target='_blank'>{id}</a>",
            "fr": "Groupe de modifications <a href='https://openstreetmap.org/changeset/{id}' target='_blank'>{id}</a>",
            "es": "Conjunto de cambios <a href='https://openstreetmap.org/changeset/{id}' target='_blank'>{id}</a>",
            "pl": "Zestaw zmian <a href='https://openstreetmap.org/changeset/{id}' target='_blank'>{id}</a>"
          }
        },
        {
          "id": "contributor",
          "question": {
            "en": "Which contributor made this change?",
            "ca": "Quin col·laborador va fer aquest canvi?",
            "de": "Wer hat diese Änderung vorgenommen?",
            "fr": "Quel contributeur a fait cette modification ?",
            "nl": "Welke bijdrager maakte deze wijziging?",
            "cs": "Který přispěvatel tuto změnu provedl?",
            "es": "¿Qué contribuidor hizo este cambio?",
            "pl": "Który współautor dokonał tej zmiany?"
          },
          "freeform": {
            "key": "user"
          },
          "render": {
            "en": "Change made by <a href='https://openstreetmap.org/user/{user}' target='_blank'>{user}</a>",
            "ca": "Canvi fet per <a href='https://openstreetmap.org/user/{user}' target='_blank'>{user}</a>",
            "de": "Änderung von <a href='https://openstreetmap.org/user/{user}' target='_blank'>{user}</a>",
            "fr": "Modification faite par <a href='https://openstreetmap.org/user/{user}' target='_blank'>{user}</a>",
            "nl": "Wijziging gemaakt door  <a href='https://openstreetmap.org/user/{user}' target='_blank'>{user}</a>",
            "cs": "Změna provedená <a href='https://openstreetmap.org/user/{user}' target='_blank'>{user}</a>",
            "es": "Cambio realizado por <a href='https://openstreetmap.org/user/{user}' target='_blank'>{user}</a>",
            "pl": "Zmiana dokonana przez <a href='https://openstreetmap.org/user/{user}' target='_blank'>{user}</a>"
          }
        },
        {
          "id": "theme-id",
          "question": {
            "en": "What theme was used to make this change?",
            "ca": "Quin tema es va utilitzar per fer aquest canvi?",
            "de": "Welches Thema wurde für diese Änderung verwendet?",
            "fr": "Quel thème a été utilisé pour faire cette modification ?",
            "cs": "Jaké téma bylo použito k provedení této změny?",
            "es": "¿Qué tema se utilizó para realizar este cambio?",
            "pl": "Jakiego tematu użyto do wprowadzenia tej zmiany?"
          },
          "freeform": {
            "key": "theme"
          },
          "render": {
            "en": "Change with theme <a href='https://mapcomplete.osm.be/{theme}'>{theme}</a>",
            "ca": "Canvi amb el tema <a href='https://mapcomplete.osm.be/{theme}'>{theme}</a>",
            "de": "Geändert mit Thema <a href='https://mapcomplete.osm.be/{theme}'>{theme}</a>",
            "fr": "Modifié avec le thème <a href='https://mapcomplete.osm.be/{theme}'>{theme}</a>",
            "cs": "Změna s motivem <a href='https://mapcomplete.osm.be/{theme}'>{theme}</a>",
            "es": "Cambio con tema <a href='https://mapcomplete.osm.be/{theme}'>{theme}</a>",
            "pl": "Zmiana za pomocą motywu <a href='https://mapcomplete.osm.be/{theme}'>{theme}</a>"
          }
        },
        {
          "id": "locale",
          "freeform": {
            "key": "locale"
          },
          "question": {
            "en": "What locale (language) was this change made in?",
            "ca": "Amb quina configuració regional (idioma) s'ha fet aquest canvi?",
            "de": "In welcher Benutzersprache wurde diese Änderung vorgenommen?",
            "fr": "En quelle langue est-ce que ce changement a été fait ?",
            "nl": "In welke locale (taal) werd deze wijziging gemaakt?",
            "cs": "V jakém národním prostředí (jazyce) byla tato změna provedena?",
            "es": "¿En qué configuración regional (idioma) se realizó este cambio?",
            "pl": "W jakim języku wprowadzono tę zmianę?"
          },
          "render": {
            "en": "User locale is {locale}",
            "ca": "La configuració regional de l'usuari és {locale}",
            "de": "Benutzersprache {locale}",
            "nl": "De gebruikerstaal is {locale}",
            "cs": "Uživatelské prostředí je {locale}",
            "es": "La configuración regional del usuario es {locale}",
            "pl": "Ustawienia regionalne użytkownika to {locale}"
          }
        },
        {
          "id": "host",
          "render": {
            "en": "Change made with <a href='{host}'>{host}</a>",
            "ca": "Canviat fet amb <a href='{host}'>{host}</a>",
            "de": "Geändert über <a href='{host}'>{host}</a>",
            "fr": "Modification faite avec <a href='{host}'>{host}</a>",
            "nl": "Wijziging gemaakt met <a href='{host}'>{host}</a>",
            "cs": "Změna provedená pomocí <a href='{host}'>{host}</a>",
            "es": "Cambio realizado con <a href='{host}'>{host}</a>",
            "pl": "Zmiana dokonana w <a href='{host}'>{host}</a>"
          },
          "question": {
            "en": "What host (website) was this change made with?",
            "ca": "Amb quin amfitrió (lloc web) es va fer aquest canvi?",
            "de": "Über welchen Host (Webseite) wurde diese Änderung vorgenommen?",
            "nl": "Met welke host (website) werd deze wijziging gemaakt?",
            "cs": "U jakého hostitele (webové stránky) byla tato změna provedena?",
            "es": "¿Con qué host (página web) se realizó este cambio?",
            "pl": "Na jakim hoście (stronie internetowej) dokonano tej zmiany?"
          },
          "freeform": {
            "key": "host"
          },
          "mappings": [
            {
              "if": "host=www.waldbrand-app.de",
              "then": "waldbrand-app.de",
              "hideInAnswer": true
            },
            {
              "if": "host~https://pietervdvn.github.io/mc/develop/.*",
              "then": "Develop",
              "hideInAnswer": true
            }
          ]
        },
        {
          "id": "version",
          "question": {
            "en": "What version of MapComplete was used to make this change?",
            "ca": "Quina versió de MapComplete es va utilitzar per fer aquest canvi?",
            "de": "Mit welcher Version von MapComplete wurde diese Änderung gemacht?",
<<<<<<< HEAD
            "fr": "Quelle version de MapComplete a été utilisée pour faire cette modification ?",
            "pl": "Która wersja MapComplete została wykorzystana, aby zrobić tę zmianę?"
=======
            "pl": "Która wersja MapComplete została wykorzystana, aby zrobić tę zmianę?",
            "fr": "Quelle version de MapComplete a été utilisée pour faire cette modification ?",
            "cs": "Jaká verze aplikace MapComplete byla použita k provedení této změny?",
            "es": "¿Qué versión de MapComplete se usó para realizar este cambio?"
>>>>>>> 059ef2c1
          },
          "render": {
            "en": "Made with {editor}",
            "ca": "Fet amb {editor}",
            "de": "Erstellt mit {editor}",
<<<<<<< HEAD
            "fr": "Fait avec {editor}",
            "pl": "Zrobione za pomocą {editor}"
=======
            "pl": "Zrobione za pomocą {editor}",
            "fr": "Fait avec {editor}",
            "cs": "Vyrobeno pomocí {editor}",
            "es": "Realizado con {editor}"
>>>>>>> 059ef2c1
          },
          "freeform": {
            "key": "editor"
          }
        }
      ],
      "pointRendering": [
        {
          "location": [
            "point",
            "centroid"
          ],
          "iconSize": "30,30",
          "anchor": "center",
          "marker": [
            {
              "icon": {
                "render": "teardrop:#00cc00",
                "mappings": [
                  {
                    "if": "theme=advertising",
                    "then": "./assets/themes/advertising/icon.svg"
                  },
                  {
                    "if": "theme=aed",
                    "then": "./assets/themes/aed/aed.svg"
                  },
                  {
                    "if": "theme=artwork",
                    "then": "./assets/themes/artwork/artwork.svg"
                  },
                  {
                    "if": "theme=atm",
                    "then": "./assets/themes/atm/logo.svg"
                  },
                  {
                    "if": "theme=bag",
                    "then": "./assets/themes/bag/logo.svg"
                  },
                  {
                    "if": "theme=benches",
                    "then": "./assets/themes/benches/bench_poi.svg"
                  },
                  {
                    "if": "theme=bicycle_rental",
                    "then": "./assets/themes/bicycle_rental/logo.svg"
                  },
                  {
                    "if": "theme=bicyclelib",
                    "then": "./assets/themes/bicyclelib/logo.svg"
                  },
                  {
                    "if": "theme=binoculars",
                    "then": "./assets/layers/binocular/telescope.svg"
                  },
                  {
                    "if": "theme=blind_osm",
                    "then": "./assets/themes/blind_osm/Blindicon.svg"
                  },
                  {
                    "if": "theme=bookcases",
                    "then": "./assets/themes/bookcases/bookcase.svg"
                  },
                  {
                    "if": "theme=buurtnatuur",
                    "then": "./assets/themes/buurtnatuur/logo.svg"
                  },
                  {
                    "if": "theme=cafes_and_pubs",
                    "then": "./assets/layers/cafe_pub/pub.svg"
                  },
                  {
                    "if": "theme=campersite",
                    "then": "./assets/themes/campersite/caravan.svg"
                  },
                  {
                    "if": "theme=charging_stations",
                    "then": "./assets/themes/charging_stations/logo.svg"
                  },
                  {
                    "if": "theme=climbing",
                    "then": "./assets/themes/climbing/climbing_icon.svg"
                  },
                  {
                    "if": "theme=clock",
                    "then": "./assets/layers/clock/clock.svg"
                  },
                  {
                    "if": "theme=cycle_highways",
                    "then": "./assets/themes/cycle_highways/fietssnelwegen-logo.svg"
                  },
                  {
                    "if": "theme=cycle_infra",
                    "then": "./assets/themes/cycle_infra/cycle-infra.svg"
                  },
                  {
                    "if": "theme=cyclenodes",
                    "then": "./assets/themes/cyclenodes/logo.svg"
                  },
                  {
                    "if": "theme=cyclestreets",
                    "then": "./assets/themes/cyclestreets/logo.svg"
                  },
                  {
                    "if": "theme=cyclofix",
                    "then": "./assets/themes/cyclofix/logo.svg"
                  },
                  {
                    "if": "theme=drinking_water",
                    "then": "./assets/themes/drinking_water/logo.svg"
                  },
                  {
                    "if": "theme=education",
                    "then": "./assets/layers/school/college.svg"
                  },
                  {
                    "if": "theme=elongated_coin",
                    "then": "./assets/themes/elongated_coin/penny.svg"
                  },
                  {
                    "if": "theme=etymology",
                    "then": "./assets/layers/etymology/logo.svg"
                  },
                  {
                    "if": "theme=facadegardens",
                    "then": "./assets/themes/facadegardens/geveltuin.svg"
                  },
                  {
                    "if": "theme=food",
                    "then": "./assets/layers/food/restaurant.svg"
                  },
                  {
                    "if": "theme=fritures",
                    "then": "./assets/themes/fritures/logo.svg"
                  },
                  {
                    "if": "theme=fruit_trees",
                    "then": "./assets/themes/fruit_trees/fruit_tree.svg"
                  },
                  {
                    "if": "theme=ghostbikes",
                    "then": "./assets/themes/ghostbikes/logo.svg"
                  },
                  {
                    "if": "theme=grb",
                    "then": "./assets/themes/grb/logo.svg"
                  },
                  {
                    "if": "theme=grb_fixme",
                    "then": "./assets/svg/bug.svg"
                  },
                  {
                    "if": "theme=hackerspaces",
                    "then": "./assets/themes/hackerspaces/glider.svg"
                  },
                  {
                    "if": "theme=hailhydrant",
                    "then": "./assets/themes/hailhydrant/logo.svg"
                  },
                  {
                    "if": "theme=healthcare",
                    "then": "./assets/layers/doctors/doctors.svg"
                  },
                  {
                    "if": "theme=hotels",
                    "then": "./assets/layers/hotel/hotel.svg"
                  },
                  {
                    "if": "theme=indoors",
                    "then": "./assets/layers/entrance/entrance.svg"
                  },
                  {
                    "if": "theme=kerbs_and_crossings",
                    "then": "./assets/layers/kerbs/KerbIcon.svg"
                  },
                  {
                    "if": "theme=maproulette",
                    "then": "./assets/layers/maproulette/logomark.svg"
                  },
                  {
                    "if": "theme=maps",
                    "then": "./assets/themes/maps/logo.svg"
                  },
                  {
                    "if": "theme=maxspeed",
                    "then": "./assets/themes/maxspeed/maxspeed_logo.svg"
                  },
                  {
                    "if": "theme=nature",
                    "then": "./assets/themes/nature/logo.svg"
                  },
                  {
                    "if": "theme=notes",
                    "then": "./assets/themes/notes/logo.svg"
                  },
                  {
                    "if": "theme=observation_towers",
                    "then": "./assets/layers/observation_tower/Tower_observation.svg"
                  },
                  {
                    "if": "theme=onwheels",
                    "then": "./assets/themes/onwheels/crest.svg"
                  },
                  {
                    "if": "theme=openwindpowermap",
                    "then": "./assets/themes/openwindpowermap/logo.svg"
                  },
                  {
                    "if": "theme=osm_community_index",
                    "then": "./assets/themes/osm_community_index/osm.svg"
                  },
                  {
                    "if": "theme=parkings",
                    "then": "./assets/themes/parkings/parkings.svg"
                  },
                  {
                    "if": "theme=personal",
                    "then": "./assets/svg/addSmall.svg"
                  },
                  {
                    "if": "theme=pets",
                    "then": "./assets/layers/dogpark/dog-park.svg"
                  },
                  {
                    "if": "theme=play_forests",
                    "then": "./assets/layers/play_forest/icon.svg"
                  },
                  {
                    "if": "theme=playgrounds",
                    "then": "./assets/themes/playgrounds/playground.svg"
                  },
                  {
                    "if": "theme=postal_codes",
                    "then": "./assets/themes/postal_codes/townhall.svg"
                  },
                  {
                    "if": "theme=postboxes",
                    "then": "./assets/layers/postboxes/postbox.svg"
                  },
                  {
                    "if": "theme=rainbow_crossings",
                    "then": "./assets/themes/rainbow_crossings/logo.svg"
                  },
                  {
                    "if": "theme=shops",
                    "then": "./assets/themes/shops/shop.svg"
                  },
                  {
                    "if": "theme=sidewalks",
                    "then": "./assets/svg/bug.svg"
                  },
                  {
                    "if": "theme=speelplekken",
                    "then": "./assets/themes/speelplekken/logo.svg"
                  },
                  {
                    "if": "theme=sport_pitches",
                    "then": "./assets/layers/sport_pitch/table_tennis.svg"
                  },
                  {
                    "if": "theme=sports",
                    "then": "./assets/themes/sports/sport.svg"
                  },
                  {
                    "if": "theme=stations",
                    "then": "./assets/themes/stations/rail-light.svg"
                  },
                  {
                    "if": "theme=street_lighting",
                    "then": "./assets/layers/street_lamps/street_lamp.svg"
                  },
                  {
                    "if": "theme=street_lighting_assen",
                    "then": "./assets/layers/street_lamps/street_lamp.svg"
                  },
                  {
                    "if": "theme=surveillance",
                    "then": "./assets/themes/surveillance/logo.svg"
                  },
                  {
                    "if": "theme=toerisme_vlaanderen",
                    "then": "./assets/themes/toerisme_vlaanderen/logo.svg"
                  },
                  {
                    "if": "theme=toilets",
                    "then": "./assets/themes/toilets/toilets.svg"
                  },
                  {
                    "if": "theme=transit",
                    "then": "./assets/layers/transit_stops/bus_stop.svg"
                  },
                  {
                    "if": "theme=trees",
                    "then": "./assets/themes/trees/logo.svg"
                  },
                  {
                    "if": "theme=uk_addresses",
                    "then": "./assets/themes/uk_addresses/housenumber_unknown.svg"
                  },
                  {
                    "if": "theme=vending_machine",
                    "then": "./assets/layers/vending_machine/vending_machine.svg"
                  },
                  {
                    "if": "theme=walls_and_buildings",
                    "then": "./assets/layers/walls_and_buildings/walls_and_buildings.png"
                  },
                  {
                    "if": "theme=waste",
                    "then": "./assets/layers/recycling/recycling-14.svg"
                  },
                  {
                    "if": "theme=waste_assen",
                    "then": "./assets/layers/recycling/recycling-14.svg"
                  },
                  {
                    "if": "theme=waste_basket",
                    "then": "./assets/themes/waste_basket/waste_basket.svg"
                  },
                  {
                    "if": "theme=width",
                    "then": "./assets/themes/width/icon.svg"
                  }
                ]
              }
            }
          ]
        }
      ],
      "filter": [
        {
          "id": "theme-search",
          "options": [
            {
              "osmTags": "theme~i~.*{search}.*",
              "fields": [
                {
                  "name": "search"
                }
              ],
              "question": {
                "en": "Theme name contains {search}",
                "ca": "El nom del tema conté {search}",
                "de": "Themenname enthält {search}",
                "nl": "Themenaam bevat {search}",
                "cs": "Název motivu obsahuje {search}",
                "es": "El nombre del tema contiene {search}",
                "pl": "Nazwa tematu zawiera {search}"
              }
            }
          ]
        },
        {
          "id": "created_by",
          "options": [
            {
              "osmTags": "user~i~.*{search}.*",
              "fields": [
                {
                  "name": "search"
                }
              ],
              "question": {
                "en": "Made by contributor {search}",
                "ca": "Fet pel col·laborador {search}",
                "de": "Erstellt von {search}",
                "nl": "Gemaakt door bijdrager {search}",
                "cs": "Vytvořil přispěvatel {search}",
                "es": "Hecho por el colaborador {search}",
                "pl": "Wykonane przez współautora {search}"
              }
            }
          ]
        },
        {
          "id": "not_created_by",
          "options": [
            {
              "osmTags": "user!~i~.*{search}.*",
              "fields": [
                {
                  "name": "search"
                }
              ],
              "question": {
                "en": "<b>Not</b> made by contributor {search}",
                "ca": "<b>No</b> fet pel col·laborador {search}",
                "de": "<b>Nicht</b> erstellt von {search}",
                "nl": "<b>Niet</b> gemaakt door bijdrager {search}",
                "cs": "<b>Není</b> vytvořeno přispěvatelem {search}",
                "es": "<b>No</b> hecho por el colaborador {search}",
                "pl": "<b>Nie</b> wykonane przez współautora {search}"
              }
            }
          ]
        },
        {
          "id": "made_before",
          "options": [
            {
              "osmTags": "date<{search}",
              "fields": [
                {
                  "name": "search",
                  "type": "date"
                }
              ],
              "question": {
                "en": "Made before {search}",
                "ca": "Fet abans de {search}",
                "de": "Erstellt vor {search}",
<<<<<<< HEAD
                "nl": "Gemaakt voor {search}",
                "pl": "Stworzone przed {search}"
=======
                "pl": "Stworzone przed {search}",
                "nl": "Gemaakt voor {search}",
                "cs": "Vytvořeno před {search}",
                "es": "Hecho antes de {search}"
>>>>>>> 059ef2c1
              }
            }
          ]
        },
        {
          "id": "made_after",
          "options": [
            {
              "osmTags": "date>{search}",
              "fields": [
                {
                  "name": "search",
                  "type": "date"
                }
              ],
              "question": {
                "en": "Made after {search}",
                "ca": "Fet després de {search}",
                "de": "Erstellt nach {search}",
<<<<<<< HEAD
                "nl": "Gemaakt na {search}",
                "pl": "Stworzone po {search}"
=======
                "pl": "Stworzone po {search}",
                "nl": "Gemaakt na {search}",
                "cs": "Vytvořeno po {search}",
                "es": "Hecho después de {search}"
>>>>>>> 059ef2c1
              }
            }
          ]
        },
        {
          "id": "locale-filter",
          "options": [
            {
              "osmTags": "locale~i~.*{search}.*",
              "fields": [
                {
                  "name": "search"
                }
              ],
              "question": {
                "en": "User language (iso-code) {search}",
                "ca": "Idioma de l'usuari (codi iso) {search}",
                "de": "Benutzersprache (ISO-Code) {search}",
                "fr": "Langage utilisateur (code-ISO) {search}",
                "nl": "De taal van de bijdrager is {search}",
<<<<<<< HEAD
                "pl": "Język użytkownika (kod iso) {search}"
=======
                "cs": "Jazyk uživatele (iso-kód) {search}",
                "es": "Use idioma (ISO-code) {search}"
>>>>>>> 059ef2c1
              }
            }
          ]
        },
        {
          "id": "host_name",
          "options": [
            {
              "osmTags": "host~i~.*{search}.*",
              "fields": [
                {
                  "name": "search"
                }
              ],
              "question": {
                "en": "Made with host {search}",
                "ca": "Fet amb l'amfitrió {search}",
                "de": "Erstellt mit Host {search}",
                "nl": "Gemaakt met host {search}",
                "cs": "Vytvořeno pomocí hostitele {search}",
                "es": "Hecho con el host {search}",
                "pl": "Wykonane z hostem {search}"
              }
            }
          ]
        },
        {
          "id": "added-image",
          "options": [
            {
              "osmTags": "add-image>0",
              "question": {
                "en": "Changeset added at least one image",
                "ca": "El conjunt de canvis ha afegit almenys una imatge",
                "de": "Im Änderungssatz wurde mindestens ein Bild hinzugefügt",
                "fr": "Le groupe de modifications a ajouté au moins une image",
                "nl": "Changeset bevat minstens één afbeelding",
<<<<<<< HEAD
                "pl": "Zestaw zmian dodał co najmniej jedno zdjęcie"
=======
                "cs": "Sada změn přidala alespoň jeden obrázek",
                "es": "El conjunto de cambios ha añadido al menos una imagen"
>>>>>>> 059ef2c1
              }
            }
          ]
        }
      ]
    },
    {
      "builtin": "current_view",
      "override": {
        "title": "Statistics on changesets in the current view",
        "tagRenderings+": [
          {
            "id": "link_to_more",
            "render": {
              "en": "More statistics can be found <a href='https://github.com/pietervdvn/MapComplete/tree/develop/Docs/Tools/graphs' target='_blank'>here</a>",
              "ca": "Es pot trobar més estadística <a href='https://github.com/pietervdvn/MapComplete/tree/develop/Docs/Tools/graphs' target='_blank'>aquí</a>",
              "de": "Mehr Statistiken gibt es <a href='https://github.com/pietervdvn/MapComplete/tree/develop/Docs/Tools/graphs' target='_blank'>hier</a>",
              "fr": "D'autres statistiques sont disponibles <a href='https://github.com/pietervdvn/MapComplete/tree/develop/Docs/Tools/graphs' target='_blank'>ici</a>",
              "cs": "Další statistiky najdete <a href='https://github.com/pietervdvn/MapComplete/tree/develop/Docs/Tools/graphs' target='_blank'>here</a>",
              "es": "Puede encontrar más estadísticas <a href='https://github.com/pietervdvn/MapComplete/tree/develop/Docs/Tools/graphs' target='_blank'>aquí</a>",
              "pl": "Więcej statystyk można znaleźć <a href='https://github.com/pietervdvn/MapComplete/tree/develop/Docs/Tools/graphs' target='_blank'>tutaj</a>"
            }
          },
          {
            "id": "hist_themes",
            "render": "{histogram(_embedded_cs:themes, Themename, Number of changesets)}"
          },
          {
            "id": "hist_users",
            "render": "{histogram(_embedded_cs:users, Contributor, Number of changesets)}"
          }
        ],
        "calculatedTags": [
          "_embedded_cs=overlapWith(feat)('mapcomplete-changes').map(f => f.feat.properties)",
          "_embedded_cs:themes=feat.get('_embedded_cs').map(cs => cs.theme)",
          "_embedded_cs:users=feat.get('_embedded_cs').map(cs => cs['_last_edit:contributor'])"
        ],
        "+mapRendering": [
          {
            "location": [
              "point"
            ],
            "icon": "statistics:black",
            "iconSize": "30,30",
            "anchor": "center"
          }
        ]
      }
    }
  ]
}<|MERGE_RESOLUTION|>--- conflicted
+++ resolved
@@ -25,12 +25,9 @@
     "de": "Diese Karte zeigt alle mit MapComplete vorgenommenen Änderungen",
     "fr": "Cette carte montre tous les changements faits avec MapComplete",
     "nl": "Deze kaart toont alle wijzigingen die met MapComplete gemaakt werden",
-<<<<<<< HEAD
-    "pl": "Ta mapa pokazuje wszystkie zmiany wprowadzone za pomocą MapComplete"
-=======
+    "pl": "Ta mapa pokazuje wszystkie zmiany wprowadzone za pomocą MapComplete",
     "cs": "Tato mapa zobrazuje všechny změny provedené pomocí MapComplete",
     "es": "Este mapa muestra todos los cambios realizados con MapComplete"
->>>>>>> 059ef2c1
   },
   "icon": "./assets/svg/logo.svg",
   "hideFromOverview": true,
@@ -71,15 +68,10 @@
         "en": "Show all MapComplete changes",
         "ca": "Mostra tots els canvis de MapComplete",
         "de": "Alle MapComplete-Änderungen anzeigen",
-<<<<<<< HEAD
-        "nl": "Toon alle MapComplete wijzigingen",
-        "pl": "Pokazuje wszystkie zmiany MapComplete"
-=======
         "pl": "Wyświetl wszystkie zmiany MapComplete",
         "nl": "Toon alle MapComplete wijzigingen",
         "cs": "Zobrazit všechny změny MapComplete",
         "es": "Mostrar todos los cambios de MapComplete"
->>>>>>> 059ef2c1
       },
       "tagRenderings": [
         {
@@ -211,29 +203,19 @@
             "en": "What version of MapComplete was used to make this change?",
             "ca": "Quina versió de MapComplete es va utilitzar per fer aquest canvi?",
             "de": "Mit welcher Version von MapComplete wurde diese Änderung gemacht?",
-<<<<<<< HEAD
-            "fr": "Quelle version de MapComplete a été utilisée pour faire cette modification ?",
-            "pl": "Która wersja MapComplete została wykorzystana, aby zrobić tę zmianę?"
-=======
             "pl": "Która wersja MapComplete została wykorzystana, aby zrobić tę zmianę?",
             "fr": "Quelle version de MapComplete a été utilisée pour faire cette modification ?",
             "cs": "Jaká verze aplikace MapComplete byla použita k provedení této změny?",
             "es": "¿Qué versión de MapComplete se usó para realizar este cambio?"
->>>>>>> 059ef2c1
           },
           "render": {
             "en": "Made with {editor}",
             "ca": "Fet amb {editor}",
             "de": "Erstellt mit {editor}",
-<<<<<<< HEAD
-            "fr": "Fait avec {editor}",
-            "pl": "Zrobione za pomocą {editor}"
-=======
             "pl": "Zrobione za pomocą {editor}",
             "fr": "Fait avec {editor}",
             "cs": "Vyrobeno pomocí {editor}",
             "es": "Realizado con {editor}"
->>>>>>> 059ef2c1
           },
           "freeform": {
             "key": "editor"
@@ -645,15 +627,10 @@
                 "en": "Made before {search}",
                 "ca": "Fet abans de {search}",
                 "de": "Erstellt vor {search}",
-<<<<<<< HEAD
-                "nl": "Gemaakt voor {search}",
-                "pl": "Stworzone przed {search}"
-=======
                 "pl": "Stworzone przed {search}",
                 "nl": "Gemaakt voor {search}",
                 "cs": "Vytvořeno před {search}",
                 "es": "Hecho antes de {search}"
->>>>>>> 059ef2c1
               }
             }
           ]
@@ -673,15 +650,10 @@
                 "en": "Made after {search}",
                 "ca": "Fet després de {search}",
                 "de": "Erstellt nach {search}",
-<<<<<<< HEAD
-                "nl": "Gemaakt na {search}",
-                "pl": "Stworzone po {search}"
-=======
                 "pl": "Stworzone po {search}",
                 "nl": "Gemaakt na {search}",
                 "cs": "Vytvořeno po {search}",
                 "es": "Hecho después de {search}"
->>>>>>> 059ef2c1
               }
             }
           ]
@@ -702,12 +674,9 @@
                 "de": "Benutzersprache (ISO-Code) {search}",
                 "fr": "Langage utilisateur (code-ISO) {search}",
                 "nl": "De taal van de bijdrager is {search}",
-<<<<<<< HEAD
-                "pl": "Język użytkownika (kod iso) {search}"
-=======
+                "pl": "Język użytkownika (kod iso) {search}",
                 "cs": "Jazyk uživatele (iso-kód) {search}",
                 "es": "Use idioma (ISO-code) {search}"
->>>>>>> 059ef2c1
               }
             }
           ]
@@ -745,12 +714,9 @@
                 "de": "Im Änderungssatz wurde mindestens ein Bild hinzugefügt",
                 "fr": "Le groupe de modifications a ajouté au moins une image",
                 "nl": "Changeset bevat minstens één afbeelding",
-<<<<<<< HEAD
-                "pl": "Zestaw zmian dodał co najmniej jedno zdjęcie"
-=======
+                "pl": "Zestaw zmian dodał co najmniej jedno zdjęcie",
                 "cs": "Sada změn přidala alespoň jeden obrázek",
                 "es": "El conjunto de cambios ha añadido al menos una imagen"
->>>>>>> 059ef2c1
               }
             }
           ]
