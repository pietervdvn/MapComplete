--- conflicted
+++ resolved
@@ -4,26 +4,20 @@
     "en": "Changes made with MapComplete",
     "de": "Änderungen mit MapComplete",
     "cs": "Změny provedené pomocí MapComplete",
-    "es": "Cambios realizados con MapComplete",
-    "fr": "Modifications faites avec MapComplete",
-    "nl": "Wijzigingen gemaakt met MapComplete"
+    "es": "Cambios realizados con MapComplete"
   },
   "shortDescription": {
     "en": "Shows changes made by MapComplete",
     "de": "Zeigt die von MapComplete vorgenommenen Änderungen an",
     "cs": "Zobrazuje změny provedené nástrojem MapComplete",
-    "es": "Muestra los cambios realizados por MapComplete",
-    "fr": "Afficher les modifications faites avec MapComplete",
-    "nl": "Toont wijzigingen gemaakt met MapComplete"
+    "es": "Muestra los cambios realizados por MapComplete"
   },
   "description": {
     "en": "This maps shows all the changes made with MapComplete",
     "de": "Diese Karte zeigt alle mit MapComplete vorgenommenen Änderungen",
     "es": "Este mapa muestra todos los cambios realizados con MapComplete",
     "pl": "Ta mapa pokazuje wszystkie zmiany wprowadzone za pomocą MapComplete",
-    "cs": "Tyto mapy zobrazují všechny změny provedené pomocí MapComplete",
-    "fr": "Cette carte montre tous les changements effectués avec MapComplete",
-    "nl": "Deze kaarten tonen alle wijzigingen die zijn gemaakt met MapComplete"
+    "cs": "Tyto mapy zobrazují všechny změny provedené pomocí MapComplete"
   },
   "icon": "./assets/svg/logo.svg",
   "hideFromOverview": true,
@@ -36,10 +30,7 @@
       "name": {
         "en": "Changeset centers",
         "de": "Changeset-Zentren",
-        "es": "Centros de conjuntos de cambios",
-        "fr": "Centre du groupe de modifications",
-        "nl": "Changeset centra",
-        "cs": "Changeset centra"
+        "es": "Centros de conjuntos de cambios"
       },
       "minzoom": 0,
       "source": {
@@ -52,16 +43,14 @@
           "en": "Changeset for {theme}",
           "de": "Änderungssatz für {theme}",
           "cs": "Sada změn pro {theme}",
-          "es": "Conjunto de cambios para {theme}",
-          "nl": "Changeset voor {theme}"
+          "es": "Conjunto de cambios para {theme}"
         }
       },
       "description": {
         "en": "Shows all MapComplete changes",
         "de": "Zeigt alle MapComplete-Änderungen",
         "es": "Muestra todos los cambios de MapComplete",
-        "cs": "Zobrazí všechny změny MapComplete",
-        "nl": "Toon alle MapComplete-wijzigingen"
+        "cs": "Zobrazí všechny změny MapComplete"
       },
       "tagRenderings": [
         {
@@ -70,8 +59,7 @@
             "en": "Changeset <a href='https://openstreetmap.org/changeset/{id}' target='_blank'>{id}</a>",
             "de": "Änderungssatz <a href='https://openstreetmap.org/changeset/{id}' target='_blank'>{id}</a>",
             "cs": "Sada změn <a href='https://openstreetmap.org/changeset/{id}' target='_blank'>{id}</a>",
-            "es": "Conjunto de cambios <a href='https://openstreetmap.org/changeset/{id}' target='_blank'>{id}</a>",
-            "nl": "Changeset <a href='https://openstreetmap.org/changeset/{id}' target='_blank'>{id}</a>"
+            "es": "Conjunto de cambios <a href='https://openstreetmap.org/changeset/{id}' target='_blank'>{id}</a>"
           }
         },
         {
@@ -80,8 +68,7 @@
             "en": "What contributor did make this change?",
             "de": "Wer hat zu dieser Änderung beigetragen?",
             "cs": "Který přispěvatel provedl tuto změnu?",
-            "es": "¿Qué colaborador realizó este cambio?",
-            "nl": "Welke bijdrager maakte deze verandering?"
+            "es": "¿Qué colaborador realizó este cambio?"
           },
           "freeform": {
             "key": "user"
@@ -90,9 +77,7 @@
             "en": "Change made by <a href='https://openstreetmap.org/user/{user}' target='_blank'>{user}</a>",
             "de": "Änderung vorgenommen von <a href='https://openstreetmap.org/user/{user}' target='_blank'>{user}</a>",
             "cs": "Změna provedena uživatelem <a href='https://openstreetmap.org/user/{user}' target='_blank'>{user}</a>",
-            "es": "Cambio realizado por <a href='https://openstreetmap.org/user/{user}' target='_blank'>{user}</a>",
-            "fr": "Modification faite par <a href='https://openstreetmap.org/user/{user}' target='_blank'>{user}</a>",
-            "nl": "Wijziging aangebracht door <a href='https://openstreetmap.org/user/{user}' target='_blank'>{user}</a>"
+            "es": "Cambio realizado por <a href='https://openstreetmap.org/user/{user}' target='_blank'>{user}</a>"
           }
         },
         {
@@ -101,8 +86,7 @@
             "en": "What theme was used to make this change?",
             "de": "Welches Thema wurde für diese Änderung verwendet?",
             "cs": "Jaký motiv byl použit k provedení této změny?",
-            "es": "¿Qué tema se utilizó para realizar este cambio?",
-            "nl": "Welk thema werd gebruikt voor deze wijziging?"
+            "es": "¿Qué tema se utilizó para realizar este cambio?"
           },
           "freeform": {
             "key": "theme"
@@ -110,9 +94,7 @@
           "render": {
             "en": "Change with theme <a href='https://mapcomplete.org/{theme}'>{theme}</a>",
             "de": "Änderung mit Thema <a href='https://mapcomplete.org/{theme}'>{theme}</a>",
-            "es": "Cambio con el tema <a href='https://mapcomplete.org/{theme}'>{theme}</a>",
-            "nl": "Verander met thema <a href='https://mapcomplete.org/{theme}'>{theme}</a>",
-            "cs": "Změna pomocí tématu <a href='https://mapcomplete.org/{theme}'>{theme}</a>"
+            "es": "Cambio con el tema <a href='https://mapcomplete.org/{theme}'>{theme}</a>"
           }
         },
         {
@@ -124,15 +106,13 @@
             "en": "What locale (language) was this change made in?",
             "de": "In welcher Sprache (Locale) wurde diese Änderung vorgenommen?",
             "cs": "V jakém prostředí (jazyce) byla tato změna provedena?",
-            "es": "¿En qué configuración regional (idioma) se realizó este cambio?",
-            "nl": "In welke 'locale' (taal) is deze wijziging gemaakt?"
+            "es": "¿En qué configuración regional (idioma) se realizó este cambio?"
           },
           "render": {
             "en": "User locale is {locale}",
             "de": "Die Benutzersprache ist {locale}",
             "cs": "Uživatelské prostředí je {locale}",
-            "es": "Configuración regional del usuario es {locale}",
-            "nl": "De gebruikerstaal (locale) is {locale}"
+            "es": "Configuración regional del usuario es {locale}"
           }
         },
         {
@@ -141,15 +121,13 @@
             "en": "Change with with <a href='{host}'>{host}</a>",
             "de": "Änderung mit <a href='{host}'>{host}</a>",
             "cs": "Změnit pomocí <a href='{host}'>{host}</a>",
-            "es": "Cambio realizado con <a href='{host}'>{host}</a>",
-            "nl": "Gewijzigd met <a href='{host}'>{host}</a>"
+            "es": "Cambio realizado con <a href='{host}'>{host}</a>"
           },
           "question": {
             "en": "What host (website) was this change made with?",
             "de": "Bei welchem Host (Website) wurde diese Änderung vorgenommen?",
             "cs": "U jakého hostitele (webové stránky) byla tato změna provedena?",
-            "es": "¿Con qué anfitrión (sitio web) se realizó este cambio?",
-            "nl": "Met welke host (website) is deze wijziging gemaakt?"
+            "es": "¿Con qué anfitrión (sitio web) se realizó este cambio?"
           },
           "freeform": {
             "key": "host"
@@ -173,17 +151,13 @@
             "en": "What version of MapComplete was used to make this change?",
             "de": "Welche Version von MapComplete wurde verwendet, um diese Änderung vorzunehmen?",
             "cs": "Jaká verze aplikace MapComplete byla použita k provedení této změny?",
-            "es": "¿Qué versión de MapComplete se utilizó para realizar este cambio?",
-            "fr": "Quelle version de MapCompletee a été utilisée pour faire cette modification ?",
-            "nl": "Welke versie van MapComplete is gebruikt voor deze wijziging?"
+            "es": "¿Qué versión de MapComplete se utilizó para realizar este cambio?"
           },
           "render": {
             "en": "Made with {editor}",
             "de": "Erstellt mit {editor}",
             "cs": "Vytvořeno pomocí {editor}",
-            "es": "Hecho con {editor}",
-            "fr": "Fait avec {editor}",
-            "nl": "Gemaakt met {editor}"
+            "es": "Hecho con {editor}"
           },
           "freeform": {
             "key": "editor"
@@ -378,13 +352,8 @@
                     "then": "./assets/layers/entrance/entrance.svg"
                   },
                   {
-<<<<<<< HEAD
-                    "if": "theme=insects",
-                    "then": "./assets/layers/insect_hotel/insect_hotel.svg"
-=======
                     "if": "theme=inspector",
                     "then": "./assets/svg/add.svg"
->>>>>>> 063a912c
                   },
                   {
                     "if": "theme=items_with_image",
@@ -594,9 +563,7 @@
                 "de": "Themenname enthält {search}",
                 "es": "El nombre del tema contiene {search}",
                 "pl": "Nazwa tematu zawiera {search}",
-                "cs": "Název obsahuje {search}",
-                "fr": "Le nom du thème contient {search}",
-                "nl": "Themanaam bevat {search}"
+                "cs": "Název obsahuje {search}"
               }
             }
           ]
@@ -615,9 +582,7 @@
                 "en": "Themename does <b>not</b> contain {search}",
                 "de": "Themename enthält <b>nicht</b> {search}",
                 "es": "El nombre del tema <b>no</b> contiene {search}",
-                "cs": "Název motivu <b>neobsahuje</b> {search}",
-                "fr": "Le nom du thème <b>ne contient pas</b> {search}",
-                "nl": "Themanaam bevat <b>geen</b> {search}"
+                "cs": "Název motivu <b>neobsahuje</b> {search}"
               }
             }
           ]
@@ -636,9 +601,7 @@
                 "en": "Made by contributor {search}",
                 "de": "Erstellt von Mitwirkendem {search}",
                 "es": "Hecho por el colaborador {search}",
-                "cs": "Vytvořeno přispěvatelem {search}",
-                "fr": "Fait par le·a contributeur·trice {search}",
-                "nl": "Toegevoegd door {search}"
+                "cs": "Vytvořeno přispěvatelem {search}"
               }
             }
           ]
@@ -657,9 +620,7 @@
                 "en": "<b>Not</b> made by contributor {search}",
                 "de": "<b>Nicht</b> erstellt von Mitwirkendem {search}",
                 "es": "<b>No</b> hecho por el colaborador {search}",
-                "cs": "<b>Nevytvořeno</b> přispěvatelem {search}",
-                "fr": "<b>Pas</b> fait par le·a contributeur·trice {search}",
-                "nl": "<b>Niet</b> toegevoegd door {search}"
+                "cs": "<b>Nevytvořeno</b> přispěvatelem {search}"
               }
             }
           ]
@@ -679,9 +640,7 @@
                 "en": "Made before {search}",
                 "de": "Erstellt vor {search}",
                 "es": "Hecho antes de {search}",
-                "cs": "Vytvořeno před {search}",
-                "fr": "Fait avant {search}",
-                "nl": "Toegevoegd vóór {search}"
+                "cs": "Vytvořeno před {search}"
               }
             }
           ]
@@ -701,9 +660,7 @@
                 "en": "Made after {search}",
                 "de": "Erstellt nach {search}",
                 "es": "Hecho después de {search}",
-                "cs": "Vytvořeno po {search}",
-                "fr": "Fait après {search}",
-                "nl": "Toegevoegd na {search}"
+                "cs": "Vytvořeno po {search}"
               }
             }
           ]
@@ -722,9 +679,7 @@
                 "en": "User language (iso-code) {search}",
                 "de": "Benutzersprache (ISO-Code) {search}",
                 "es": "Idioma del usuario (código ISO) {search}",
-                "cs": "Jazyk uživatele (iso-kód) {search}",
-                "fr": "Langage utilisateur (code iso) {search}",
-                "nl": "Gebruikerstaal (iso-code) {search}"
+                "cs": "Jazyk uživatele (iso-kód) {search}"
               }
             }
           ]
@@ -743,8 +698,7 @@
                 "en": "Made with host {search}",
                 "de": "Erstellt mit Host {search}",
                 "cs": "Vytvořeno pomocí hostitele {search}",
-                "es": "Hecho con el anfitrión {search}",
-                "nl": "Gemaakt met {search}"
+                "es": "Hecho con el anfitrión {search}"
               }
             }
           ]
@@ -758,8 +712,7 @@
                 "en": "Changeset added at least one image",
                 "de": "Changeset hat mindestens ein Bild hinzugefügt",
                 "cs": "Sada změn přidala alespoň jeden obrázek",
-                "es": "El conjunto de cambios agregó al menos una imagen",
-                "nl": "Changeset voegde minstens één afbeelding toe"
+                "es": "El conjunto de cambios agregó al menos una imagen"
               }
             }
           ]
@@ -773,8 +726,7 @@
                 "en": "Exclude GRB theme",
                 "de": "GRB-Thema ausschließen",
                 "cs": "Vyloučit motiv GRB",
-                "es": "Excluir el tema GRB",
-                "nl": "GRB-thema uitsluiten"
+                "es": "Excluir el tema GRB"
               }
             }
           ]
@@ -788,8 +740,7 @@
                 "en": "Exclude etymology theme",
                 "de": "Etymologie-Thema ausschließen",
                 "es": "Excluir el tema de etimología",
-                "cs": "Vyloučit etymologii tématu",
-                "nl": "Thema etymologie uitsluiten"
+                "cs": "Vyloučit etymologii tématu"
               }
             }
           ]
@@ -807,9 +758,7 @@
               "en": "More statistics can be found <a href='https://github.com/pietervdvn/MapComplete/tree/develop/Docs/Tools/graphs' target='_blank'>here</a>",
               "de": "Weitere Statistiken findest du <a href='https://github.com/pietervdvn/MapComplete/tree/develop/Docs/Tools/graphs' target='_blank'>hier</a>",
               "cs": "Další statistiky najdete <a href='https://github.com/pietervdvn/MapComplete/tree/develop/Docs/Tools/graphs' target='_blank'>zde</a>",
-              "es": "Puedes encontrar más estadísticas <a href='https://github.com/pietervdvn/MapComplete/tree/develop/Docs/Tools/graphs' target='_blank'>aquí</a>",
-              "fr": "Plus de statistiques peuvent être trouvées <a href='https://github.com/pietervdvn/MapComplete/tree/develop/Docs/Tools/graphs' target='_blank'>ici</a>",
-              "nl": "Meer statistieken vind je <a href='https://github.com/pietervdvn/MapComplete/tree/develop/Docs/Tools/graphs' target='_blank'>hier</a>"
+              "es": "Puedes encontrar más estadísticas <a href='https://github.com/pietervdvn/MapComplete/tree/develop/Docs/Tools/graphs' target='_blank'>aquí</a>"
             }
           },
           {
