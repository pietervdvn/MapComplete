--- conflicted
+++ resolved
@@ -67,13 +67,11 @@
             "key": "user"
           },
           "render": {
-<<<<<<< HEAD
+
             "en": "Change made by <a href='https://openstreetmap.org/user/{_last_edit:contributor}' target='_blank'>{_last_edit:contributor}</a>",
             "de": "Geändert von <a href='https://openstreetmap.org/user/{_last_edit:contributor}' target='_blank'>{_last_edit:contributor}</a>",
             "fr": "Modification faite par <a href='https://openstreetmap.org/user/{_last_edit:contributor}' target='_blank'>{_last_edit:contributor}</a>"
-=======
-            "en": "Change made by <a href='https://openstreetmap.org/user/{user}' target='_blank'>{user}</a>"
->>>>>>> 0e03fb5e
+
           }
         },
         {
@@ -85,7 +83,7 @@
             "key": "theme"
           },
           "render": {
-<<<<<<< HEAD
+
             "en": "Change with theme <a href='https://mapcomplete.osm.be/{theme}'>{theme}</a>",
             "de": "Änderung mit Thema <a href='https://mapcomplete.osm.be/{theme}'>{theme}</a>",
             "fr": "Modification avec le thème <a href='https://mapcomplete.osm.be/{theme}'>{theme}</a>"
@@ -98,44 +96,7 @@
                 "de": "Änderung mit <b>inoffiziellem</b> Thema <a href='https://mapcomplete.osm.be/theme.html?userlayout={theme}'>{theme}</a>",
                 "fr": "Modification avec le thème <b>non-officiel</b> <a href='https://mapcomplete.osm.be/theme.html?userlayout={theme}'>{theme}</a>"
               }
-=======
-            "en": "Change with theme <a href='https://mapcomplete.osm.be/{theme}'>{theme}</a>"
-          }
-        },
-        {
-          "id": "locale",
-          "freeform": {
-            "key": "locale"
-          },
-          "question": {
-            "en": "What locale (language) was this change made in?"
-          },
-          "render": {
-            "en": "User locale is {locale}"
-          }
-        },
-        {
-          "id": "host",
-          "render": {
-            "en": "Change with with <a href='{host}'>{host}</a>"
-          },
-          "question": {
-            "en": "What host (website) was this change made with?"
-          },
-          "freeform": {
-            "key": "host"
-          },
-          "mappings": [
-            {
-              "if": "host=www.waldbrand-app.de",
-              "then": "waldbrand-app.de",
-              "hideInAnswer": true
-            },
-            {
-              "if": "host~https://pietervdvn.github.io/mc/develop/.*",
-              "then": "Develop",
-              "hideInAnswer": true
->>>>>>> 0e03fb5e
+
             }
           ]
         }
