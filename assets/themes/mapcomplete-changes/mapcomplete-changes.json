--- conflicted
+++ resolved
@@ -843,12 +843,8 @@
             {
               "question": {
                 "en": "All platforms"
-<<<<<<< HEAD
-              }
-=======
               },
               "quesiton": "All platforms"
->>>>>>> b85f3237
             },
             {
               "question": {
