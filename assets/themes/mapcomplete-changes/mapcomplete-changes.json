--- conflicted
+++ resolved
@@ -526,7 +526,6 @@
               ],
               "question": {
                 "en": "Made with host {search}"
-<<<<<<< HEAD
               }
             }
           ]
@@ -538,8 +537,6 @@
               "osmTags": "add-image>0",
               "question": {
                 "en": "Changeset added at least one image"
-=======
->>>>>>> 2a8b17af
               }
             }
           ]
