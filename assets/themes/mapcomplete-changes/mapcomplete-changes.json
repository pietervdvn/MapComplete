{
  "id": "mapcomplete-changes",
  "title": {
<<<<<<< HEAD
    "en": "Changes made with MapComplete"
  },
  "shortDescription": {
    "en": "Shows changes made by MapComplete"
  },
  "description": {
    "en": "This maps shows all the changes made with MapComplete"
=======
    "en": "Changes made with MapComplete",
    "ca": "Canvis fets amb MapComplete",
    "de": "Mit MapComplete erstellte Änderungen",
    "fr": "Changements faits avec MapComplete",
    "nl": "Wijzigingen gemaakt met MapComplete"
  },
  "shortDescription": {
    "en": "Show changes made with MapComplete",
    "ca": "Mostra els canvis fets amb MapComplete",
    "de": "Mit MapComplete erstellte Änderungen anzeigen",
    "nl": "Toon wijzigingen gemaakt met MapComplete"
  },
  "description": {
    "en": "This maps shows all the changes made with MapComplete",
    "ca": "Aquest mapa mostra tots els canvis fets amb MapComplete",
    "de": "Diese Karte zeigt alle mit MapComplete vorgenommenen Änderungen",
    "pl": "Ta mapa pokazuje wszystkie zmiany wprowadzone za pomocą MapComplete",
    "fr": "Cette carte montre tous les changements faits avec MapComplete",
    "nl": "Deze kaart toont alle wijzigingen die met MapComplete gemaakt werden"
>>>>>>> 2671d015
  },
  "icon": "./assets/svg/logo.svg",
  "hideFromOverview": true,
  "startLat": 0,
  "startLon": 0,
  "startZoom": 1,
  "widenFactor": 0.05,
  "clustering": false,
  "layers": [
    {
      "id": "mapcomplete-changes",
      "name": {
<<<<<<< HEAD
        "en": "Changeset centers"
=======
        "en": "Changeset centers",
        "ca": "Centre del conjunt de canvis",
        "de": "Zentrum der Änderungssätze",
        "nl": "Centerpunt van changeset"
>>>>>>> 2671d015
      },
      "minzoom": 0,
      "source": {
        "osmTags": "editor~*",
        "geoJson": "https://raw.githubusercontent.com/pietervdvn/MapComplete-data/main/mapcomplete-changes/tile_{z}_{x}_{y}.geojson",
        "geoJsonZoomLevel": 8,
        "maxCacheAge": 0
      },
      "title": {
        "render": {
<<<<<<< HEAD
          "en": "Changeset for {theme}"
        }
      },
      "description": {
        "en": "Shows all MapComplete changes"
=======
          "en": "Changeset for {theme}",
          "ca": "Conjunt de canvis per a {theme}",
          "de": "Änderungssatz für {theme}",
          "fr": "Groupe de modifications pour {theme}"
        }
      },
      "description": {
        "en": "Show all MapComplete changes",
        "ca": "Mostra tots els canvis de MapComplete",
        "de": "Alle MapComplete-Änderungen anzeigen",
        "pl": "Pokazuje wszystkie zmiany MapComplete",
        "nl": "Toon alle MapComplete wijzigingen"
>>>>>>> 2671d015
      },
      "tagRenderings": [
        {
          "id": "show_changeset_id",
          "render": {
<<<<<<< HEAD
            "en": "Changeset <a href='https://openstreetmap.org/changeset/{id}' target='_blank'>{id}</a>"
=======
            "en": "Changeset <a href='https://openstreetmap.org/changeset/{id}' target='_blank'>{id}</a>",
            "ca": "Conjunt de canvi <a href='https://openstreetmap.org/changeset/{id}' target='_blank'>{id}</a>",
            "de": "Änderungssatz <a href='https://openstreetmap.org/changeset/{id}' target='_blank'>{id}</a>",
            "fr": "Groupe de modifications <a href='https://openstreetmap.org/changeset/{id}' target='_blank'>{id}</a>"
>>>>>>> 2671d015
          }
        },
        {
          "id": "contributor",
          "question": {
<<<<<<< HEAD
            "en": "What contributor did make this change?"
=======
            "en": "Which contributor made this change?",
            "ca": "Quin col·laborador va fer aquest canvi?",
            "de": "Wer hat diese Änderung vorgenommen?",
            "fr": "Quel contributeur a fait cette modification ?",
            "nl": "Welke bijdrager maakte deze wijziging?"
>>>>>>> 2671d015
          },
          "freeform": {
            "key": "user"
          },
          "render": {
<<<<<<< HEAD
            "en": "Change made by <a href='https://openstreetmap.org/user/{user}' target='_blank'>{user}</a>"
=======
            "en": "Change made by <a href='https://openstreetmap.org/user/{user}' target='_blank'>{user}</a>",
            "ca": "Canvi fet per <a href='https://openstreetmap.org/user/{user}' target='_blank'>{user}</a>",
            "de": "Änderung von <a href='https://openstreetmap.org/user/{user}' target='_blank'>{user}</a>",
            "fr": "Modification faite par <a href='https://openstreetmap.org/user/{user}' target='_blank'>{user}</a>",
            "nl": "Wijziging gemaakt door  <a href='https://openstreetmap.org/user/{user}' target='_blank'>{user}</a>"
>>>>>>> 2671d015
          }
        },
        {
          "id": "theme-id",
          "question": {
<<<<<<< HEAD
            "en": "What theme was used to make this change?"
=======
            "en": "What theme was used to make this change?",
            "ca": "Quin tema es va utilitzar per fer aquest canvi?",
            "de": "Welches Thema wurde für diese Änderung verwendet?",
            "fr": "Quel thème a été utilisé pour faire cette modification ?"
>>>>>>> 2671d015
          },
          "freeform": {
            "key": "theme"
          },
          "render": {
<<<<<<< HEAD
            "en": "Change with theme <a href='https://mapcomplete.org/{theme}'>{theme}</a>"
=======
            "en": "Change with theme <a href='https://mapcomplete.osm.be/{theme}'>{theme}</a>",
            "ca": "Canvi amb el tema <a href='https://mapcomplete.osm.be/{theme}'>{theme}</a>",
            "de": "Geändert mit Thema <a href='https://mapcomplete.osm.be/{theme}'>{theme}</a>",
            "fr": "Modifié avec le thème <a href='https://mapcomplete.osm.be/{theme}'>{theme}</a>"
>>>>>>> 2671d015
          }
        },
        {
          "id": "locale",
          "freeform": {
            "key": "locale"
          },
          "question": {
<<<<<<< HEAD
            "en": "What locale (language) was this change made in?"
          },
          "render": {
            "en": "User locale is {locale}"
=======
            "en": "What locale (language) was this change made in?",
            "ca": "Amb quina configuració regional (idioma) s'ha fet aquest canvi?",
            "de": "In welcher Benutzersprache wurde diese Änderung vorgenommen?",
            "fr": "En quelle langue est-ce que ce changement a été fait ?",
            "nl": "In welke locale (taal) werd deze wijziging gemaakt?"
          },
          "render": {
            "en": "User locale is {locale}",
            "ca": "La configuració regional de l'usuari és {locale}",
            "de": "Benutzersprache {locale}",
            "nl": "De gebruikerstaal is {locale}"
>>>>>>> 2671d015
          }
        },
        {
          "id": "host",
          "render": {
<<<<<<< HEAD
            "en": "Change with with <a href='{host}'>{host}</a>"
          },
          "question": {
            "en": "What host (website) was this change made with?"
=======
            "en": "Change made with <a href='{host}'>{host}</a>",
            "ca": "Canviat fet amb <a href='{host}'>{host}</a>",
            "de": "Geändert über <a href='{host}'>{host}</a>",
            "fr": "Modification faite avec <a href='{host}'>{host}</a>",
            "nl": "Wijziging gemaakt met <a href='{host}'>{host}</a>"
          },
          "question": {
            "en": "What host (website) was this change made with?",
            "ca": "Amb quin amfitrió (lloc web) es va fer aquest canvi?",
            "de": "Über welchen Host (Webseite) wurde diese Änderung vorgenommen?",
            "nl": "Met welke host (website) werd deze wijziging gemaakt?"
>>>>>>> 2671d015
          },
          "freeform": {
            "key": "host"
          },
          "mappings": [
            {
              "if": "host=www.waldbrand-app.de",
              "then": "waldbrand-app.de",
              "hideInAnswer": true
            },
            {
              "if": "host~https://pietervdvn.github.io/mc/develop/.*",
              "then": "Develop",
              "hideInAnswer": true
            }
          ]
        },
        {
          "id": "version",
          "question": {
<<<<<<< HEAD
            "en": "What version of MapComplete was used to make this change?"
          },
          "render": {
            "en": "Made with {editor}"
=======
            "en": "What version of MapComplete was used to make this change?",
            "ca": "Quina versió de MapComplete es va utilitzar per fer aquest canvi?",
            "de": "Mit welcher Version von MapComplete wurde diese Änderung gemacht?",
            "pl": "Która wersja MapComplete została wykorzystana, aby zrobić tę zmianę?",
            "fr": "Quelle version de MapComplete a été utilisée pour faire cette modification ?"
          },
          "render": {
            "en": "Made with {editor}",
            "ca": "Fet amb {editor}",
            "de": "Erstellt mit {editor}",
            "pl": "Zrobione za pomocą {editor}",
            "fr": "Fait avec {editor}"
>>>>>>> 2671d015
          },
          "freeform": {
            "key": "editor"
          }
        }
      ],
      "pointRendering": [
        {
          "location": [
            "point",
            "centroid"
          ],
          "icon": {
            "render": "teardrop:#00cc00",
            "mappings": [
              {
                "if": "theme=advertising",
                "then": "./assets/themes/advertising/icon.svg"
              },
              {
                "if": "theme=aed",
                "then": "./assets/themes/aed/aed.svg"
              },
              {
                "if": "theme=artwork",
                "then": "./assets/themes/artwork/artwork.svg"
              },
              {
                "if": "theme=atm",
                "then": "./assets/themes/atm/logo.svg"
              },
              {
                "if": "theme=bag",
                "then": "./assets/themes/bag/logo.svg"
              },
              {
                "if": "theme=benches",
                "then": "./assets/themes/benches/bench_poi.svg"
              },
              {
                "if": "theme=bicycle_rental",
                "then": "./assets/themes/bicycle_rental/logo.svg"
              },
              {
                "if": "theme=bicyclelib",
                "then": "./assets/themes/bicyclelib/logo.svg"
              },
              {
                "if": "theme=binoculars",
                "then": "./assets/layers/binocular/telescope.svg"
              },
              {
                "if": "theme=blind_osm",
                "then": "./assets/themes/blind_osm/Blindicon.svg"
              },
              {
                "if": "theme=bookcases",
                "then": "./assets/themes/bookcases/bookcase.svg"
              },
              {
                "if": "theme=buurtnatuur",
                "then": "./assets/themes/buurtnatuur/logo.svg"
              },
              {
                "if": "theme=cafes_and_pubs",
                "then": "./assets/layers/cafe_pub/pub.svg"
              },
              {
                "if": "theme=campersite",
                "then": "./assets/themes/campersite/caravan.svg"
              },
              {
                "if": "theme=charging_stations",
                "then": "./assets/themes/charging_stations/logo.svg"
              },
              {
                "if": "theme=climbing",
                "then": "./assets/themes/climbing/climbing_icon.svg"
              },
              {
                "if": "theme=clock",
                "then": "./assets/layers/clock/clock.svg"
              },
              {
                "if": "theme=cycle_highways",
                "then": "./assets/themes/cycle_highways/fietssnelwegen-logo.svg"
              },
              {
                "if": "theme=cycle_infra",
                "then": "./assets/themes/cycle_infra/cycle-infra.svg"
              },
              {
                "if": "theme=cyclenodes",
                "then": "./assets/themes/cyclenodes/logo.svg"
              },
              {
                "if": "theme=cyclestreets",
                "then": "./assets/themes/cyclestreets/logo.svg"
              },
              {
                "if": "theme=cyclofix",
                "then": "./assets/themes/cyclofix/logo.svg"
              },
              {
                "if": "theme=drinking_water",
                "then": "./assets/themes/drinking_water/logo.svg"
              },
              {
                "if": "theme=education",
                "then": "./assets/layers/school/college.svg"
              },
              {
                "if": "theme=elongated_coin",
                "then": "./assets/themes/elongated_coin/penny.svg"
              },
              {
                "if": "theme=etymology",
                "then": "./assets/layers/etymology/logo.svg"
              },
              {
                "if": "theme=facadegardens",
                "then": "./assets/themes/facadegardens/geveltuin.svg"
              },
              {
                "if": "theme=food",
                "then": "./assets/layers/food/restaurant.svg"
              },
              {
                "if": "theme=fritures",
                "then": "./assets/themes/fritures/logo.svg"
              },
              {
                "if": "theme=fruit_trees",
                "then": "./assets/themes/fruit_trees/fruit_tree.svg"
              },
              {
                "if": "theme=ghostbikes",
                "then": "./assets/themes/ghostbikes/logo.svg"
              },
              {
                "if": "theme=grb",
                "then": "./assets/themes/grb/logo.svg"
              },
              {
                "if": "theme=grb_fixme",
                "then": "./assets/svg/bug.svg"
              },
              {
                "if": "theme=hackerspaces",
                "then": "./assets/themes/hackerspaces/glider.svg"
              },
              {
                "if": "theme=hailhydrant",
                "then": "./assets/themes/hailhydrant/logo.svg"
              },
              {
                "if": "theme=healthcare",
                "then": "./assets/layers/doctors/doctors.svg"
              },
              {
                "if": "theme=hotels",
                "then": "./assets/layers/hotel/hotel.svg"
              },
              {
                "if": "theme=indoors",
                "then": "./assets/layers/entrance/entrance.svg"
              },
              {
                "if": "theme=kerbs_and_crossings",
                "then": "./assets/layers/kerbs/KerbIcon.svg"
              },
              {
                "if": "theme=mapcomplete-changes",
                "then": "./assets/svg/logo.svg"
              },
              {
                "if": "theme=maproulette",
                "then": "./assets/layers/maproulette/logomark.svg"
              },
              {
                "if": "theme=maps",
                "then": "./assets/themes/maps/logo.svg"
              },
              {
                "if": "theme=maxspeed",
                "then": "./assets/themes/maxspeed/maxspeed_logo.svg"
              },
              {
                "if": "theme=nature",
                "then": "./assets/themes/nature/logo.svg"
              },
              {
                "if": "theme=notes",
                "then": "./assets/themes/notes/logo.svg"
              },
              {
                "if": "theme=observation_towers",
                "then": "./assets/layers/observation_tower/Tower_observation.svg"
              },
              {
                "if": "theme=onwheels",
                "then": "./assets/themes/onwheels/crest.svg"
              },
              {
                "if": "theme=openwindpowermap",
                "then": "./assets/themes/openwindpowermap/logo.svg"
              },
              {
                "if": "theme=osm_community_index",
                "then": "./assets/themes/osm_community_index/osm.svg"
              },
              {
                "if": "theme=parkings",
                "then": "./assets/themes/parkings/parkings.svg"
              },
              {
                "if": "theme=personal",
                "then": "./assets/svg/addSmall.svg"
              },
              {
                "if": "theme=pets",
                "then": "./assets/layers/dogpark/dog-park.svg"
              },
              {
                "if": "theme=play_forests",
                "then": "./assets/layers/play_forest/icon.svg"
              },
              {
                "if": "theme=playgrounds",
                "then": "./assets/themes/playgrounds/playground.svg"
              },
              {
                "if": "theme=postal_codes",
                "then": "./assets/themes/postal_codes/townhall.svg"
              },
              {
                "if": "theme=postboxes",
                "then": "./assets/layers/postboxes/postbox.svg"
              },
              {
                "if": "theme=rainbow_crossings",
                "then": "./assets/themes/rainbow_crossings/logo.svg"
              },
              {
                "if": "theme=shops",
                "then": "./assets/themes/shops/shop.svg"
              },
              {
                "if": "theme=sidewalks",
                "then": "./assets/svg/bug.svg"
              },
              {
                "if": "theme=speelplekken",
                "then": "./assets/themes/speelplekken/logo.svg"
              },
              {
                "if": "theme=sport_pitches",
                "then": "./assets/layers/sport_pitch/table_tennis.svg"
              },
              {
                "if": "theme=sports",
                "then": "./assets/themes/sports/sport.svg"
              },
              {
                "if": "theme=stations",
                "then": "./assets/themes/stations/rail-light.svg"
              },
              {
                "if": "theme=street_lighting",
                "then": "./assets/layers/street_lamps/street_lamp.svg"
              },
              {
                "if": "theme=street_lighting_assen",
                "then": "./assets/layers/street_lamps/street_lamp.svg"
              },
              {
                "if": "theme=surveillance",
                "then": "./assets/themes/surveillance/logo.svg"
              },
              {
                "if": "theme=toerisme_vlaanderen",
                "then": "./assets/themes/toerisme_vlaanderen/logo.svg"
              },
              {
                "if": "theme=toilets",
                "then": "./assets/themes/toilets/toilets.svg"
              },
              {
                "if": "theme=transit",
                "then": "./assets/layers/transit_stops/bus_stop.svg"
              },
              {
                "if": "theme=trees",
                "then": "./assets/themes/trees/logo.svg"
              },
              {
                "if": "theme=uk_addresses",
                "then": "./assets/themes/uk_addresses/housenumber_unknown.svg"
              },
              {
                "if": "theme=vending_machine",
                "then": "./assets/layers/vending_machine/vending_machine.svg"
              },
              {
                "if": "theme=walls_and_buildings",
                "then": "./assets/layers/walls_and_buildings/walls_and_buildings.png"
              },
              {
                "if": "theme=waste",
                "then": "./assets/layers/recycling/recycling-14.svg"
              },
              {
                "if": "theme=waste_assen",
                "then": "./assets/layers/recycling/recycling-14.svg"
              },
              {
                "if": "theme=waste_basket",
                "then": "./assets/themes/waste_basket/waste_basket.svg"
              },
              {
                "if": "theme=width",
                "then": "./assets/themes/width/icon.svg"
              }
            ]
          },
          "iconSize": "30,30",
          "anchor": "center"
        }
      ],
      "filter": [
        {
          "id": "theme-search",
          "options": [
            {
              "osmTags": "theme~i~.*{search}.*",
              "fields": [
                {
                  "name": "search"
                }
              ],
              "question": {
<<<<<<< HEAD
                "en": "Themename contains {search}"
=======
                "en": "Theme name contains {search}",
                "ca": "El nom del tema conté {search}",
                "de": "Themenname enthält {search}",
                "nl": "Themenaam bevat {search}"
>>>>>>> 2671d015
              }
            }
          ]
        },
        {
          "id": "created_by",
          "options": [
            {
              "osmTags": "user~i~.*{search}.*",
              "fields": [
                {
                  "name": "search"
                }
              ],
              "question": {
<<<<<<< HEAD
                "en": "Made by contributor {search}"
=======
                "en": "Made by contributor {search}",
                "ca": "Fet pel col·laborador {search}",
                "de": "Erstellt von {search}",
                "nl": "Gemaakt door bijdrager {search}"
>>>>>>> 2671d015
              }
            }
          ]
        },
        {
          "id": "not_created_by",
          "options": [
            {
              "osmTags": "user!~i~.*{search}.*",
              "fields": [
                {
                  "name": "search"
                }
              ],
              "question": {
<<<<<<< HEAD
                "en": "<b>Not</b> made by contributor {search}"
=======
                "en": "<b>Not</b> made by contributor {search}",
                "ca": "<b>No</b> fet pel col·laborador {search}",
                "de": "<b>Nicht</b> erstellt von {search}",
                "nl": "<b>Niet</b> gemaakt door bijdrager {search}"
>>>>>>> 2671d015
              }
            }
          ]
        },
        {
          "id": "made_before",
          "options": [
            {
              "osmTags": "date<{search}",
              "fields": [
                {
                  "name": "search",
                  "type": "date"
                }
              ],
              "question": {
<<<<<<< HEAD
                "en": "Made before {search}"
=======
                "en": "Made before {search}",
                "ca": "Fet abans de {search}",
                "de": "Erstellt vor {search}",
                "pl": "Stworzone przed {search}",
                "nl": "Gemaakt voor {search}"
>>>>>>> 2671d015
              }
            }
          ]
        },
        {
          "id": "made_after",
          "options": [
            {
              "osmTags": "date>{search}",
              "fields": [
                {
                  "name": "search",
                  "type": "date"
                }
              ],
              "question": {
<<<<<<< HEAD
                "en": "Made after {search}"
=======
                "en": "Made after {search}",
                "ca": "Fet després de {search}",
                "de": "Erstellt nach {search}",
                "pl": "Stworzone po {search}",
                "nl": "Gemaakt na {search}"
>>>>>>> 2671d015
              }
            }
          ]
        },
        {
          "id": "locale-filter",
          "options": [
            {
              "osmTags": "locale~i~.*{search}.*",
              "fields": [
                {
                  "name": "search"
                }
              ],
              "question": {
<<<<<<< HEAD
                "en": "User language (iso-code) {search}"
=======
                "en": "User language (iso-code) {search}",
                "ca": "Idioma de l'usuari (codi iso) {search}",
                "de": "Benutzersprache (ISO-Code) {search}",
                "pl": "Język użytkownika (kod iso) {search}",
                "fr": "Langage utilisateur (code-ISO) {search}",
                "nl": "De taal van de bijdrager is {search}"
>>>>>>> 2671d015
              }
            }
          ]
        },
        {
          "id": "host_name",
          "options": [
            {
              "osmTags": "host~i~.*{search}.*",
              "fields": [
                {
                  "name": "search"
                }
              ],
              "question": {
<<<<<<< HEAD
                "en": "Made with host {search}"
=======
                "en": "Made with host {search}",
                "ca": "Fet amb l'amfitrió {search}",
                "de": "Erstellt mit Host {search}",
                "nl": "Gemaakt met host {search}"
>>>>>>> 2671d015
              }
            }
          ]
        },
        {
          "id": "added-image",
          "options": [
            {
              "osmTags": "add-image>0",
              "question": {
<<<<<<< HEAD
                "en": "Changeset added at least one image"
=======
                "en": "Changeset added at least one image",
                "ca": "El conjunt de canvis ha afegit almenys una imatge",
                "de": "Im Änderungssatz wurde mindestens ein Bild hinzugefügt",
                "pl": "Zestaw zmian dodał co najmniej jedno zdjęcie",
                "fr": "Le groupe de modifications a ajouté au moins une image",
                "nl": "Changeset bevat minstens één afbeelding"
>>>>>>> 2671d015
              }
            }
          ]
        }
      ]
    },
    {
      "builtin": "current_view",
      "override": {
        "title": "Statistics on changesets in the current view",
        "tagRenderings+": [
          {
            "id": "link_to_more",
            "render": {
<<<<<<< HEAD
              "en": "More statistics can be found <a href='https://github.com/pietervdvn/MapComplete/tree/develop/Docs/Tools/graphs' target='_blank'>here</a>"
=======
              "en": "More statistics can be found <a href='https://github.com/pietervdvn/MapComplete/tree/develop/Docs/Tools/graphs' target='_blank'>here</a>",
              "ca": "Es pot trobar més estadística <a href='https://github.com/pietervdvn/MapComplete/tree/develop/Docs/Tools/graphs' target='_blank'>aquí</a>",
              "de": "Mehr Statistiken gibt es <a href='https://github.com/pietervdvn/MapComplete/tree/develop/Docs/Tools/graphs' target='_blank'>hier</a>",
              "fr": "D'autres statistiques sont disponibles <a href='https://github.com/pietervdvn/MapComplete/tree/develop/Docs/Tools/graphs' target='_blank'>ici</a>"
>>>>>>> 2671d015
            }
          },
          {
            "id": "hist_themes",
            "render": "{histogram(_embedded_cs:themes, Themename, Number of changesets)}"
          },
          {
            "id": "hist_users",
            "render": "{histogram(_embedded_cs:users, Contributor, Number of changesets)}"
          }
        ],
        "calculatedTags": [
          "_embedded_cs=overlapWith(feat)('mapcomplete-changes').map(f => f.feat.properties)",
          "_embedded_cs:themes=feat.get('_embedded_cs').map(cs => cs.theme)",
          "_embedded_cs:users=feat.get('_embedded_cs').map(cs => cs['_last_edit:contributor'])"
        ],
        "+mapRendering": [
          {
            "location": [
              "point"
            ],
            "icon": "statistics:black",
            "iconSize": "30,30",
            "anchor": "center"
          }
        ]
      }
    }
  ]
}<|MERGE_RESOLUTION|>--- conflicted
+++ resolved
@@ -1,7 +1,6 @@
 {
   "id": "mapcomplete-changes",
   "title": {
-<<<<<<< HEAD
     "en": "Changes made with MapComplete"
   },
   "shortDescription": {
@@ -9,27 +8,6 @@
   },
   "description": {
     "en": "This maps shows all the changes made with MapComplete"
-=======
-    "en": "Changes made with MapComplete",
-    "ca": "Canvis fets amb MapComplete",
-    "de": "Mit MapComplete erstellte Änderungen",
-    "fr": "Changements faits avec MapComplete",
-    "nl": "Wijzigingen gemaakt met MapComplete"
-  },
-  "shortDescription": {
-    "en": "Show changes made with MapComplete",
-    "ca": "Mostra els canvis fets amb MapComplete",
-    "de": "Mit MapComplete erstellte Änderungen anzeigen",
-    "nl": "Toon wijzigingen gemaakt met MapComplete"
-  },
-  "description": {
-    "en": "This maps shows all the changes made with MapComplete",
-    "ca": "Aquest mapa mostra tots els canvis fets amb MapComplete",
-    "de": "Diese Karte zeigt alle mit MapComplete vorgenommenen Änderungen",
-    "pl": "Ta mapa pokazuje wszystkie zmiany wprowadzone za pomocą MapComplete",
-    "fr": "Cette carte montre tous les changements faits avec MapComplete",
-    "nl": "Deze kaart toont alle wijzigingen die met MapComplete gemaakt werden"
->>>>>>> 2671d015
   },
   "icon": "./assets/svg/logo.svg",
   "hideFromOverview": true,
@@ -42,14 +20,7 @@
     {
       "id": "mapcomplete-changes",
       "name": {
-<<<<<<< HEAD
         "en": "Changeset centers"
-=======
-        "en": "Changeset centers",
-        "ca": "Centre del conjunt de canvis",
-        "de": "Zentrum der Änderungssätze",
-        "nl": "Centerpunt van changeset"
->>>>>>> 2671d015
       },
       "minzoom": 0,
       "source": {
@@ -60,93 +31,41 @@
       },
       "title": {
         "render": {
-<<<<<<< HEAD
           "en": "Changeset for {theme}"
         }
       },
       "description": {
         "en": "Shows all MapComplete changes"
-=======
-          "en": "Changeset for {theme}",
-          "ca": "Conjunt de canvis per a {theme}",
-          "de": "Änderungssatz für {theme}",
-          "fr": "Groupe de modifications pour {theme}"
-        }
-      },
-      "description": {
-        "en": "Show all MapComplete changes",
-        "ca": "Mostra tots els canvis de MapComplete",
-        "de": "Alle MapComplete-Änderungen anzeigen",
-        "pl": "Pokazuje wszystkie zmiany MapComplete",
-        "nl": "Toon alle MapComplete wijzigingen"
->>>>>>> 2671d015
       },
       "tagRenderings": [
         {
           "id": "show_changeset_id",
           "render": {
-<<<<<<< HEAD
             "en": "Changeset <a href='https://openstreetmap.org/changeset/{id}' target='_blank'>{id}</a>"
-=======
-            "en": "Changeset <a href='https://openstreetmap.org/changeset/{id}' target='_blank'>{id}</a>",
-            "ca": "Conjunt de canvi <a href='https://openstreetmap.org/changeset/{id}' target='_blank'>{id}</a>",
-            "de": "Änderungssatz <a href='https://openstreetmap.org/changeset/{id}' target='_blank'>{id}</a>",
-            "fr": "Groupe de modifications <a href='https://openstreetmap.org/changeset/{id}' target='_blank'>{id}</a>"
->>>>>>> 2671d015
           }
         },
         {
           "id": "contributor",
           "question": {
-<<<<<<< HEAD
             "en": "What contributor did make this change?"
-=======
-            "en": "Which contributor made this change?",
-            "ca": "Quin col·laborador va fer aquest canvi?",
-            "de": "Wer hat diese Änderung vorgenommen?",
-            "fr": "Quel contributeur a fait cette modification ?",
-            "nl": "Welke bijdrager maakte deze wijziging?"
->>>>>>> 2671d015
           },
           "freeform": {
             "key": "user"
           },
           "render": {
-<<<<<<< HEAD
             "en": "Change made by <a href='https://openstreetmap.org/user/{user}' target='_blank'>{user}</a>"
-=======
-            "en": "Change made by <a href='https://openstreetmap.org/user/{user}' target='_blank'>{user}</a>",
-            "ca": "Canvi fet per <a href='https://openstreetmap.org/user/{user}' target='_blank'>{user}</a>",
-            "de": "Änderung von <a href='https://openstreetmap.org/user/{user}' target='_blank'>{user}</a>",
-            "fr": "Modification faite par <a href='https://openstreetmap.org/user/{user}' target='_blank'>{user}</a>",
-            "nl": "Wijziging gemaakt door  <a href='https://openstreetmap.org/user/{user}' target='_blank'>{user}</a>"
->>>>>>> 2671d015
           }
         },
         {
           "id": "theme-id",
           "question": {
-<<<<<<< HEAD
             "en": "What theme was used to make this change?"
-=======
-            "en": "What theme was used to make this change?",
-            "ca": "Quin tema es va utilitzar per fer aquest canvi?",
-            "de": "Welches Thema wurde für diese Änderung verwendet?",
-            "fr": "Quel thème a été utilisé pour faire cette modification ?"
->>>>>>> 2671d015
           },
           "freeform": {
             "key": "theme"
           },
           "render": {
-<<<<<<< HEAD
             "en": "Change with theme <a href='https://mapcomplete.org/{theme}'>{theme}</a>"
-=======
-            "en": "Change with theme <a href='https://mapcomplete.osm.be/{theme}'>{theme}</a>",
-            "ca": "Canvi amb el tema <a href='https://mapcomplete.osm.be/{theme}'>{theme}</a>",
-            "de": "Geändert mit Thema <a href='https://mapcomplete.osm.be/{theme}'>{theme}</a>",
-            "fr": "Modifié avec le thème <a href='https://mapcomplete.osm.be/{theme}'>{theme}</a>"
->>>>>>> 2671d015
           }
         },
         {
@@ -155,47 +74,19 @@
             "key": "locale"
           },
           "question": {
-<<<<<<< HEAD
             "en": "What locale (language) was this change made in?"
           },
           "render": {
             "en": "User locale is {locale}"
-=======
-            "en": "What locale (language) was this change made in?",
-            "ca": "Amb quina configuració regional (idioma) s'ha fet aquest canvi?",
-            "de": "In welcher Benutzersprache wurde diese Änderung vorgenommen?",
-            "fr": "En quelle langue est-ce que ce changement a été fait ?",
-            "nl": "In welke locale (taal) werd deze wijziging gemaakt?"
-          },
-          "render": {
-            "en": "User locale is {locale}",
-            "ca": "La configuració regional de l'usuari és {locale}",
-            "de": "Benutzersprache {locale}",
-            "nl": "De gebruikerstaal is {locale}"
->>>>>>> 2671d015
           }
         },
         {
           "id": "host",
           "render": {
-<<<<<<< HEAD
             "en": "Change with with <a href='{host}'>{host}</a>"
           },
           "question": {
             "en": "What host (website) was this change made with?"
-=======
-            "en": "Change made with <a href='{host}'>{host}</a>",
-            "ca": "Canviat fet amb <a href='{host}'>{host}</a>",
-            "de": "Geändert über <a href='{host}'>{host}</a>",
-            "fr": "Modification faite avec <a href='{host}'>{host}</a>",
-            "nl": "Wijziging gemaakt met <a href='{host}'>{host}</a>"
-          },
-          "question": {
-            "en": "What host (website) was this change made with?",
-            "ca": "Amb quin amfitrió (lloc web) es va fer aquest canvi?",
-            "de": "Über welchen Host (Webseite) wurde diese Änderung vorgenommen?",
-            "nl": "Met welke host (website) werd deze wijziging gemaakt?"
->>>>>>> 2671d015
           },
           "freeform": {
             "key": "host"
@@ -216,25 +107,10 @@
         {
           "id": "version",
           "question": {
-<<<<<<< HEAD
             "en": "What version of MapComplete was used to make this change?"
           },
           "render": {
             "en": "Made with {editor}"
-=======
-            "en": "What version of MapComplete was used to make this change?",
-            "ca": "Quina versió de MapComplete es va utilitzar per fer aquest canvi?",
-            "de": "Mit welcher Version von MapComplete wurde diese Änderung gemacht?",
-            "pl": "Która wersja MapComplete została wykorzystana, aby zrobić tę zmianę?",
-            "fr": "Quelle version de MapComplete a été utilisée pour faire cette modification ?"
-          },
-          "render": {
-            "en": "Made with {editor}",
-            "ca": "Fet amb {editor}",
-            "de": "Erstellt mit {editor}",
-            "pl": "Zrobione za pomocą {editor}",
-            "fr": "Fait avec {editor}"
->>>>>>> 2671d015
           },
           "freeform": {
             "key": "editor"
@@ -407,10 +283,6 @@
                 "then": "./assets/layers/kerbs/KerbIcon.svg"
               },
               {
-                "if": "theme=mapcomplete-changes",
-                "then": "./assets/svg/logo.svg"
-              },
-              {
                 "if": "theme=maproulette",
                 "then": "./assets/layers/maproulette/logomark.svg"
               },
@@ -576,14 +448,7 @@
                 }
               ],
               "question": {
-<<<<<<< HEAD
                 "en": "Themename contains {search}"
-=======
-                "en": "Theme name contains {search}",
-                "ca": "El nom del tema conté {search}",
-                "de": "Themenname enthält {search}",
-                "nl": "Themenaam bevat {search}"
->>>>>>> 2671d015
               }
             }
           ]
@@ -599,14 +464,7 @@
                 }
               ],
               "question": {
-<<<<<<< HEAD
                 "en": "Made by contributor {search}"
-=======
-                "en": "Made by contributor {search}",
-                "ca": "Fet pel col·laborador {search}",
-                "de": "Erstellt von {search}",
-                "nl": "Gemaakt door bijdrager {search}"
->>>>>>> 2671d015
               }
             }
           ]
@@ -622,14 +480,7 @@
                 }
               ],
               "question": {
-<<<<<<< HEAD
                 "en": "<b>Not</b> made by contributor {search}"
-=======
-                "en": "<b>Not</b> made by contributor {search}",
-                "ca": "<b>No</b> fet pel col·laborador {search}",
-                "de": "<b>Nicht</b> erstellt von {search}",
-                "nl": "<b>Niet</b> gemaakt door bijdrager {search}"
->>>>>>> 2671d015
               }
             }
           ]
@@ -646,15 +497,7 @@
                 }
               ],
               "question": {
-<<<<<<< HEAD
                 "en": "Made before {search}"
-=======
-                "en": "Made before {search}",
-                "ca": "Fet abans de {search}",
-                "de": "Erstellt vor {search}",
-                "pl": "Stworzone przed {search}",
-                "nl": "Gemaakt voor {search}"
->>>>>>> 2671d015
               }
             }
           ]
@@ -671,15 +514,7 @@
                 }
               ],
               "question": {
-<<<<<<< HEAD
                 "en": "Made after {search}"
-=======
-                "en": "Made after {search}",
-                "ca": "Fet després de {search}",
-                "de": "Erstellt nach {search}",
-                "pl": "Stworzone po {search}",
-                "nl": "Gemaakt na {search}"
->>>>>>> 2671d015
               }
             }
           ]
@@ -695,16 +530,7 @@
                 }
               ],
               "question": {
-<<<<<<< HEAD
                 "en": "User language (iso-code) {search}"
-=======
-                "en": "User language (iso-code) {search}",
-                "ca": "Idioma de l'usuari (codi iso) {search}",
-                "de": "Benutzersprache (ISO-Code) {search}",
-                "pl": "Język użytkownika (kod iso) {search}",
-                "fr": "Langage utilisateur (code-ISO) {search}",
-                "nl": "De taal van de bijdrager is {search}"
->>>>>>> 2671d015
               }
             }
           ]
@@ -720,14 +546,7 @@
                 }
               ],
               "question": {
-<<<<<<< HEAD
                 "en": "Made with host {search}"
-=======
-                "en": "Made with host {search}",
-                "ca": "Fet amb l'amfitrió {search}",
-                "de": "Erstellt mit Host {search}",
-                "nl": "Gemaakt met host {search}"
->>>>>>> 2671d015
               }
             }
           ]
@@ -738,16 +557,7 @@
             {
               "osmTags": "add-image>0",
               "question": {
-<<<<<<< HEAD
                 "en": "Changeset added at least one image"
-=======
-                "en": "Changeset added at least one image",
-                "ca": "El conjunt de canvis ha afegit almenys una imatge",
-                "de": "Im Änderungssatz wurde mindestens ein Bild hinzugefügt",
-                "pl": "Zestaw zmian dodał co najmniej jedno zdjęcie",
-                "fr": "Le groupe de modifications a ajouté au moins une image",
-                "nl": "Changeset bevat minstens één afbeelding"
->>>>>>> 2671d015
               }
             }
           ]
@@ -762,14 +572,7 @@
           {
             "id": "link_to_more",
             "render": {
-<<<<<<< HEAD
               "en": "More statistics can be found <a href='https://github.com/pietervdvn/MapComplete/tree/develop/Docs/Tools/graphs' target='_blank'>here</a>"
-=======
-              "en": "More statistics can be found <a href='https://github.com/pietervdvn/MapComplete/tree/develop/Docs/Tools/graphs' target='_blank'>here</a>",
-              "ca": "Es pot trobar més estadística <a href='https://github.com/pietervdvn/MapComplete/tree/develop/Docs/Tools/graphs' target='_blank'>aquí</a>",
-              "de": "Mehr Statistiken gibt es <a href='https://github.com/pietervdvn/MapComplete/tree/develop/Docs/Tools/graphs' target='_blank'>hier</a>",
-              "fr": "D'autres statistiques sont disponibles <a href='https://github.com/pietervdvn/MapComplete/tree/develop/Docs/Tools/graphs' target='_blank'>ici</a>"
->>>>>>> 2671d015
             }
           },
           {
