--- conflicted
+++ resolved
@@ -2,21 +2,12 @@
   "id": "mapcomplete-changes",
   "title": {
     "en": "Changes made with MapComplete"
-<<<<<<< HEAD
-  },
-  "shortDescription": {
-    "en": "Shows changes made by MapComplete"
-  },
-  "description": {
-    "en": "This maps shows all the changes made with MapComplete"
-=======
   },
   "description": {
     "en": "This maps shows all the changes made with MapComplete"
   },
   "shortDescription": {
     "en": "Shows changes made by MapComplete"
->>>>>>> b4163897
   },
   "icon": "./assets/svg/logo.svg",
   "hideFromOverview": true,
