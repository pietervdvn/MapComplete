--- conflicted
+++ resolved
@@ -3,24 +3,14 @@
   "title": {
     "en": "Changes made with MapComplete",
     "de": "Änderungen mit MapComplete vorgenommen"
-<<<<<<< HEAD
   },
   "description": {
     "en": "This maps shows all the changes made with MapComplete",
     "de": "Diese Karte zeigt alle mit MapComplete vorgenommenen Änderungen"
-=======
->>>>>>> c87ecc0f
   },
   "shortDescription": {
     "en": "Shows changes made by MapComplete",
     "de": "Änderungen von MapComplete anzeigen"
-<<<<<<< HEAD
-=======
-  },
-  "description": {
-    "en": "This maps shows all the changes made with MapComplete",
-    "de": "Diese Karte zeigt alle mit MapComplete vorgenommenen Änderungen"
->>>>>>> c87ecc0f
   },
   "icon": "./assets/svg/logo.svg",
   "hideFromOverview": true,
