{
  "id": "cycle_infra",
  "title": {
    "en": "Bicycle infrastructure",
    "nl": "Fietsinfrastructuur"
  },
  "shortDescription": {
    "en": "A map where you can view and edit things related to the bicycle infrastructure.",
    "nl": "Een kaart waar je info over de fietsinfrastructuur kan bekijken en bewerken."
  },
  "description": {
    "en": "A map where you can view and edit things related to the bicycle infrastructure made during osoc21.",
    "nl": "Een kaart waar je info over de fietsinfrastructuur kan bekijken en bewerken gemaakt tijdens osoc21."
  },
  "language": [
    "en", "nl"
  ],
  "maintainer": "",
  "icon": "./assets/svg/cycle-infra.svg",
  "version": "0",
  "startLat": 51,
  "startLon": 3.75,
  "startZoom": 11,
  "widenFactor": 0.05,
  "socialImage": "",
  "layers": [
    {
      "id": "cycleways",
      "name": {
        "en": "Cycleways",
        "nl": "Fietspaden"
      },
      "minzoom": 12,
      "source": {
        "osmTags": {
          "and": [
            "highway=cycleway"
          ]
        }
      },
      "title": {
        "render": {
          "en": "Cycleways",
          "nl": "Fietspaden"
        }
      },
      "description": {},
      "tagRenderings": [],
      "hideUnderlayingFeaturesMinPercentage": 0,
      "icon": {
        "render": "./assets/svg/bug.svg"
      },
      "width": {
        "render": "8"
      },
      "iconSize": {
        "render": "40,40,center"
      },
      "color": {
        "render": "#0f0"
      },
      "presets": []
    },
    {
      "id": "shared_lanes",
      "name": {
        "en": "Shared lanes",
        "nl": "Gedeelde straten"
      },
      "minzoom": 12,
      "source": {
        "osmTags": {
          "and": [
            "cycleway=shared_lane"
          ]
        }
      },
      "title": {
        "render": {
          "en": "Shared Lane",
          "nl": "Gedeelde straat"
        }
      },
      "description": {
        "en": "Cyclepaths where you have to share your lane with other cyclists.",
        "nl": "Fietspaden waar fietsers de weg moeten delen met andere weggebruikers."
      },
      "tagRenderings": [
        {
          "render": {
            "en": "The maximum speed on this road is {maxspeed} km/h",
            "nl": "De maximumsnelheid op deze weg is {maxspeed} km/u"
          },
          "freeform": {
            "key": "maxspeed",
            "addExtraTags": []
          },
          "mappings": [
            {
              "if": "maxspeed=20",
              "then": {
                "en": "The maximum speed is 20 km/h",
                "nl": "De maximumsnelheid is 20 km/u"
              }
            },
            {
              "if": "maxspeed=30",
              "then": {
                "en": "The maximum speed is 30 km/h",
                "nl": "De maximumsnelheid is 30 km/u"
              }
            },
            {
              "if": "maxspeed=50",
              "then": {
                "en": "The maximum speed is 50 km/h",
                "nl": "De maximumsnelheid is 50 km/u"
              }
            },
            {
              "if": "maxspeed=70",
              "then": {
                "en": "The maximum speed is 70 km/h",
                "nl": "De maximumsnelheid is 70 km/u"
              }
            },
            {
              "if": "maxspeed=90",
              "then": {
                "en": "The maximum speed is 90 km/h",
                "nl": "De maximumsnelheid is 90 km/u"
              }
            }
          ],
          "question": {
            "en": "What is the maximum speed in this street?",
            "nl": "Wat is de maximumsnelheid in deze straat?"
          }
        }
      ],
      "hideUnderlayingFeaturesMinPercentage": 0,
      "icon": {
        "render": "./assets/svg/bug.svg"
      },
      "width": {
        "render": "8"
      },
      "iconSize": {
        "render": "40,40,center"
      },
      "color": {
        "render": "#f00"
      },
      "presets": []
    },
    {
      "id": "lanes",
      "name": {
        "en": "Lanes",
        "nl": "Fietsstroken naast de weg"
      },
      "minzoom": 12,
      "source": {
        "osmTags": {
          "and": [
            "cycleway=lane"
          ]
        }
      },
      "title": {
        "render": {
          "en": "Cycleway next to road",
          "nl": "Fietsstrook naast de weg"
        }
      },
      "description": {
        "en": "Cycleways immediately next to the road.",
        "nl": "Fietspaden direct naast de weg."
      },
      "tagRenderings": [
        {
          "render": {
            "en": "The maximum speed on this road is {maxspeed} km/h",
            "nl": "De maximumsnelheid op deze weg is {maxspeed} km/u"
          },
          "freeform": {
            "key": "maxspeed",
            "addExtraTags": []
          },
          "mappings": [
            {
              "if": "maxspeed=20",
              "then": {
                "en": "The maximum speed is 20 km/h",
                "nl": "De maximumsnelheid is 20 km/u"
              }
            },
            {
              "if": "maxspeed=30",
              "then": {
                "en": "The maximum speed is 30 km/h",
                "nl": "De maximumsnelheid is 30 km/u"
              }
            },
            {
              "if": "maxspeed=50",
              "then": {
                "en": "The maximum speed is 50 km/h",
                "nl": "De maximumsnelheid is 50 km/u"
              }
            },
            {
              "if": "maxspeed=70",
              "then": {
                "en": "The maximum speed is 70 km/h",
                "nl": "De maximumsnelheid is 70 km/u"
              }
            },
            {
              "if": "maxspeed=90",
              "then": {
                "en": "The maximum speed is 90 km/h",
                "nl": "De maximumsnelheid is 90 km/u"
              }
            }
          ],
          "question": {
            "en": "What is the maximum speed in this street?",
            "nl": "Wat is de maximumsnelheid in deze straat?"
          }
        }
      ],
      "hideUnderlayingFeaturesMinPercentage": 0,
      "icon": {
        "render": "./assets/svg/bug.svg"
      },
      "width": {
        "render": "8"
      },
      "iconSize": {
        "render": "40,40,center"
      },
      "color": {
        "render": "#f90"
      },
      "presets": []
    },
    {
<<<<<<< HEAD
      "id": "all_streets",
      "name": {
        "nl": "Alle straten",
        "en": "All streets"
      },
      "description": {
        "nl": "Laag waar je nieuwe fietspaden kan aanduiden",
        "en": "Layer to mark new cycleways"
      },
      "source": {
        "osmTags": {
          "or": [
            "highway=residential",
            "highway=tertiary",
            "highway=unclassified",
            "highway=primary",
            "highway=secondary"
          ]
        }
      },
      "minzoom": 18,
      "wayHandling": 0,
      "title": {
        "render": {
          "nl": "Straat",
          "en": "Street"
        },
        "mappings": [
          {
            "if": "name~*",
            "then": "{name}"
          }
        ]
      },
      "icon": "./assets/svg/bug.svg",
      "width": "5",
      "color": {
        "render": "#aaaaaa",
        "mappings": []
      },
      "tagRenderings": []
=======
      "id": "cyclestreets",
      "name": {
        "en": "Cyclestreets",
        "nl": "Fietsstraten"
      },
      "minzoom": 12,
      "source": {
        "osmTags": {
          "and": [
            "cyclestreet=yes"
          ]
        }
      },
      "title": {
        "render": {
          "en": "Dedicated cyclestreet",
          "nl": "Fietsstraten"
        }
      },
      "description": {
        "en": "Bicycles have priority and overtaking isn't allowed, the maximum speed is 30 km/h",
        "nl": "Fietsen hebben prioriteit en inhalen is niet toegestaan, de maximumsnelheid is 30 km/h"
      },
      "tagRenderings": [],
      "hideUnderlayingFeaturesMinPercentage": 0,
      "icon": {
        "render": "./assets/svg/bug.svg"
      },
      "width": {
        "render": "8"
      },
      "iconSize": {
        "render": "40,40,center"
      },
      "color": {
        "render": "#00f"
      },
      "presets": []
>>>>>>> 247380ca
    }
  ],
  "overrideAll": {
    "+tagRenderings": [
        {
          "freeform": {
            "key": "cycleway",
            "addExtraTags": []
          },
          "question": {
            "en": "Is there a cycleway?",
            "nl": "Is er een fietspad?"
          },
          "condition": "highway!=cycleway",
          "mappings": [
            {
              "if": "cycleway=",
              "then": {
                "en": "There is no cycleway",
                "nl": "Er is geen fietspad"
              },
              "hideInAnswer": true
            },
            {
              "if": "cycleway=shared_lane",
              "then": {
                "en": "There is a shared lane",
                "nl": "Er is een fietssugestiestrook"
              }
            },
            {
              "if": "cycleway=lane",
              "then": {
                "en": "There is a lane next to the road (seperated with paint)",
                "nl": "Er is een fietspad aangrenzend aan de weg (gescheiden met verf)"
              }
            },
            {
              "if": "cycleway=track",
              "then": {
                "en": "There is a track, but no cycleway drawn seperately from this road on the map.",
                "nl": "Er is een fietspad (los van de weg), maar geen fietspad afzonderlijk getekend naast deze weg."
              }
            },
            {
              "if": "cycleway=seperate",
              "then": {
                "en": "There is a seperately drawn cycleway",
                "nl": "Er is een apart getekend fietspad."
              }
            }
          ],
          "render": {
            "en": "Unknown cycleway situation",
            "nl": "Onbekende fietspad situatie"
          }
        },
      {
        "render": {
          "en": "This road is made of {surface}",
          "nl": "Deze weg is gemaakt van {surface}"
        },
        "freeform": {
          "key": "surface",
          "addExtraTags": []
        },
        "mappings": [
          {
            "if": "surface=wood",
            "then": {
              "en": "This street is made of wood",
              "nl": "Deze weg is gemaakt van hout"
            }
          },
          {
            "if": "surface=concrete",
            "then": {
              "en": "This street is made of concrete",
              "nl": "Deze straat is gemaakt van beton"
            }
          },
          {
            "if": "surface=cobblestone",
            "then": {
              "en": "This street is made of cobblestone",
              "nl": "Deze straat is gemaakt van kasseien"
            }
          },
          {
            "if": "surface=asphalt",
            "then": {
              "en": "This street is made of asphalt",
              "nl": "Deze straat is gemaakt van asfalt"
            }
          },
          {
            "if": "surface=paved",
            "then": {
              "en": "This street is paved",
              "nl": "Deze straat is geplaveid"
            }
          }
        ],
        "question": {
          "en": "What is the surface of the street made from?",
          "nl": "Waaruit is het oppervlak van de straat gemaakt?"
        }
      },
      {
        "render": {
          "en": "The carriage width of this road is <strong>{width:carriageway}m</strong>",
          "nl": "De breedte van deze rijbaan in deze straat is <strong>{width:carriageway}m</strong>"
        },
        "freeform": {
          "key": "width:carriageway",
          "addExtraTags": []
        },
        "question": {
          "en": "What is the carriage width of this road (in meters)?",
          "nl": "Hoe breed is de rijbaan in deze straat (in meters)?"
        }
      }
    ]
  }
}<|MERGE_RESOLUTION|>--- conflicted
+++ resolved
@@ -246,7 +246,6 @@
       "presets": []
     },
     {
-<<<<<<< HEAD
       "id": "all_streets",
       "name": {
         "nl": "Alle straten",
@@ -288,7 +287,8 @@
         "mappings": []
       },
       "tagRenderings": []
-=======
+    },
+    {
       "id": "cyclestreets",
       "name": {
         "en": "Cyclestreets",
@@ -327,7 +327,6 @@
         "render": "#00f"
       },
       "presets": []
->>>>>>> 247380ca
     }
   ],
   "overrideAll": {
