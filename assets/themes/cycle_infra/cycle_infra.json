{
  "id": "cycle_infra",
  "title": {
    "en": "Bicycle infrastructure",
    "nl": "Fietsinfrastructuur"
  },
  "shortDescription": {
    "en": "A map where you can view and edit things related to the bicycle infrastructure.",
    "nl": "Een kaart waar je info over de fietsinfrastructuur kan bekijken en bewerken."
  },
  "description": {
    "en": "A map where you can view and edit things related to the bicycle infrastructure. Made during #osoc21.",
    "nl": "Een kaart waar je info over de fietsinfrastructuur kan bekijken en bewerken. Gemaakt tijdens #osoc21."
  },
  "language": [
    "en",
    "nl"
  ],
  "maintainer": "",
  "defaultBackgroundId": "CartoDB.Positron",
  "icon": "./assets/svg/cycle-infra.svg",
  "version": "0",
  "startLat": 51,
  "startLon": 3.75,
  "startZoom": 11,
  "widenFactor": 0.05,
  "socialImage": "./assets/svg/cycle-infra.svg",
  "enableDownload": true,
  "layers": [
    {
      "id": "cycleways",
      "name": {
        "en": "Cycleways",
        "nl": "Fietspaden"
      },
      "minzoom": 14,
      "source": {
        "osmTags": {
          "or": [
            "highway=cycleway",
            "cycleway=lane",
            "cycleway=shared_lane",
            "cycleway=track",
            "cyclestreet=yes",
            {
              "and": [
                "highway=path",
                "bicycle=designated"
              ]
            }
          ]
        }
      },
      "title": {
        "render": {
          "en": "Cycleways",
          "nl": "Fietspaden"
        },
        "mappings": [
          {
            "if": {
              "or": [
                "highway=cycleway",
                "highway=path"
              ]
            },
            "then": {
              "nl": "Fietsweg",
              "en": "Bike road"
            }
          },
          {
            "if": "cycleway=shared_lane",
            "then": {
              "nl": "Fietssuggestiestrook",
              "en": "Shared lane"
            }
          },
          {
            "if": "cycleway=lane",
            "then": {
              "nl": "Fietsstrook",
              "en": "Bike lane"
            }
          },
          {
            "if": "cycleway=track",
            "then": {
              "en": "Bike road next to the road",
              "nl": "Fietsweg naast de weg"
            }
          },
          {
            "if": "cyclestreet=yes",
            "then": {
              "nl": "Fietsstraat",
              "en": "Cyclestreet"
            }
          }
        ]
      },
      "description": {},
      "tagRenderings": [
        {
          "question": {
            "en": "What kind of cycleway is there?",
            "nl": "Wat voor fietspad is hier?"
          },
          "condition": {
            "and": [
              "highway!=cycleway",
              "highway!=path"
            ]
          },
          "mappings": [
            {
              "if": "cycleway=shared_lane",
              "then": {
                "en": "There is a shared lane",
                "nl": "Er is een fietssuggestiestrook"
              }
            },
            {
              "if": "cycleway=lane",
              "then": {
                "en": "There is a lane next to the road (seperated with paint)",
                "nl": "Er is een fietspad aangrenzend aan de weg (gescheiden met verf)"
              }
            },
            {
              "if": "cycleway=track",
              "then": {
                "en": "There is a track, but no cycleway drawn seperately from this road on the map.",
                "nl": "Er is een fietspad (los van de weg), maar geen fietspad afzonderlijk getekend naast deze weg."
              }
            },
            {
              "if": "cycleway=seperate",
              "then": {
                "en": "There is a seperately drawn cycleway",
                "nl": "Er is een apart getekend fietspad."
              }
            },
            {
              "if": "cycleway=no",
              "then": {
                "en": "There is no cycleway",
                "nl": "Er is geen fietspad aanwezig"
              },
              "hideInAnswer": "cycleway=opposite"
            },
            {
              "if": "cycleway=no",
              "then": {
                "en": "There is no cycleway",
                "nl": "Er is geen fietspad aanwezig"
              },
              "hideInAnswer": "cycleway!=opposite",
              "addExtraTags": [
                "oneway:bicycle=no",
                "fixme=Changed from cycleway=opposite"
              ]
            }
          ]
        },
        {
          "question": {
            "en": "Is this street lit?",
            "nl": "Is deze weg verlicht?"
          },
          "mappings": [
            {
              "if": "lit=yes",
              "then": {
                "en": "This street is lit",
                "nl": "Deze weg is verlicht"
              }
            },
            {
              "if": "lit=no",
              "then": {
                "en": "This road is not lit",
                "nl": "Deze weg is niet verlicht"
              }
            },
            {
              "if": "lit=sunset-sunrise",
              "then": {
                "en": "This road is lit at night",
                "nl": "Deze weg is 's nachts verlicht"
              },
              "hideInAnswer": true
            },
            {
              "if": "lit=24/7",
              "then": {
                "en": "This road is lit 24/7",
                "nl": "Deze weg is 24/7 verlicht"
              }
            }
          ]
        },
        {
          "question": {
            "en": "Is this a cyclestreet?",
            "nl": "Is dit een fietsstraat?"
          },
          "condition": {
            "and": [
              "highway!=cycleway",
              "highway!=path"
            ]
          },
          "mappings": [
            {
              "if": "cyclestreet=yes",
              "then": {
                "en": "This is a cyclestreet, and a 30km/h zone.",
                "nl": "Dit is een fietstraat, en dus een 30km/h zone"
              },
              "addExtraTags": [
                "overtaking:motor_vehicle=no",
                "maxspeed=30"
              ],
              "hideInAnswer": "_country!=be"
            },
            {
              "if": "cyclestreet=yes",
              "then": {
                "en": "This is a cyclestreet",
                "nl": "Dit is een fietstraat"
              },
              "hideInAnswer": "_country=be"
            },
            {
              "if": "cyclestreet=",
              "then": {
                "en": "This is not a cyclestreet.",
                "nl": "Dit is niet een fietstraat"
              },
              "addExtraTags": [
                "overtaking:motor_vehicle="
              ]
            }
          ]
        },
        {
          "render": {
            "en": "The maximum speed on this road is {maxspeed} km/h",
            "nl": "De maximumsnelheid op deze weg is {maxspeed} km/u"
          },
          "freeform": {
            "key": "maxspeed",
            "type": "nat"
          },
          "condition": {
            "or": [
              "cycleway=shared_lane",
              "cycleway=lane"
            ]
          },
          "mappings": [
            {
              "if": "maxspeed=20",
              "then": {
                "en": "The maximum speed is 20 km/h",
                "nl": "De maximumsnelheid is 20 km/u"
              }
            },
            {
              "if": "maxspeed=30",
              "then": {
                "en": "The maximum speed is 30 km/h",
                "nl": "De maximumsnelheid is 30 km/u"
              }
            },
            {
              "if": "maxspeed=50",
              "then": {
                "en": "The maximum speed is 50 km/h",
                "nl": "De maximumsnelheid is 50 km/u"
              }
            },
            {
              "if": "maxspeed=70",
              "then": {
                "en": "The maximum speed is 70 km/h",
                "nl": "De maximumsnelheid is 70 km/u"
              }
            },
            {
              "if": "maxspeed=90",
              "then": {
                "en": "The maximum speed is 90 km/h",
                "nl": "De maximumsnelheid is 90 km/u"
              }
            }
          ],
          "question": {
            "en": "What is the maximum speed in this street?",
            "nl": "Wat is de maximumsnelheid in deze straat?"
          }
        },
        {
          "render": {
            "en": "This cyleway is made of {cycleway:surface}",
            "nl": "Dit fietspad is gemaakt van {cycleway:surface}"
          },
          "freeform": {
            "key": "cycleway:surface",
            "addExtraTags": []
          },
          "condition": {
            "or": [
              "cycleway=shared_lane",
              "cycleway=lane",
              "cycleway=track"
            ]
          },
          "mappings": [
            {
              "if": "cycleway:surface=wood",
              "then": {
                "en": "This cycleway is made of wood",
                "nl": "Dit fietspad is gemaakt van hout"
              }
            },
            {
              "if": "cycleway:surface=concrete",
              "then": {
                "en": "This cycleway is made of concrete",
                "nl": "Dit fietspad is gemaakt van beton"
              }
            },
            {
              "if": "cycleway:surface=cobblestone",
              "then": {
                "en": "This cycleway is made of cobblestone",
                "nl": "Dit fietspad is gemaakt van kasseien"
              }
            },
            {
              "if": "cycleway:surface=asphalt",
              "then": {
                "en": "This cycleway is made of asphalt",
                "nl": "Dit fietspad is gemaakt van asfalt"
              }
            },
            {
              "if": "cycleway:surface=paved",
              "then": {
                "en": "This cycleway is paved",
                "nl": "Dit fietspad is geplaveid"
              }
            }
          ],
          "question": {
            "en": "What is the surface of the cycleway made from?",
            "nl": "Waaruit is het oppervlak van het fietspad van gemaakt?"
          }
        },
        {
          "question": {
            "en": "What is the smoothness of this cycleway?",
            "nl": "Wat is de kwaliteit van dit fietspad?"
          },
          "condition": {
            "or": [
              "cycleway=shared_lane",
              "cycleway=lane",
              "cycleway=track"
            ]
          },
          "mappings": [
            {
              "if": "cycleway:smoothness=excellent",
              "then": {
                "en": "Usable for thin rollers: rollerblade, skateboard"
              }
            },
            {
              "if": "cycleway:smoothness=good",
              "then": {
                "en": "Usable for thin wheels: racing bike"
              }
            },
            {
              "if": "cycleway:smoothness=intermediate",
              "then": {
                "en": "Usable for normal wheels: city bike, wheelchair, scooter"
              }
            },
            {
              "if": "cycleway:smoothness=bad",
              "then": {
                "en": "Usable for robust wheels: trekking bike, car, rickshaw"
              }
            },
            {
              "if": "cycleway:smoothness=very_bad",
              "then": {
                "en": "Usable for vehicles with high clearance: light duty off-road vehicle"
              }
            },
            {
              "if": "cycleway:smoothness=horrible",
              "then": {
                "en": "Usable for off-road vehicles: heavy duty off-road vehicle"
              }
            },
            {
              "if": "cycleway:smoothness=very_horrible",
              "then": {
                "en": "Usable for specialized off-road vehicles: tractor, ATV"
              }
            },
            {
              "if": "cycleway:smoothness=impassable",
              "then": {
                "en": "Impassable / No wheeled vehicle"
              }
            }
          ]
        },
        {
          "render": {
            "en": "This road is made of {surface}",
            "nl": "Deze weg is gemaakt van {surface}"
          },
          "freeform": {
            "key": "surface",
            "addExtraTags": []
          },
          "mappings": [
            {
              "if": "surface=wood",
              "then": {
                "en": "This street is made of wood",
                "nl": "Deze straat is gemaakt van hout"
              }
            },
            {
              "if": "surface=concrete",
              "then": {
                "en": "This street is made of concrete",
                "nl": "Deze straat is gemaakt van beton"
              }
            },
            {
              "if": "surface=cobblestone",
              "then": {
                "en": "This street is made of cobblestone",
                "nl": "Deze straat is gemaakt van kasseien"
              }
            },
            {
              "if": "surface=asphalt",
              "then": {
                "en": "This street is made of asphalt",
                "nl": "Deze straat is gemaakt van asfalt"
              }
            },
            {
              "if": "surface=paved",
              "then": {
                "en": "This street is paved",
                "nl": "Deze straat is geplaveid"
              }
            }
          ],
          "question": {
            "en": "What is the surface of the street made from?",
            "nl": "Waaruit is het oppervlak van de straat gemaakt?"
          }
        },
        {
          "question": {
            "en": "What is the smoothness of this street?",
            "nl": "Wat is de kwaliteit van deze straat?"
          },
          "condition": {
            "or": [
              "cycleway=no",
              "highway=cycleway"
            ]
          },
          "mappings": [
            {
              "if": "smoothness=excellent",
              "then": {
                "en": "Usable for thin rollers: rollerblade, skateboard"
              }
            },
            {
              "if": "smoothness=good",
              "then": {
                "en": "Usable for thin wheels: racing bike"
              }
            },
            {
              "if": "smoothness=intermediate",
              "then": {
                "en": "Usable for normal wheels: city bike, wheelchair, scooter"
              }
            },
            {
              "if": "smoothness=bad",
              "then": {
                "en": "Usable for robust wheels: trekking bike, car, rickshaw"
              }
            },
            {
              "if": "smoothness=very_bad",
              "then": {
                "en": "Usable for vehicles with high clearance: light duty off-road vehicle"
              }
            },
            {
              "if": "smoothness=horrible",
              "then": {
                "en": "Usable for off-road vehicles: heavy duty off-road vehicle"
              }
            },
            {
              "if": "smoothness=very_horrible",
              "then": {
                "en": "Usable for specialized off-road vehicles: tractor, ATV"
              }
            },
            {
              "if": "smoothness=impassable",
              "then": {
                "en": "Impassable / No wheeled vehicle"
              }
            }
          ]
        },
        {
          "condition": {
            "or": [
              "cycleway=shared_lane",
              "cycleway=no",
              "cycleway="
            ]
          },
          "render": {
            "en": "The carriage width of this road is <strong>{width:carriageway}m</strong>",
            "nl": "De breedte van deze rijbaan in deze straat is <strong>{width:carriageway}m</strong>"
          },
          "freeform": {
            "key": "width:carriageway",
            "addExtraTags": [],
            "type": "pfloat"
          },
          "question": {
            "en": "What is the carriage width of this road (in meters)?",
            "nl": "Hoe breed is de rijbaan in deze straat (in meters)?"
          }
        },
        {
          "question": {
            "en": "What traffic sign does this cycleway have?",
            "nl": "Welk verkeersbord heeft dit fietspad?"
          },
          "condition": {
            "or": [
              "cycleway=lane",
              "cycleway=track"
            ]
          },
          "mappings": [
            {
              "if": "cycleway:traffic_sign=BE:D7",
              "then": {
                "en": "Compulsory cycleway <img src='./assets/themes/cycle_infra/Belgian_road_sign_D07.svg' style='height: 3em'>",
                "nl": "Verplicht fietspad <img src='./assets/themes/cycle_infra/Belgian_road_sign_D07.svg' style='height: 3em'>"
              },
              "hideInAnswer": "_country!=be"
            },
            {
              "if": "cycleway:traffic_sign=BE:D9",
              "then": {
                "en": "Segregated foot/cycleway <img src='./assets/themes/cycle_infra/Belgian_road_sign_D09.svg' style='height: 3em'>",
                "nl": "Afgescheiden voet-/fietspad <img src='./assets/themes/cycle_infra/Belgian_road_sign_D09.svg' style='height: 3em'>"
              },
              "hideInAnswer": "_country!=be",
              "addExtraTags": [
                "segregated=yes"
              ]
            },
            {
              "if": "cycleway:traffic_sign=BE:D10",
              "then": {
                "en": "Unsegregated foot/cycleway <img src='./assets/themes/cycle_infra/Belgian_road_sign_D10.svg' style='height: 3em'>",
                "nl": "Gedeeld voet-/fietspad <img src='./assets/themes/cycle_infra/Belgian_road_sign_D10.svg' style='height: 3em'>"
              },
              "hideInAnswer": "_country!=be",
              "addExtraTags": [
                "segregated=no"
              ]
            },
            {
              "if": "cycleway:traffic_sign=none",
              "then": {
                "en": "No traffic sign present",
                "nl": "Geen verkeersbord aanwezig"
              }
            }
          ]
        },
        {
          "question": {
            "en": "What traffic sign does this cycleway have?",
            "nl": "Welk verkeersbord heeft dit fietspad?"
          },
          "condition": {
            "or": [
              "highway=cycleway",
              "highway=path"
            ]
          },
          "mappings": [
            {
              "if": "traffic_sign=BE:D7",
              "then": {
                "en": "Compulsory cycleway <img src='./assets/themes/cycle_infra/Belgian_road_sign_D07.svg' style='height: 3em'>",
                "nl": "Verplicht fietspad <img src='./assets/themes/cycle_infra/Belgian_road_sign_D07.svg' style='height: 3em'>"
              },
              "hideInAnswer": "_country!=be"
            },
            {
              "if": "traffic_sign=BE:D9",
              "then": {
                "en": "Segregated foot/cycleway <img src='./assets/themes/cycle_infra/Belgian_road_sign_D09.svg' style='height: 3em'>",
                "nl": "Afgescheiden voet-/fietspad <img src='./assets/themes/cycle_infra/Belgian_road_sign_D09.svg' style='height: 3em'>"
              },
              "hideInAnswer": "_country!=be",
              "addExtraTags": [
                "segregated=yes"
              ]
            },
            {
              "if": "traffic_sign=BE:D10",
              "then": {
                "en": "Unsegregated foot/cycleway <img src='./assets/themes/cycle_infra/Belgian_road_sign_D10.svg' style='height: 3em'>",
                "nl": "Gedeeld voet-/fietspad <img src='./assets/themes/cycle_infra/Belgian_road_sign_D10.svg' style='height: 3em'>"
              },
              "hideInAnswer": "_country!=be",
              "addExtraTags": [
                "segregated=no"
              ]
            },
            {
              "if": "cycleway:traffic_sign=none",
              "then": {
                "en": "No traffic sign present",
                "nl": "Geen verkeersbord aanwezig"
              }
            }
          ]
        },
        {
          "render": {
            "en": "The buffer besides this cycleway is {cycleway:buffer} m",
            "nl": "De schrikafstand van dit fietspad is {cycleway:buffer} m"
          },
          "question": {
            "en": "How wide is the gap between the cycleway and the road?",
            "nl": "Hoe breed is de ruimte tussen het fietspad en de weg?"
          },
          "condition": {
            "or": [
              "cycleway=track",
<<<<<<< HEAD
              "cycleway=lane",
              "highway=cycleway",
              "highway=path"
=======
              "cycleway=lane"
>>>>>>> 63708ea5
            ]
          },
          "freeform": {
            "key": "cycleway:buffer",
            "type": "pfloat"
          }
        },
        {
          "question": {
            "en": "How is this cycleway seperated from the road?",
            "nl": "Hoe is dit fietspad gescheiden van de weg?"
          },
          "condition": {
            "or": [
              "cycleway=track",
              "cycleway=lane"
            ]
          },
          "mappings": [
            {
              "if": "cycleway:seperation=dashed_line",
              "then": {
                "en": "This cycleway is seperated by a dashed line",
                "nl": "Dit fietspad is gescheiden van de weg met een onderbroken streep"
              }
            },
            {
              "if": "cycleway:seperation=solid_line",
              "then": {
                "en": "This cycleway is seperated by a solid line",
                "nl": "Dit fietspad is gescheiden van de weg met een doorgetrokken streep"
              }
            },
            {
              "if": "cycleway:seperation=parking_lane",
              "then": {
                "en": "This cycleway is seperated by a parking lane",
                "nl": "Dit fietspad is gescheiden van de weg met parkeervakken"
              }
            },
            {
              "if": "cycleway:seperation=kerb",
              "then": {
                "en": "This cycleway is seperated by a kerb",
                "nl": "Dit fietspad is gescheiden van de weg met een stoeprand"
              }
            }
          ]
        },
        {
          "question": {
            "en": "How is this cycleway seperated from the road?",
            "nl": "Hoe is dit fietspad gescheiden van de weg?"
          },
          "condition": {
            "or": [
              "highway=cycleway",
              "highway=path"
            ]
          },
          "mappings": [
            {
              "if": "seperation=dashed_line",
              "then": {
                "en": "This cycleway is seperated by a dashed line",
                "nl": "Dit fietspad is gescheiden van de weg met een onderbroken streep"
              }
            },
            {
              "if": "seperation=solid_line",
              "then": {
                "en": "This cycleway is seperated by a solid line",
                "nl": "Dit fietspad is gescheiden van de weg met een doorgetrokken streep"
              }
            },
            {
              "if": "seperation=parking_lane",
              "then": {
                "en": "This cycleway is seperated by a parking lane",
                "nl": "Dit fietspad is gescheiden van de weg met parkeervakken"
              }
            },
            {
              "if": "seperation=kerb",
              "then": {
                "en": "This cycleway is seperated by a kerb",
                "nl": "Dit fietspad is gescheiden van de weg met een stoeprand"
              }
            }
          ]
        }
      ],
      "hideUnderlayingFeaturesMinPercentage": 0,
      "icon": {
        "render": "./assets/svg/bug.svg"
      },
      "width": {
        "render": "8"
      },
      "iconSize": {
        "render": "40,40,center"
      },
      "color": {
        "render": "#aaaaaa",
        "mappings": [
          {
            "if": "highway=cycleway",
            "then": "rgba(0, 189, 141, 0.7)"
          },
          {
            "if": "highway=path",
            "then": "rgba(204, 74, 207, 0.7)"
          },
          {
            "if": "cycleway=track",
            "then": "rgba(113, 3, 200, 0.7)"
          },
          {
            "if": "cycleway=shared_lane",
            "then": "rgba(74, 59, 247, 0.7)"
          },
          {
            "if": "cycleway=lane",
            "then": "rgba(254, 155, 6, 0.9)"
          },
          {
            "if": "cyclestreet=yes",
            "then": "rgba(57, 159, 191, 0.7)"
          }
        ]
      },
      "dashArray": {
        "render": "",
        "mappings": [
          {
            "if": {
              "or": [
                "oneway=yes",
                {
                  "or": [
                    "highway=cycleway",
                    "highway=path"
                  ]
                }
              ]
            },
            "then": ""
          },
          {
            "if": "cycleway=track",
            "then": "30 15"
          },
          {
            "if": "cycleway=shared_lane",
            "then": "15 30"
          },
          {
            "if": "cycleway=lane",
            "then": "25 15 15 15 25"
          },
          {
            "if": "cyclestreet=yes",
            "then": ""
          }

        ]
      },
      "presets": [
      ]
    },
    {
      "id": "all_streets",
      "name": {
        "nl": "Alle straten",
        "en": "All streets"
      },
      "description": {
        "nl": "Laag waar je nieuwe fietspaden kan aanduiden",
        "en": "Layer to mark new cycleways"
      },
      "source": {
        "osmTags": {
          "or": [
            "highway=residential",
            "highway=tertiary",
            "highway=unclassified",
            "highway=primary",
            "highway=secondary"
          ]
        }
      },
      "minzoom": 14,
      "wayHandling": 0,
      "title": {
        "render": {
          "nl": "Straat",
          "en": "Street"
        },
        "mappings": [
          {
            "if": "name~*",
            "then": "{name}"
          }
        ]
      },
      "icon": "./assets/svg/bug.svg",
      "width": "5",
      "color": {
        "render": "#aaaaaa",
        "mappings": []
      },
      "tagRenderings": [
        {
          "freeform": {
            "key": "cycleway",
            "addExtraTags": []
          },
          "question": {
            "en": "Is there a cycleway?",
            "nl": "Is er een fietspad?"
          },
          "condition": {
            "and": [
              "highway!=cycleway",
              "highway!=path"
            ]
          },
          "mappings": [
            {
              "if": "cycleway=shared_lane",
              "then": {
                "en": "There is a shared lane",
                "nl": "Er is een fietssugestiestrook"
              }
            },
            {
              "if": "cycleway=lane",
              "then": {
                "en": "There is a lane next to the road (seperated with paint)",
                "nl": "Er is een fietspad aangrenzend aan de weg (gescheiden met verf)"
              }
            },
            {
              "if": "cycleway=track",
              "then": {
                "en": "There is a track, but no cycleway drawn seperately from this road on the map.",
                "nl": "Er is een fietspad (los van de weg), maar geen fietspad afzonderlijk getekend naast deze weg."
              }
            },
            {
              "if": "cycleway=seperate",
              "then": {
                "en": "There is a seperately drawn cycleway",
                "nl": "Er is een apart getekend fietspad."
              }
            },
            {
              "if": "cycleway=",
              "then": {
                "en": "There is no cycleway known here",
                "nl": "Er is geen fietspad bekend hier"
              },
              "hideInAnswer": true
            },
            {
              "if": "cycleway=no",
              "then": {
                "en": "There is no cycleway",
                "nl": "Er is geen fietspad aanwezig"
              },
              "hideInAnswer": "cycleway=opposite"
            },
            {
              "if": "cycleway=no",
              "then": {
                "en": "There is no cycleway",
                "nl": "Er is geen fietspad aanwezig"
              },
              "hideInAnswer": "cycleway!=opposite",
              "addExtraTags": [
                "oneway:bicycle=no",
                "fixme=Changed from cycleway=opposite"
              ]
            }
          ],
          "render": {
            "en": "Unknown cycleway situation",
            "nl": "Onbekende fietspad situatie"
          }
        },
        {
          "question": {
            "en": "Is this a cyclestreet?",
            "nl": "Is dit een fietsstraat?"
          },
          "condition": {
            "and": [
              "highway!=cycleway",
              "highway!=path"
            ]
          },
          "mappings": [
            {
              "if": "cyclestreet=yes",
              "then": {
                "en": "This is a cyclestreet, and a 30km/h zone.",
                "nl": "Dit is een fietstraat, en dus een 30km/h zone"
              },
              "addExtraTags": [
                "overtaking:motor_vehicle=no",
                "maxspeed=30"
              ],
              "hideInAnswer": "_country!=be"
            },
            {
              "if": "cyclestreet=yes",
              "then": {
                "en": "This is a cyclestreet",
                "nl": "Dit is een fietstraat"
              },
              "hideInAnswer": "_country=be"
            },
            {
              "if": "cyclestreet=",
              "then": {
                "en": "This is not a cyclestreet.",
                "nl": "Dit is niet een fietstraat"
              },
              "addExtraTags": [
                "overtaking:motor_vehicle="
              ]
            }
          ]
        }
      ]
    },
    {
      "id": "barriers",
      "name": {
        "en": "Barriers",
        "nl": "Barrières"
      },
      "description": {
        "en": "Obstacles while cycling, such as bollards and cycle barriers",
        "nl": "Hindernissen tijdens het fietsen, zoals paaltjes en fietshekjes"
      },
      "source": {
        "osmTags": {
          "or": [
            "barrier=bollard",
            "barrier=cycle_barrier"
          ]
        }
      },
      "minzoom": 17,
      "title": {
        "render": {
          "en": "Barrier",
          "nl": "Barrière"
        },
        "mappings": [
          {
            "if": "barrier=bollard",
            "then": {
              "en": "Bollard",
              "nl": "Paaltje"
            }
          },
          {
            "if": "barrier=cycle_barrier",
            "then": {
              "en": "Cycling Barrier",
              "nl": "Fietshekjes"
            }
          }
        ]
      },
      "icon": "./assets/svg/barrier.svg",
      "width": "5",
      "presets": [
        {
          "title": {
            "en": "Bollard",
            "nl": "Paaltje"
          },
          "tags": [
            "barrier=bollard"
          ],
          "description": {
            "en": "A bollard in the road",
            "nl": "Een paaltje in de weg"
          }
        },
        {
          "title": {
            "en": "Cycle barrier",
            "nl": "Fietshekjes"
          },
          "tags": [
            "barrier=bollard"
          ],
          "description": {
            "en": "Cycle barrier, slowing down cyclists",
            "nl": "Fietshekjes, voor het afremmen van fietsers"
          }
        }
      ],
      "tagRenderings": [
        {
          "question": {
            "en": "Can a bicycle go past this barrier?",
            "nl": "Kan een fietser langs deze barrière?"
          },
          "mappings": [
            {
              "if": "bicycle=yes",
              "then": {
                "en": "A cyclist can go past this.",
                "nl": "Een fietser kan hier langs."
              }
            },
            {
              "if": "bicycle=no",
              "then": {
                "en": "A cyclist can not go past this.",
                "nl": "Een fietser kan hier niet langs."
              }
            }
          ]
        },
        {
          "question": {
            "en": "What kind of bollard is this?",
            "nl": "Wat voor soort paal is dit?"
          },
          "condition": "barrier=bollard",
          "mappings": [
            {
              "if": "bollard=removable",
              "then": {
                "en": "Removable bollard",
                "nl": "Verwijderbare paal"
              }
            },
            {
              "if": "bollard=fixed",
              "then": {
                "en": "Fixed bollard",
                "nl": "Vaste paal"
              }
            },
            {
              "if": "bollard=foldable",
              "then": {
                "en": "Bollard that can be folded down",
                "nl": "Paal die platgevouwen kan worden"
              }
            },
            {
              "if": "bollard=flexible",
              "then": {
                "en": "Flexible bollard, usually plastic",
                "nl": "Flexibele paal, meestal plastic"
              }
            },
            {
              "if": "bollard=rising",
              "then": {
                "en": "Rising bollard",
                "nl": "Verzonken poller"
              }
            }
          ]
        },
        {
          "question": {
            "en": "What kind of cycling barrier is this?",
            "nl": "Wat voor fietshekjes zijn dit?"
          },
          "condition": "barrier=cycle_barrier",
          "mappings": [
            {
              "if": "cycle_barrier:type=single",
              "then": {
                "en": "Single, just two barriers with a space inbetween <img src='./assets/themes/cycle_infra/Cycle_barrier_single.png' style='width:8em'>",
                "nl": "Enkelvoudig, slechts twee hekjes met ruimte ertussen <img src='./assets/themes/cycle_infra/Cycle_barrier_single.png' style='width:8em'>"
              }
            },
            {
              "if": "cycle_barrier:type=double",
              "then": {
                "en": "Double, two barriers behind each other <img src='./assets/themes/cycle_infra/Cycle_barrier_double.png' style='width:8em'>",
                "nl": "Dubbel, twee hekjes achter elkaar <img src='./assets/themes/cycle_infra/Cycle_barrier_double.png' style='width:8em'>"
              }
            },
            {
              "if": "cycle_barrier:type=triple",
              "then": {
                "en": "Triple, three barriers behind each other <img src='./assets/themes/cycle_infra/Cycle_barrier_triple.png' style='width:8em'>",
                "nl": "Drievoudig, drie hekjes achter elkaar <img src='./assets/themes/cycle_infra/Cycle_barrier_triple.png' style='width:8em'>"
              }
            },
            {
              "if": "cycle_barrier:type=squeeze",
              "then": {
                "en": "Squeeze gate, gap is smaller at top, than at the bottom <img src='./assets/themes/cycle_infra/Cycle_barrier_squeeze.png' style='width:8em'>"
              }
            }
          ]
        },
        {
          "render": {
            "en": "Maximum width: {maxwidth:physical} m",
            "nl": "Maximumbreedte: {maxwidth:physical} m"
          },
          "question": {
            "en": "How wide is the gap left over besides the barrier?",
            "nl": "Hoe breed is de ruimte naast de barrière?"
          },
          "condition": {
            "and": [
              "cycle_barrier:type!=double",
              "cycle_barrier:type!=triple"
            ]
          },
          "freeform": {
            "key": "maxwidth:physical",
            "type": "pfloat"
          }
        },
        {
          "render": {
            "en": "Space between barriers (along the length of the road): {width:seperation} m"
          },
          "question": {
            "en": "How much space is there between the barriers (along the length of the road)?"
          },
          "condition": {
            "or": [
              "cycle_barrier:type=double",
              "cycle_barrier:type=triple"
            ]
          },
          "freeform": {
            "key": "width:seperation",
            "type": "pfloat"
          }
        },
        {
          "render": {
            "en": "Width of opening: {width:opening} m"
          },
          "question": {
            "en": "How wide is the smallest opening next to the barriers?"
          },
          "condition": {
            "or": [
              "cycle_barrier:type=double",
              "cycle_barrier:type=triple"
            ]
          },
          "freeform": {
            "key": "width:opening",
            "type": "pfloat"
          }
        },
        {
          "render": {
            "en": "Overlap: {overlap} m"
          },
          "question": {
            "en": "How much overlap do the barriers have?"
          },
          "condition": {
            "or": [
              "cycle_barrier:type=double",
              "cycle_barrier:type=triple"
            ]
          },
          "freeform": {
            "key": "overlap",
            "type": "pfloat"
          }
        }
      ]
    },
    "crossings"
  ]
}<|MERGE_RESOLUTION|>--- conflicted
+++ resolved
@@ -671,13 +671,7 @@
           "condition": {
             "or": [
               "cycleway=track",
-<<<<<<< HEAD
-              "cycleway=lane",
-              "highway=cycleway",
-              "highway=path"
-=======
               "cycleway=lane"
->>>>>>> 63708ea5
             ]
           },
           "freeform": {
