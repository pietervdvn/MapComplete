--- conflicted
+++ resolved
@@ -239,11 +239,7 @@
               "if": "cyclestreet=",
               "then": {
                 "en": "This is not a cyclestreet.",
-<<<<<<< HEAD
-                "nl": "Dit is niet een fietstraat"
-=======
                 "nl": "Dit is geen fietsstraat"
->>>>>>> 7505b232
               },
               "addExtraTags": [
                 "overtaking:motor_vehicle="
@@ -1298,11 +1294,7 @@
               "if": "cyclestreet=",
               "then": {
                 "en": "This is not a cyclestreet.",
-<<<<<<< HEAD
-                "nl": "Dit is niet een fietstraat"
-=======
                 "nl": "Dit is geen fietsstraat"
->>>>>>> 7505b232
               },
               "addExtraTags": [
                 "overtaking:motor_vehicle="
