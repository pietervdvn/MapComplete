{
  "id": "walkingnodes",
  "title": {
    "en": "Walking Node Networks",
    "nl": "Wandelknooppuntnetwerken",
    "de": "Netzwerke von Wanderknoten"
  },
  "description": {
    "en": "This map shows walking node networks and allows you to add new nodes easily",
    "nl": "Deze kaart toont wandelknooppunten en laat je toe om eenvoudigweg nieuwe knooppunten toe te voegen",
<<<<<<< HEAD
    "de": "Diese Karte zeigt Wandernetzwerke und ermöglicht es Ihnen, einfach neue Knoten hinzuzufügen"
=======
    "de": "Diese Karte zeigt Wandernetzwerke und ermöglicht es Ihnen, einfach neue Knoten hinzuzufügen",
    "cs": "Tato mapa zobrazuje sítě uzlových bodů a umožňuje snadné přidávání nových uzlů"
>>>>>>> e1ec2965
  },
  "icon": "./assets/themes/walkingnodes/logo.svg",
  "startZoom": 11,
  "startLat": 51.755515,
  "startLon": 14.327545,
  "credits": [
    "Sebastian Kürten"
  ],
  "hideFromOverview": true,
  "layers": [
    {
      "id": "node2node",
      "name": {
        "en": "Node to node links",
        "de": "Knotenpunktverbindungen",
        "es": "enlaces nodo a nodo",
        "nl": "Verbindingen van node naar node",
        "fr": "liens noeud à noeud",
        "ca": "enllaços node a node",
        "cs": "propojení mezi uzly",
        "pl": "łącza węzeł do węzła"
      },
      "source": {
        "osmTags": {
          "and": [
            {
              "or": [
                "route=hiking",
                "route=foot"
              ]
            },
            "network=rwn",
            "network:type=node_network"
          ]
        }
      },
      "minzoom": 12,
      "title": {
        "render": {
          "en": "Node to node link",
          "de": "Knotenpunktverbindung",
          "es": "enlace nodo a nodo",
          "nl": "Node-naar-node verbinding",
          "fr": "lien noeud à noeud",
          "ca": "Enllaç node a node",
          "cs": "propojení mezi uzly",
          "pl": "połączenie węzła z węzłem"
        },
        "mappings": [
          {
            "if": "ref~*",
            "then": {
              "en": "Node to node link <strong>{ref}</strong>",
              "de": "Knotenpunktverbindung <strong>{ref}</strong>",
              "es": "enlace nodo a nodo <strong>{ref}</strong>",
              "nl": "Node-naar-node verbinding <strong>{ref}</strong>",
              "fr": "lien noeud à noeud <strong>{ref}</strong>",
              "ca": "Enllaç node a node <strong>{ref}</strong>",
              "cs": "propojení mezi uzly <strong>{ref}</strong>",
              "pl": "połączenie węzła z węzłem <strong>{ref}</strong>"
            }
          }
        ]
      },
      "lineRendering": [
        {
          "width": "4",
          "color": {
            "render": "#452b29",
            "mappings": [
              {
                "if": "state=proposed",
                "then": "#f0a513"
              }
            ]
          }
        }
      ],
      "pointRendering": null,
      "tagRenderings": [
        {
          "builtin": "survey_date",
          "override": {
            "question": {
              "en": "When was this node to node link last surveyed?",
              "de": "Wann wurde diese Knotenpunktverbindung zuletzt überprüft?",
              "es": "¿Cuándo se sondeó este enlace nodo a nodo por última vez?",
              "nl": "Wanneer werd deze node-naar-node verbinding het laast gesurveyed?",
              "fr": "Quand cette liaison de nœud à nœud a-t-elle été contrôlée sur le terrain pour la dernière fois ?",
              "ca": "Quan es va comprovar per última vegada aquest enllaç node a node presencialment?",
              "cs": "Kdy bylo toto propojení mezi uzly naposledy zkontrolováno?",
              "pl": "Kiedy ostatnio badano to połączenie węzła z węzłem?"
            },
            "render": {
              "en": "This node to node link was last surveyed on {survey:date}",
              "de": "Diese Knotenpunktverbindung wurde zuletzt am {survey:date} überprüft",
              "es": "Este enlace nodo a nodo se sondeó por última vez el {survey:date}",
              "nl": "Deze node-naar-node verbinding werd het laast gesurveyed op {survey:date}",
              "fr": "Cette lien de nœud à nœud a été vérifié sur le terrain le {survey:date}",
              "ca": "Aquest enllaç node a node es va sondejar per última vegada el {survey:date}",
              "cs": "Toto propojení mezi uzly bylo naposledy zkontrolováno dne {survey:date}",
              "pl": "To połączenie węzła z węzłem było ostatnio sprawdzane w dniu {survey:date}"
            }
          },
          "id": "node2node-survey:date"
        },
        "export_as_gpx"
      ]
    },
    {
      "id": "node",
      "name": {
        "en": "Nodes",
        "de": "Knotenpunkte",
        "ca": "nodes",
        "es": "nodos",
        "nb_NO": "noder",
        "nl": "Knooppunten",
        "fr": "noeuds",
        "pa_PK": "نوڈ",
        "cs": "uzly",
        "eu": "nodoak",
        "pl": "węzły"
      },
      "source": {
        "osmTags": {
          "or": [
            "rwn_ref~*",
            "proposed:rwn_ref~*"
          ]
        }
      },
      "pointRendering": [
        {
          "location": [
            "point",
            "centroid"
          ],
          "label": {
            "render": "<div style='position: absolute; top: -30px; right: -10px; color: white; background-color: #452b29; width: 20px; height: 20px; border-radius: 100%'>?</div>",
            "mappings": [
              {
                "if": "rwn_ref~*",
                "then": "<div style='position: absolute; top: -30px; right: -10px; color: white; background-color: #452b29; width: 20px; height: 20px; border-radius: 100%'>{rwn_ref}</div>"
              },
              {
                "if": "proposed:rwn_ref~*",
                "then": "<div style='position: absolute; top: -31px; right: -10px; color: white; background-color: #452b29; width: 22px; height: 22px; border-radius: 100%; border-style:dotted; border-color:white; border-width: 2px'>{proposed:rwn_ref}</div>"
              }
            ]
          }
        }
      ],
      "minzoom": 12,
      "title": {
        "render": {
<<<<<<< HEAD
          "en": "Walking node <strong>{rwn_ref}</strong>",
          "nl": "Wandelknooppunt <strong>{rwn_ref}</strong>",
          "de": "Wanderknoten <strong>{rwn_ref}</strong>"
        }
=======
          "en": "Walking node",
          "nl": "Wandelknooppunt"
        },
        "mappings": [
          {
            "if": "rwn_ref~*",
            "then": {
              "en": "Walking node <strong>{rwn_ref}</strong>",
              "nl": "Wandelknooppunt <strong>{rwn_ref}</strong>",
              "de": "Wanderknoten <strong>{rwn_ref}</strong>"
            }
          },
          {
            "if": "proposed:rwn_ref~*",
            "then": {
              "en": "Proposed walking node <strong>{proposed:rwn_ref}</strong>",
              "nl": "Voorgesteld wandelknooppunt <strong>{proposed:rwn_ref}</strong>"
            }
          }
        ]
>>>>>>> e1ec2965
      },
      "tagRenderings": [
        {
          "id": "node-rwn_ref",
          "question": {
            "en": "What is the reference number of this walking node?",
            "nl": "Wat is het referentienummer van dit wandelknooppunt?",
<<<<<<< HEAD
            "de": "Was ist die Referenznummer dieses Wanderknotens?"
=======
            "de": "Was ist die Referenznummer dieses Wanderknotens?",
            "cs": "Jaké je referenční číslo tohoto pěšího uzlu?"
>>>>>>> e1ec2965
          },
          "freeform": {
            "key": "rwn_ref",
            "type": "int",
            "placeholder": {
              "en": "e.g. 1",
              "nl": "bijv. 1",
<<<<<<< HEAD
              "de": "z.B. 1"
=======
              "de": "z.B. 1",
              "cs": "e.g. 1"
>>>>>>> e1ec2965
            }
          },
          "render": {
            "en": "This walking node has reference number {rwn_ref}",
            "nl": "Dit wandelknooppunt heeft referentienummer {rwn_ref}",
            "de": "Dieser Wanderknoten hat die Referenznummer {rwn_ref}"
<<<<<<< HEAD
          }
=======
          },
          "condition": "rwn_ref~*"
>>>>>>> e1ec2965
        },
        {
          "builtin": "survey_date",
          "override": {
            "question": {
              "en": "When was this walking node last surveyed?",
              "nl": "Wanneer is dit wandelknooppunt het laatst gesurveyed?",
              "de": "Wann wurde dieser Wanderknoten zuletzt überprüft?"
            },
            "render": {
              "en": "This walking node was last surveyed on {survey:date}",
              "nl": "Dit wandelknooppunt werd het laatst gesurveyed op {survey:date}",
              "de": "Dieser Wanderknoten wurde zuletzt am {survey:date} überprüft"
            }
          }
        },
        {
          "question": {
            "en": "How many other walking nodes does this node link to?",
            "nl": "Met hoeveel andere wandelknooppunten heeft dit knooppunt een verbinding?",
<<<<<<< HEAD
            "de": "Mit wie vielen anderen Wanderknoten ist dieser Knoten verbunden?"
=======
            "de": "Mit wie vielen anderen Wanderknoten ist dieser Knoten verbunden?",
            "cs": "S kolika dalšími pěšími uzly je tento uzel propojen?"
>>>>>>> e1ec2965
          },
          "render": {
            "en": "This node links to {expected_rwn_route_relations} other walking nodes.",
            "nl": "Dit knooppunt verbindt met {expected_rwn_route_relations} andere wandelknooppunten.",
            "de": "Dieser Knoten ist mit {expected_rwn_route_relations} anderen Wanderknoten verbunden."
          },
          "freeform": {
            "key": "expected_rwn_route_relations",
            "type": "int",
            "placeholder": {
              "en": "e.g. 3",
              "nl": "bijv. 3",
<<<<<<< HEAD
              "de": "z.B. 3"
=======
              "de": "z.B. 3",
              "cs": "e.g. 3"
>>>>>>> e1ec2965
            }
          },
          "id": "node-expected_rwn_route_relations"
        },
        "images"
      ],
      "presets": [
        {
          "tags": [
            "rwn_ref=?",
            "network:type=node_network"
          ],
          "title": {
            "en": "a walking node",
            "nl": "een wandelknooppunt",
            "de": "ein Wanderknoten"
          },
          "snapToLayer": [
            "cycleways_and_roads"
          ]
        }
      ]
    },
    {
      "builtin": [
        "guidepost"
      ],
      "override": {
        "minzoom": 16,
        "source": {
          "osmTags": {
            "and": [
              "information=guidepost",
              "hiking=yes"
            ]
          }
        },
        "presets": [
          {
            "tags": [
              "tourism=information",
              "information=guidepost",
              "hiking=yes"
            ]
          }
        ],
        "name": {
          "en": "Hiking guideposts",
          "de": "Wanderwegweiser"
        },
        "title": {
          "render": {
            "en": "Hiking guidepost",
            "de": "Wanderwegweiser"
          }
        }
      },
      "hideTagRenderingsWithLabels": [
        "type"
      ]
    },
    {
      "builtin": "route_marker",
      "override": {
        "minzoom": 16,
        "pointRendering": [
          {
            "marker": [
              {
                "icon": "./assets/themes/walkingnodes/route_marker.svg"
              }
            ]
          }
        ],
        "presets": [
          {
            "tags": [
              "tourism=information",
              "information=route_marker",
              "network:type=node_network",
              "hiking=yes"
            ],
            "title": {
              "en": "a route marker for a node to node link",
              "de": "Eine Routenmarkierung für eine Verbindung von Knoten zu Knoten"
            },
            "=exampleImages": [
              "./assets/layers/route_marker/walking_route_marker.jpg"
            ]
          }
        ]
      }
    },
    {
      "builtin": "cycleways_and_roads",
      "override": {
        "name": null,
        "shownByDefault": false
      }
    }
  ]
}<|MERGE_RESOLUTION|>--- conflicted
+++ resolved
@@ -8,12 +8,8 @@
   "description": {
     "en": "This map shows walking node networks and allows you to add new nodes easily",
     "nl": "Deze kaart toont wandelknooppunten en laat je toe om eenvoudigweg nieuwe knooppunten toe te voegen",
-<<<<<<< HEAD
-    "de": "Diese Karte zeigt Wandernetzwerke und ermöglicht es Ihnen, einfach neue Knoten hinzuzufügen"
-=======
     "de": "Diese Karte zeigt Wandernetzwerke und ermöglicht es Ihnen, einfach neue Knoten hinzuzufügen",
     "cs": "Tato mapa zobrazuje sítě uzlových bodů a umožňuje snadné přidávání nových uzlů"
->>>>>>> e1ec2965
   },
   "icon": "./assets/themes/walkingnodes/logo.svg",
   "startZoom": 11,
@@ -170,12 +166,6 @@
       "minzoom": 12,
       "title": {
         "render": {
-<<<<<<< HEAD
-          "en": "Walking node <strong>{rwn_ref}</strong>",
-          "nl": "Wandelknooppunt <strong>{rwn_ref}</strong>",
-          "de": "Wanderknoten <strong>{rwn_ref}</strong>"
-        }
-=======
           "en": "Walking node",
           "nl": "Wandelknooppunt"
         },
@@ -196,7 +186,6 @@
             }
           }
         ]
->>>>>>> e1ec2965
       },
       "tagRenderings": [
         {
@@ -204,12 +193,8 @@
           "question": {
             "en": "What is the reference number of this walking node?",
             "nl": "Wat is het referentienummer van dit wandelknooppunt?",
-<<<<<<< HEAD
-            "de": "Was ist die Referenznummer dieses Wanderknotens?"
-=======
             "de": "Was ist die Referenznummer dieses Wanderknotens?",
             "cs": "Jaké je referenční číslo tohoto pěšího uzlu?"
->>>>>>> e1ec2965
           },
           "freeform": {
             "key": "rwn_ref",
@@ -217,24 +202,16 @@
             "placeholder": {
               "en": "e.g. 1",
               "nl": "bijv. 1",
-<<<<<<< HEAD
-              "de": "z.B. 1"
-=======
               "de": "z.B. 1",
               "cs": "e.g. 1"
->>>>>>> e1ec2965
             }
           },
           "render": {
             "en": "This walking node has reference number {rwn_ref}",
             "nl": "Dit wandelknooppunt heeft referentienummer {rwn_ref}",
             "de": "Dieser Wanderknoten hat die Referenznummer {rwn_ref}"
-<<<<<<< HEAD
-          }
-=======
           },
           "condition": "rwn_ref~*"
->>>>>>> e1ec2965
         },
         {
           "builtin": "survey_date",
@@ -255,12 +232,8 @@
           "question": {
             "en": "How many other walking nodes does this node link to?",
             "nl": "Met hoeveel andere wandelknooppunten heeft dit knooppunt een verbinding?",
-<<<<<<< HEAD
-            "de": "Mit wie vielen anderen Wanderknoten ist dieser Knoten verbunden?"
-=======
             "de": "Mit wie vielen anderen Wanderknoten ist dieser Knoten verbunden?",
             "cs": "S kolika dalšími pěšími uzly je tento uzel propojen?"
->>>>>>> e1ec2965
           },
           "render": {
             "en": "This node links to {expected_rwn_route_relations} other walking nodes.",
@@ -273,12 +246,8 @@
             "placeholder": {
               "en": "e.g. 3",
               "nl": "bijv. 3",
-<<<<<<< HEAD
-              "de": "z.B. 3"
-=======
               "de": "z.B. 3",
               "cs": "e.g. 3"
->>>>>>> e1ec2965
             }
           },
           "id": "node-expected_rwn_route_relations"
