--- conflicted
+++ resolved
@@ -31,13 +31,7 @@
     "nl": "Op deze kaart kan je informatie over brievenbussen en postkantoren vinden en toevoegen. Je kan deze kaart gebruiken om te achterhalen waar je je volgende postkaart naar kan sturen! :)<br/>Zie je een fout of ontbreekt een brievenbus? Dan kan je deze kaart aanpassen met een gratis OpenStreetMap account. ",
     "fr": "Trouvez et ajoutez des bureaux de poste et boîtes à lettres sur cette carte. Utilisez cette carte où vous pouvez envoyer vos cartes postales ! :)<br/>Vous avez trouvez une erreur ou une boîte à lettres est manquante ? Vous pouvez modifier cette carte avec un compte OpenStreetMap gratuit. "
   },
-<<<<<<< HEAD
-  "maintainer": "nicolelaine",
   "icon": "./assets/layers/postboxes/postbox.svg",
-  "version": "0",
-=======
-  "icon": "./assets/themes/postboxes/postbox.svg",
->>>>>>> 4e2d03a2
   "startLat": 53.5511,
   "startLon": 9.9937,
   "startZoom": 13,
@@ -47,282 +41,10 @@
     "maxZoom": 14,
     "minNeededElements": 100
   },
+  "credits": "nicolelaine"
   "layers": [
-<<<<<<< HEAD
     "postboxes",
     "postoffices",
     "parcel_lockers"
   ]
-=======
-    {
-      "id": "postboxes",
-      "name": {
-        "en": "Postboxes",
-        "de": "Briefkästen",
-        "ru": "Почтовые ящики",
-        "zh_Hant": "郵筒",
-        "id": "Kotak pos",
-        "hu": "Postaládák",
-        "nl": "Brievenbussen",
-        "ca": "Bústies",
-        "es": "Buzones de correo",
-        "nb_NO": "Postbokser",
-        "fr": "Boîtes à lettres"
-      },
-      "minzoom": 12,
-      "source": {
-        "osmTags": "amenity=post_box"
-      },
-      "title": {
-        "render": {
-          "en": "Postbox",
-          "de": "Briefkasten",
-          "ru": "Почтовый ящик",
-          "zh_Hant": "郵筒",
-          "id": "Kotak pos",
-          "hu": "Postaláda",
-          "nl": "Brievenbus",
-          "ca": "Bústia",
-          "es": "Buzón de correo",
-          "nb_NO": "Postboks",
-          "fr": "Boîte à lettres"
-        }
-      },
-      "description": {
-        "en": "The layer showing postboxes.",
-        "de": "Die Ebene zeigt Briefkästen.",
-        "zh_Hant": "這圖層顯示郵筒。",
-        "id": "Layer yang memperlihatkan kotak pos.",
-        "hu": "A postaládákat megjelenítő réteg.",
-        "nl": "Deze laag toont brievenbussen.",
-        "es": "La capa que muestra buzones de correo.",
-        "fr": "Le calque montrant les boîtes à lettres."
-      },
-      "tagRenderings": [
-        "images",
-        {
-          "id": "minimap",
-          "render": "{minimap(18): height: 5rem; overflow: hidden; border-radius:3rem; }"
-        }
-      ],
-      "presets": [
-        {
-          "tags": [
-            "amenity=post_box"
-          ],
-          "title": {
-            "en": "a postbox",
-            "de": "ein Briefkasten",
-            "ru": "почтовый ящик",
-            "zh_Hant": "郵筒",
-            "id": "kotak pos",
-            "hu": "postaláda",
-            "nl": "een brievenbus",
-            "ca": "una bústia",
-            "es": "un buzón de correo",
-            "fr": "une boîte à lettres"
-          }
-        }
-      ],
-      "deletion": {
-        "softDeletionTags": {
-          "and": [
-            "amenity=",
-            "razed:amenity=post_box"
-          ]
-        }
-      },
-      "mapRendering": [
-        {
-          "icon": {
-            "render": "./assets/themes/postboxes/postbox.svg"
-          },
-          "iconSize": {
-            "render": "40,40,bottom"
-          },
-          "location": [
-            "point",
-            "centroid"
-          ]
-        },
-        {
-          "color": {
-            "render": "#DADADA"
-          },
-          "width": {
-            "render": "1"
-          }
-        }
-      ]
-    },
-    {
-      "id": "postoffices",
-      "name": {
-        "en": "Post offices",
-        "de": "Poststellen",
-        "ru": "Почтовые отделения",
-        "zh_Hant": "郵局",
-        "id": "Kantor pos",
-        "hu": "Posták",
-        "nl": "Postkantoren",
-        "ca": "Oficines de correus",
-        "es": "Oficinas de correo",
-        "fr": "Bureaux de poste",
-        "nb_NO": "Postkontor"
-      },
-      "minzoom": 12,
-      "source": {
-        "osmTags": "amenity=post_office"
-      },
-      "title": {
-        "render": {
-          "en": "Post Office",
-          "de": "Poststelle",
-          "ru": "Почтовое отделение",
-          "zh_Hant": "郵局",
-          "id": "Kantor Pos",
-          "hu": "Posta",
-          "nl": "Postkantoor",
-          "ca": "Oficina de correus",
-          "es": "Oficina de Correo",
-          "fr": "Bureau de poste",
-          "nb_NO": "Postkontor"
-        }
-      },
-      "description": {
-        "en": "A layer showing post offices.",
-        "de": "Eine Ebene mit Postämtern.",
-        "zh_Hant": "圖層顯示郵局。",
-        "id": "Layer yang menunjukkan kantor pos.",
-        "hu": "Postákat megjelenítő réteg.",
-        "nl": "Een laag die postkantoren toont.",
-        "es": "Una capa que muestra oficinas de correo.",
-        "fr": "Un claque montrant les bureaux de poste.",
-        "nb_NO": "Et lag som viser postkontor."
-      },
-      "tagRenderings": [
-        "images",
-        {
-          "id": "minimap",
-          "render": "{minimap(18): height: 5rem; overflow: hidden; border-radius:3rem; }"
-        },
-        {
-          "render": {
-            "en": "Opening Hours: {opening_hours_table()}",
-            "ru": "Часы работы: {opening_hours_table()}",
-            "zh_Hant": "開放時間：{opening_hours_table()}",
-            "id": "Jam Buka: {opening_hours_table()}",
-            "hu": "Nyitva tartás: {opening_hours_table()}",
-            "de": "Öffnungszeiten: {opening_hours_table()}",
-            "es": "Horas de Apertura: {opening_hours_table()}",
-            "nb_NO": "Åpningstider: {opening_hours_table()}",
-            "nl": "Openingsuren: {opening_hours_table()}",
-            "fr": "Heures d’ouverture : {opening_hours_table()}"
-          },
-          "freeform": {
-            "key": "opening_hours",
-            "type": "opening_hours"
-          },
-          "question": {
-            "en": "What are the opening hours for this post office?",
-            "zh_Hant": "這間郵局的開放時間是？",
-            "id": "Jam berapa kantor pos ini buka?",
-            "hu": "Mikor van nyitva ez a posta?",
-            "de": "Wie sind die Öffnungszeiten dieser Poststelle?",
-            "es": "¿Cuáles son las horas de apertura para esta oficina de correos?",
-            "nl": "Wat zijn de openingsuren voor dit postkantoor?",
-            "fr": "Quelles sont les heures d’ouverture de ce bureau de poste ?"
-          },
-          "mappings": [
-            {
-              "if": "opening_hours=24/7",
-              "then": {
-                "en": "24/7 opened (including holidays)",
-                "de": "durchgehend geöffnet (auch an Feiertagen)",
-                "zh_Hant": "24/7 開放 (包括假日)",
-                "id": "Buka 24 jam (termasuk hari libur)",
-                "hu": "Éjjel-nappal nyitva (munkaszüneti napokon is)",
-                "es": "Abierta 24/7 (incluyendo festivos)",
-                "nl": "24/7 open (ook tijdens feestdagen)",
-                "fr": "Ouvert 24h/24 (jours fériés compris)",
-                "nb_NO": "Døgnåpent (inkludert helligdager)"
-              }
-            }
-          ],
-          "id": "OH"
-        }
-      ],
-      "presets": [
-        {
-          "tags": [
-            "amenity=post_office"
-          ],
-          "title": {
-            "en": "a post office",
-            "de": "eine Poststelle",
-            "ru": "Почтовое отделение",
-            "zh_Hant": "郵局",
-            "id": "Kantor Pos",
-            "hu": "Posta",
-            "nl": "een postkantoor",
-            "ca": "una oficina de correus",
-            "es": "una oficina de correo",
-            "nb_NO": "et postkontor",
-            "fr": "un bureau de poste"
-          }
-        }
-      ],
-      "filter": [
-        {
-          "id": "is_open",
-          "options": [
-            {
-              "question": {
-                "en": "Currently open",
-                "de": "Aktuell geöffnet",
-                "zh_Hant": "目前開放",
-                "id": "Saat ini buka",
-                "hu": "Most nyitva",
-                "nl": "Momenteel geopend",
-                "ca": "Actualment obert",
-                "es": "Actualmente abierta",
-                "fr": "Ouvert actuellement"
-              },
-              "osmTags": "_isOpen=yes"
-            }
-          ]
-        }
-      ],
-      "mapRendering": [
-        {
-          "icon": {
-            "render": "square:white;./assets/themes/postboxes/post_office.svg"
-          },
-          "iconBadges": [
-            {
-              "if": "opening_hours~*",
-              "then": "isOpen"
-            }
-          ],
-          "iconSize": {
-            "render": "40,40,bottom"
-          },
-          "location": [
-            "point",
-            "centroid"
-          ]
-        },
-        {
-          "color": {
-            "render": "#DADADA"
-          },
-          "width": {
-            "render": "1"
-          }
-        }
-      ]
-    }
-  ],
-  "credits": "nicolelaine"
->>>>>>> 4e2d03a2
 }