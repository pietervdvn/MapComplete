{
  "id": "postboxes",
  "title": {
    "en": "Postbox and Post Office Map",
    "de": "Post- und Briefkastenkarte",
    "nb_NO": "Postboks og postkontor-kart",
    "it": "Buche delle lettere e uffici postali",
    "zh_Hant": "郵筒與郵局地圖",
    "hu": "Posta- és postaládatérkép",
    "nl": "Brievenbussen en postkantoren",
    "fr": "Carte des Bureaux de Poste et Boîtes à Lettres",
    "da": "Postkasse- og Posthus-Kort"
  },
  "shortDescription": {
    "en": "A map showing postboxes and post offices",
    "de": "Eine Karte die Briefkästen und Poststellen anzeigt",
    "it": "Una cartina che mostra le buche delle lettere e gli uffici postali",
    "zh_Hant": "顯示郵筒與郵局的地圖",
    "hu": "Posták és postaládák térképe",
    "es": "Un mapa que muestra buzones y oficinas de correo",
    "nl": "Een kaart die brievenbussen en postkantoren toont",
    "fr": "Une carte des bureaux de poste et des boîtes à lettres",
    "nb_NO": "Postbokser og postkontor",
    "da": "Et kort med postkasser og posthuse"
  },
  "description": {
    "en": "On this map you can find and add data of post offices and post boxes. You can use this map to find where you can mail your next postcard! :)<br/>Spotted an error or is a post box missing? You can edit this map with a free OpenStreetMap account. ",
    "it": "In questa cartina puoi veder e modificare gli uffici postali e le buche delle lettere. Puoi usare questa cartina per trovare dove imbucare la tua prossima cartolina! :)<br/>Hai trovato un errore o una buca delle lettere mancante? Puoi modificare questa cartina con un account gratuito su OpenStreetMap. ",
    "zh_Hant": "在這份地圖你能找到與新增有關郵局與郵筒的資料，你可以用這份地圖找到寄送您下張明信片的地方！:)<br/>發現錯誤或是有郵筒遺漏嗎？你可以用免費的開放街圖帳號來編輯。 ",
    "hu": "Ezen a térképen postahivatalok és postaládák adatait találod és egészítheted ki. Utánanézhetsz, hogy hol adhatod fel a következő képeslapodat! :)<br/>Hibát találtál, vagy hiányzik egy postaláda? Ezt a térképet mindössze egy ingyenes OpenStreetMap-fiókkal szerkesztheted. ",
    "de": "Auf dieser Karte können Sie Daten von Poststellen und Briefkästen finden und ergänzen. Sie können diese Karte nutzen, um herauszufinden, wo Sie Ihre nächste Postkarte versenden können :)<br/>Haben Sie einen Fehler entdeckt oder fehlt ein Briefkasten? Sie können die Kartenddaten mit einem kostenlosen OpenStreetMap-Konto bearbeiten. ",
    "es": "En este mapa puedes encontrar y añadir datos de oficinas de correo y buzones de correo. ¡Puedes utilizar este mapa para encontrar donde puedes enviar tu próxima postal! :)<br/>¿Has encontrado un error o algo que falta? Puedes editar este mapa con una cuenta de OpenStreetMap gratuíta. ",
    "nl": "Op deze kaart kan je informatie over brievenbussen en postkantoren vinden en toevoegen. Je kan deze kaart gebruiken om te achterhalen waar je je volgende postkaart naar kan sturen! :)<br/>Zie je een fout of ontbreekt een brievenbus? Dan kan je deze kaart aanpassen met een gratis OpenStreetMap account. ",
    "fr": "Trouvez et ajoutez des bureaux de poste et boîtes à lettres sur cette carte. Utilisez cette carte où vous pouvez envoyer vos cartes postales ! :)<br/>Vous avez trouvez une erreur ou une boîte à lettres est manquante ? Vous pouvez modifier cette carte avec un compte OpenStreetMap gratuit. ",
    "da": "På dette kort kan du finde og tilføje data for posthuse og postkasser. Du kan bruge dette kort til at finde, hvor du kan sende dit næste postkort! :)<br/>Har du fundet en fejl, eller mangler der en postboks? Du kan redigere dette kort med en gratis OpenStreetMap-konto. "
  },
<<<<<<< HEAD
  "maintainer": "nicolelaine",
  "icon": "./assets/layers/postboxes/postbox.svg",
  "version": "0",
=======
  "icon": "./assets/layers/postboxes/postbox.svg",
>>>>>>> c7652b16
  "startLat": 53.5511,
  "startLon": 9.9937,
  "startZoom": 13,
  "widenFactor": 1.5,
  "defaultBackgroundId": "CartoDB.Voyager",
  "clustering": {
    "maxZoom": 14,
    "minNeededElements": 100
  },
  "credits": "nicolelaine",
  "layers": [
    "postboxes",
    "postoffices",
<<<<<<< HEAD
    "parcel_lockers",
    {
      "builtin": "shops",
      "override": {
        "minzoom": 21,
        "minzoomVisible": 21,
        "description": {
          "en": "Add a new post partner to the map in an existing shop"
        },
        "+tagRenderings": [
          {
            "id": "post_partner",
            "question": {
              "en": "Is this shop a post partner?"
            },
            "mappings": [
              {
                "if": "post_office=post_partner",
                "then": {
                  "en": "This shop is a post partner"
                }
              },
              {
                "if": "post_office=",
                "then": {
                  "en": "This shop is not a post partner"
                }
              }
            ]
          }
        ],
        "shownByDefault": false
      }
    }
=======
    "parcel_lockers"
>>>>>>> c7652b16
  ]
}<|MERGE_RESOLUTION|>--- conflicted
+++ resolved
@@ -34,13 +34,7 @@
     "fr": "Trouvez et ajoutez des bureaux de poste et boîtes à lettres sur cette carte. Utilisez cette carte où vous pouvez envoyer vos cartes postales ! :)<br/>Vous avez trouvez une erreur ou une boîte à lettres est manquante ? Vous pouvez modifier cette carte avec un compte OpenStreetMap gratuit. ",
     "da": "På dette kort kan du finde og tilføje data for posthuse og postkasser. Du kan bruge dette kort til at finde, hvor du kan sende dit næste postkort! :)<br/>Har du fundet en fejl, eller mangler der en postboks? Du kan redigere dette kort med en gratis OpenStreetMap-konto. "
   },
-<<<<<<< HEAD
-  "maintainer": "nicolelaine",
   "icon": "./assets/layers/postboxes/postbox.svg",
-  "version": "0",
-=======
-  "icon": "./assets/layers/postboxes/postbox.svg",
->>>>>>> c7652b16
   "startLat": 53.5511,
   "startLon": 9.9937,
   "startZoom": 13,
@@ -54,43 +48,6 @@
   "layers": [
     "postboxes",
     "postoffices",
-<<<<<<< HEAD
-    "parcel_lockers",
-    {
-      "builtin": "shops",
-      "override": {
-        "minzoom": 21,
-        "minzoomVisible": 21,
-        "description": {
-          "en": "Add a new post partner to the map in an existing shop"
-        },
-        "+tagRenderings": [
-          {
-            "id": "post_partner",
-            "question": {
-              "en": "Is this shop a post partner?"
-            },
-            "mappings": [
-              {
-                "if": "post_office=post_partner",
-                "then": {
-                  "en": "This shop is a post partner"
-                }
-              },
-              {
-                "if": "post_office=",
-                "then": {
-                  "en": "This shop is not a post partner"
-                }
-              }
-            ]
-          }
-        ],
-        "shownByDefault": false
-      }
-    }
-=======
     "parcel_lockers"
->>>>>>> c7652b16
   ]
 }