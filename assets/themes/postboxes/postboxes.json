{
  "id": "postboxes",
  "title": {
    "en": "Postbox and Post Office Map",
    "de": "Post- und Briefkastenkarte",
    "nb_NO": "Postboks og postkontor-kart",
    "it": "Buche delle lettere e uffici postali",
    "zh_Hant": "郵筒與郵局地圖",
    "hu": "Posta- és postaládatérkép",
    "nl": "Brievenbussen en postkantoren"
  },
  "shortDescription": {
    "en": "A map showing postboxes and post offices",
    "de": "Eine Karte die Briefkästen und Poststellen anzeigt",
    "it": "Una cartina che mostra le buche delle lettere e gli uffici postali",
    "zh_Hant": "顯示郵筒與郵局的地圖",
    "hu": "Posták és postaládák térképe",
    "es": "Un mapa que muestra buzones y oficinas de correo"
  },
  "description": {
    "en": "On this map you can find and add data of post offices and post boxes. You can use this map to find where you can mail your next postcard! :)<br/>Spotted an error or is a post box missing? You can edit this map with a free OpenStreetMap account. ",
    "it": "In questa cartina puoi veder e modificare gli uffici postali e le buche delle lettere. Puoi usare questa cartina per trovare dove imbucare la tua prossima cartolina! :)<br/>Hai trovato un errore o una buca delle lettere mancante? Puoi modificare questa cartina con un account gratuito su OpenStreetMap. ",
    "zh_Hant": "在這份地圖你能找到與新增有關郵局與郵筒的資料，你可以用這份地圖找到寄送您下張明信片的地方！:)<br/>發現錯誤或是有郵筒遺漏嗎？你可以用免費的開放街圖帳號來編輯。 ",
    "hu": "Ezen a térképen postahivatalok és postaládák adatait találod és egészítheted ki. Utánanézhetsz, hogy hol adhatod fel a következő képeslapodat! :)<br/>Hibát találtál, vagy hiányzik egy postaláda? Ezt a térképet mindössze egy ingyenes OpenStreetMap-fiókkal szerkesztheted. ",
    "de": "Auf dieser Karte können Sie Daten von Poststellen und Briefkästen finden und ergänzen. Sie können diese Karte nutzen, um herauszufinden, wo Sie Ihre nächste Postkarte versenden können :)<br/>Haben Sie einen Fehler entdeckt oder fehlt ein Briefkasten? Sie können die Kartenddaten mit einem kostenlosen OpenStreetMap-Konto bearbeiten. ",
    "es": "En este mapa puedes encontrar y añadir datos de oficinas de correo y buzones de correo. ¡Puedes utilizar este mapa para encontrar donde puedes enviar tu próxima postal! :)<br/>¿Has encontrado un error o algo que falta? Puedes editar este mapa con una cuenta de OpenStreetMap gratuíta. "
  },
  "maintainer": "nicolelaine",
  "icon": "./assets/themes/postboxes/postbox.svg",
  "version": "0",
  "startLat": 53.5511,
  "startLon": 9.9937,
  "startZoom": 13,
  "widenFactor": 1.5,
  "defaultBackgroundId": "CartoDB.Voyager",
  "clustering": {
    "maxZoom": 14,
    "minNeededElements": 100
  },
  "layers": [
    {
      "id": "postboxes",
      "name": {
        "en": "Postboxes",
        "de": "Briefkästen",
        "ru": "Почтовые ящики",
        "zh_Hant": "郵筒",
        "id": "Kotak pos",
        "hu": "Postaládák",
        "nl": "Brievenbussen",
        "ca": "Bústies",
        "es": "Buzones de correo"
      },
      "minzoom": 12,
      "source": {
        "osmTags": "amenity=post_box"
      },
      "title": {
        "render": {
          "en": "Postbox",
          "de": "Briefkasten",
          "ru": "Почтовый ящик",
          "zh_Hant": "郵筒",
          "id": "Kotak pos",
<<<<<<< HEAD
          "hu": "Postaláda"
        },
        "mappings": [
          {
            "if": {
              "and": [
                "post_office=post_partner",
                "name="
              ]
            },
            "then": {
              "en": "Post partner at a shop",
              "de": "Postfiliale im Einzelhandel"
            }
          },
          {
            "if": {
              "and": [
                "post_office=post_partner",
                "name~*"
              ]
            },
            "then": {
              "en": "Post partner at {name}",
              "de": "Postfiliale im {name}"
            }
          }
        ]
=======
          "hu": "Postaláda",
          "nl": "Brievenbus",
          "ca": "Bústia",
          "es": "Buzón de correo"
        }
>>>>>>> 84e0b1c9
      },
      "description": {
        "en": "The layer showing postboxes.",
        "de": "Die Ebene zeigt Briefkästen.",
        "zh_Hant": "這圖層顯示郵筒。",
        "id": "Layer yang memperlihatkan kotak pos.",
        "hu": "A postaládákat megjelenítő réteg.",
        "nl": "Deze laag toont brievenbussen.",
        "es": "La capa que muestra buzones de correo."
      },
      "tagRenderings": [
        "images",
        {
          "id": "minimap",
          "render": "{minimap(18): height: 5rem; overflow: hidden; border-radius:3rem; }"
        }
      ],
      "presets": [
        {
          "tags": [
            "amenity=post_box"
          ],
          "title": {
            "en": "a postbox",
            "de": "ein Briefkasten",
            "ru": "почтовый ящик",
            "zh_Hant": "郵筒",
            "id": "kotak pos",
            "hu": "postaláda",
            "nl": "een brievenbus",
            "ca": "una bústia",
            "es": "un buzón de correo"
          }
        }
      ],
      "deletion": {
        "softDeletionTags": {
          "and": [
            "amenity=",
            "razed:amenity=post_box"
          ]
        }
      },
      "mapRendering": [
        {
          "icon": {
            "render": "./assets/themes/postboxes/postbox.svg"
          },
          "iconSize": {
            "render": "40,40,bottom"
          },
          "location": [
            "point",
            "centroid"
          ]
        },
        {
          "color": {
            "render": "#DADADA"
          },
          "width": {
            "render": "1"
          }
        }
      ]
    },
    {
      "id": "postoffices",
      "name": {
        "en": "Post offices",
        "de": "Poststellen",
        "ru": "Почтовые отделения",
        "zh_Hant": "郵局",
        "id": "Kantor pos",
        "hu": "Posták",
        "nl": "Postkantoren",
        "ca": "Oficines de correus",
        "es": "Oficinas de correo"
      },
      "minzoom": 12,
      "source": {
        "osmTags": {
          "or": [
            "amenity=post_office",
            "post_office=post_partner"
          ]
        }
      },
      "title": {
        "render": {
          "en": "Post Office",
          "de": "Poststelle",
          "ru": "Почтовое отделение",
          "zh_Hant": "郵局",
          "id": "Kantor Pos",
          "hu": "Posta",
          "nl": "Postkantoor",
          "ca": "Oficina de correus",
          "es": "Oficina de Correo"
        }
      },
      "description": {
        "en": "A layer showing post offices.",
        "de": "Eine Ebene mit Postämtern.",
        "zh_Hant": "圖層顯示郵局。",
        "id": "Layer yang menunjukkan kantor pos.",
        "hu": "Postákat megjelenítő réteg.",
        "nl": "Een laag die postkantoren toont.",
        "es": "Una capa que muestra oficinas de correo."
      },
      "tagRenderings": [
        "images",
        {
          "id": "minimap",
          "render": "{minimap(18): height: 5rem; overflow: hidden; border-radius:3rem; }"
        },
        {
          "render": {
            "en": "Opening Hours: {opening_hours_table()}",
            "ru": "Часы работы: {opening_hours_table()}",
            "zh_Hant": "開放時間：{opening_hours_table()}",
            "id": "Jam Buka: {opening_hours_table()}",
            "hu": "Nyitva tartás: {opening_hours_table()}",
            "de": "Öffnungszeiten: {opening_hours_table()}",
            "es": "Horas de Apertura: {opening_hours_table()}"
          },
          "freeform": {
            "key": "opening_hours",
            "type": "opening_hours"
          },
          "question": {
            "en": "What are the opening hours for this post office?",
            "zh_Hant": "這間郵局的開放時間是？",
            "id": "Jam berapa kantor pos ini buka?",
            "hu": "Mikor van nyitva ez a posta?",
            "de": "Wie sind die Öffnungszeiten dieser Poststelle?",
            "es": "¿Cuáles son las horas de apertura para esta oficina de correos?"
          },
          "mappings": [
            {
              "if": "opening_hours=24/7",
              "then": {
                "en": "24/7 opened (including holidays)",
                "de": "durchgehend geöffnet (auch an Feiertagen)",
                "zh_Hant": "24/7 開放 (包括假日)",
                "id": "Buka 24 jam (termasuk hari libur)",
                "hu": "Éjjel-nappal nyitva (munkaszüneti napokon is)",
                "es": "Abierta 24/7 (incluyendo festivos)"
              }
            }
          ],
          "id": "OH"
        },
        {
          "id": "post_partner",
          "question": {
            "en": "Is this a post partner?"
          },
          "condition": "post_office=post_partner",
          "mappings": [
            {
              "if": "post_office=post_partner",
              "then": {
                "en": "This shop is a post partner"
              }
            },
            {
              "if": "post_office=",
              "then": {
                "en": "This shop is not a post partner"
              },
              "addExtraTags": [
                "was:post_office=post_partner"
              ]
            }
          ]
        },
        {
          "id": "partner-brand",
          "render": {
            "en": "This location offers services for {post_office:brand}"
          },
          "question": {
            "en": "For which brand does this location offer services?"
          },
          "condition": "post_office=post_partner",
          "freeform": {
            "key": "post_office:brand",
            "type": "string"
          },
          "multiAnswer": true,
          "mappings": [
            {
              "if": "post_office:brand=DHL",
              "then": {
                "en": "This location offers services for DHL"
              },
              "hideInAnswer": "_country=de"
            },
            {
              "if": "post_office:brand=DPD",
              "then": {
                "en": "This location offers services for DPD"
              }
            },
            {
              "if": "post_office:brand=GLS",
              "then": {
                "en": "This location offers services for GLS"
              }
            },
            {
              "if": "post_office:brand=UPS",
              "then": {
                "en": "This location offers services for UPS"
              }
            },
            {
              "if": "post_office:brand=DHL Paketshop",
              "then": {
                "en": "This location is a DHL Paketshop"
              },
              "hideInAnswer": "_country!=de"
            },
            {
              "if": "post_office:brand=Hermes PaketShop",
              "then": {
                "en": "This location is a Hermes PaketShop"
              },
              "hideInAnswer": "_country!=de"
            },
            {
              "if": "post_office:brand=PostNL",
              "then": {
                "en": "This location is a PostNL-point"
              },
              "hideInAnswer": {
                "and": [
                  "_country!=nl",
                  "_country!=be"
                ]
              }
            },
            {
              "if": "post_office:brand=bpost",
              "then": {
                "en": "This location offers services for bpost"
              },
              "hideInAnswer": "_country!=be"
            }
          ]
        },
        {
          "id": "letter-from",
          "render": {
            "en": "You can post letters with these companies: {post_office:letter_from}"
          },
          "question": {
            "en": "Can you post a letter here?"
          },
          "freeform": {
            "key": "post_office:letter_from",
            "type": "string"
          },
          "mappings": [
            {
              "if": "post_office:letter_from=yes",
              "then": {
                "en": "You can post letters here"
              }
            },
            {
              "if": "post_office:letter_from=no",
              "then": {
                "en": "You can't post letters here"
              }
            }
          ]
        },
        {
          "id": "parcel-from",
          "render": {
            "en": "You can post parcels with these companies: {post_office:parcel_from}"
          },
          "question": {
            "en": "Can you send a parcel here?"
          },
          "freeform": {
            "key": "post_office:parcel_from",
            "type": "string"
          },
          "mappings": [
            {
              "if": "post_office:parcel_from=yes",
              "then": {
                "en": "You can send parcels here"
              }
            },
            {
              "if": "post_office:parcel_from=no",
              "then": {
                "en": "You can't send parcels here"
              }
            }
          ]
        },
        {
          "id": "parcel-pickup",
          "render": {
            "en": "You can pick up parcels from these companies: {post_office:parcel_pickup}"
          },
          "question": {
            "en": "Can you pick up missed parcels here?"
          },
          "freeform": {
            "key": "post_office:parcel_pickup",
            "type": "string"
          },
          "mappings": [
            {
              "if": "post_office:parcel_pickup=yes",
              "then": {
                "en": "You can pick up missed parcels here"
              }
            },
            {
              "if": "post_office:parcel_pickup=no",
              "then": {
                "en": "You can't pick up missed parcels here"
              }
            }
          ]
        },
        {
          "id": "parcel-to",
          "render": {
            "en": "You can send parcels to here for pickup with these companies: {post_office:parcel_to}"
          },
          "question": {
            "en": "Can you send parcels to here for pickup?"
          },
          "freeform": {
            "key": "post_office:parcel_to",
            "type": "string"
          },
          "mappings": [
            {
              "if": "post_office:parcel_to=yes",
              "then": {
                "en": "You can send parcels to here for pickup"
              }
            },
            {
              "if": "post_office:parcel_to=no",
              "then": {
                "en": "You can't send parcels to here for pickup"
              }
            }
          ]
        },
        {
          "id": "stamps",
          "render": {
            "en": "You can buy stamps from companies: {post_office:stamps}"
          },
          "question": {
            "en": "Can you buy stamps here?"
          },
          "freeform": {
            "key": "post_office:stamps",
            "type": "string"
          },
          "mappings": [
            {
              "if": "post_office:stamps=yes",
              "then": {
                "en": "You can buy stamps here"
              }
            },
            {
              "if": "post_office:stamps=no",
              "then": {
                "en": "You can't buy stamps here"
              }
            }
          ]
        }
      ],
      "presets": [
        {
          "tags": [
            "amenity=post_office"
          ],
          "title": {
            "en": "a post office",
            "de": "eine Poststelle",
            "ru": "Почтовое отделение",
            "zh_Hant": "郵局",
            "id": "Kantor Pos",
            "hu": "Posta",
            "nl": "een postkantoor",
            "ca": "una oficina de correus",
            "es": "una oficina de correo"
          }
        }
      ],
      "filter": [
        {
          "id": "is_open",
          "options": [
            {
              "question": {
                "en": "Currently open",
                "de": "Aktuell geöffnet",
                "zh_Hant": "目前開放",
                "id": "Saat ini buka",
                "hu": "Most nyitva",
                "nl": "Momenteel geopend",
                "ca": "Actualment obert",
                "es": "Actualmente abierta"
              },
              "osmTags": "_isOpen=yes"
            }
          ]
        }
      ],
      "mapRendering": [
        {
          "icon": {
            "render": "square:white;./assets/themes/postboxes/post_office.svg"
          },
          "iconBadges": [
            {
              "if": "opening_hours~*",
              "then": "isOpen"
            }
          ],
          "iconSize": {
            "render": "40,40,bottom"
          },
          "location": [
            "point",
            "centroid"
          ]
        },
        {
          "color": {
            "render": "#DADADA"
          },
          "width": {
            "render": "1"
          }
        }
      ]
    },
    {
      "id": "shops",
      "name": {
        "en": "Shops"
      },
      "description": {
        "en": "Add a new post partner to the map in an existing shop"
      },
      "source": {
        "osmTags": "shop~*"
      },
      "minzoom": 21,
      "minzoomVisible": 21,
      "title": {
        "render": {
          "en": "Shop"
        },
        "mappings": [
          {
            "if": "name~*",
            "then": {
              "en": "{name}"
            }
          }
        ]
      },
      "mapRendering": [
        {
          "icon": {
            "render": "./assets/themes/shops/shop.svg"
          },
          "iconSize": {
            "render": "40,40,center"
          },
          "location": [
            "point",
            "centroid"
          ]
        },
        {
          "color": {
            "render": "#DADADA"
          },
          "width": {
            "render": "1"
          }
        }
      ],
      "tagRenderings": [
        {
          "id": "post_partner",
          "question": {
            "en": "Is this shop a post partner?"
          },
          "mappings": [
            {
              "if": "post_office=post_partner",
              "then": {
                "en": "This shop is a post partner"
              }
            },
            {
              "if": "post_office=",
              "then": {
                "en": "This shop is not a post partner"
              }
            }
          ]
        }
      ]
    }
  ]
}<|MERGE_RESOLUTION|>--- conflicted
+++ resolved
@@ -62,8 +62,10 @@
           "ru": "Почтовый ящик",
           "zh_Hant": "郵筒",
           "id": "Kotak pos",
-<<<<<<< HEAD
-          "hu": "Postaláda"
+          "hu": "Postaláda",
+          "nl": "Brievenbus",
+          "ca": "Bústia",
+          "es": "Buzón de correo"
         },
         "mappings": [
           {
@@ -91,13 +93,6 @@
             }
           }
         ]
-=======
-          "hu": "Postaláda",
-          "nl": "Brievenbus",
-          "ca": "Bústia",
-          "es": "Buzón de correo"
-        }
->>>>>>> 84e0b1c9
       },
       "description": {
         "en": "The layer showing postboxes.",
