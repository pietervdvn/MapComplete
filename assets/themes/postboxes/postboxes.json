{
  "id": "postboxes",
  "title": {
    "en": "Postbox and Post Office Map",
    "de": "Karte mit Briefkästen und Poststellen"
  },
  "shortDescription": {
    "en": "A map showing postboxes and post offices",
    "de": "Eine Karte die Briefkästen und Poststellen anzeigt"
  },
  "description": {
    "en": "On this map you can find and add data of post offices and post boxes. You can use this map to find where you can mail your next postcard! :)<br/>Spotted an error or is a post box missing? You can edit this map with a free OpenStreetMap account. "
  },
  "language": [
    "en",
    "de"
  ],
  "maintainer": "",
  "icon": "./assets/themes/postboxes/postbox.svg",
  "version": "0",
  "startLat": 53.5511,
  "startLon": 9.9937,
  "startZoom": 13,
  "widenFactor": 1.5,
  "defaultBackgroundId": "CartoDB.Voyager",
  "clustering": {
    "maxZoom": 14,
    "minNeededElements": 100
  },
  "layers": [
    {
      "id": "postboxes",
      "name": {
        "en": "Postboxes"
      },
      "minzoom": 12,
      "source": {
        "osmTags": "amenity=post_box"
      },
      "title": {
        "render": {
          "en": "Postbox"
        }
      },
      "description": {
        "en": "The layer showing postboxes."
      },
      "tagRenderings": [
        "images",
        {
<<<<<<< HEAD
          "id": "minimap",
=======
          "id": "Minimap",
>>>>>>> 1a2636f1
          "render": "{minimap(17): height: 10rem; overflow: hidden; border: 1px solid #DADADA; border-radius: 0.5rem; }"
        }
      ],
      "icon": {
        "render": "./assets/themes/postboxes/postbox.svg"
      },
      "width": {
        "render": "1"
      },
      "iconSize": {
        "render": "40,40,bottom"
      },
      "color": {
        "render": "#DADADA"
      },
      "presets": [
        {
          "tags": [
            "amenity=post_box"
          ],
          "title": {
            "en": "postbox"
          }
        }
      ],
      "wayHandling": 2,
      "deletion": {
        "softDeletionTags": {
          "and": [
            "amenity=",
            "razed:amenity=post_box"
          ]
        }
      },
      "mapRendering": [
        {
          "icon": {
            "render": "./assets/themes/postboxes/postbox.svg"
          },
          "iconSize": {
            "render": "40,40,bottom"
          },
          "location": [
            "point",
            "centroid"
          ]
        },
        {
          "color": {
            "render": "#DADADA"
          },
          "width": {
            "render": "1"
          }
        }
      ]
    },
    {
      "id": "postoffices",
      "name": {
        "en": "Post offices"
      },
      "minzoom": 12,
      "source": {
        "osmTags": "amenity=post_office"
      },
      "title": {
        "render": {
          "en": "Post Office"
        }
      },
      "description": {
        "en": "A layer showing post offices.",
        "de": "Eine Ebene mit Postämtern."
      },
      "tagRenderings": [
        "images",
        {
          "id": "minimap",
          "render": "{minimap(17): height: 10rem; overflow: hidden; border: 1px solid #DADADA; border-radius: 0.5rem; }"
        },
        {
          "render": {
            "en": "Opening Hours: {opening_hours_table()}"
          },
          "freeform": {
            "key": "opening_hours",
            "type": "opening_hours"
          },
          "question": {
            "en": "What are the opening hours for this post office?"
          },
          "mappings": [
            {
              "if": "opening_hours=24/7",
              "then": {
                "en": "24/7 opened (including holidays)",
                "de": "durchgehend geöffnet (auch an Feiertagen)"
              }
            }
          ],
          "id": "OH"
        }
      ],
      "icon": {
        "render": "square:white;./assets/themes/postboxes/post_office.svg"
      },
      "iconOverlays": [
        {
          "if": "opening_hours~*",
          "then": "isOpen"
        }
      ],
      "width": {
        "render": "1"
      },
      "iconSize": {
        "render": "40,40,bottom"
      },
      "color": {
        "render": "#DADADA"
      },
      "presets": [
        {
          "tags": [
            "amenity=post_office"
          ],
          "title": {
            "en": "Post Office"
          }
        }
      ],
      "wayHandling": 2,
      "filter": [
        {
          "id": "is_open",
          "options": [
            {
              "question": {
                "en": "Currently open"
              },
              "osmTags": "_isOpen=yes"
            }
          ]
        }
      ],
      "mapRendering": [
        {
          "icon": {
            "render": "square:white;./assets/themes/postboxes/post_office.svg"
          },
          "iconBadges": [
            {
              "if": "opening_hours~*",
              "then": "isOpen"
            }
          ],
          "iconSize": {
            "render": "40,40,bottom"
          },
          "location": [
            "point",
            "centroid"
          ]
        },
        {
          "color": {
            "render": "#DADADA"
          },
          "width": {
            "render": "1"
          }
        }
      ]
    }
  ]
}<|MERGE_RESOLUTION|>--- conflicted
+++ resolved
@@ -48,11 +48,7 @@
       "tagRenderings": [
         "images",
         {
-<<<<<<< HEAD
-          "id": "minimap",
-=======
           "id": "Minimap",
->>>>>>> 1a2636f1
           "render": "{minimap(17): height: 10rem; overflow: hidden; border: 1px solid #DADADA; border-radius: 0.5rem; }"
         }
       ],
