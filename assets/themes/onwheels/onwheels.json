--- conflicted
+++ resolved
@@ -4,11 +4,7 @@
     "en": "OnWheels"
   },
   "description": {
-<<<<<<< HEAD
       "en": "On this map, publicly wheelchair accessible places are shown and can be easily added"
-=======
-    "en": "On this map, publicly weelchair accessible places are shown and can be easily added"
->>>>>>> 284951f5
   },
   "maintainer": "MapComplete",
   "icon": "./assets/themes/onwheels/crest.svg",
