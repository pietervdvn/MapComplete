{
  "id": "onwheels",
  "title": {
    "en": "OnWheels"
  },
  "description": {
    "en": "On this map, publicly wheelchair accessible places are shown and can be easily added"
  },
  "maintainer": "MapComplete",
  "icon": "./assets/themes/onwheels/crest.svg",
  "version": "0",
  "startLat": 50.8465573,
  "defaultBackgroundId": "CartoDB.Voyager",
  "startLon": 4.351697,
  "startZoom": 16,
  "widenFactor": 2,
  "hideFromOverview": true,
  "layers": [
    "bike_repair_station",
    "bike_shop",
    "cafe_pub",
    "entrance",
    "food",
    "kerbs",
    "parking",
    "picnic_table",
    "school",
    "shops",
    "toilet",
    "viewpoint",
    "doctors",
<<<<<<< HEAD
    "hotel",
    {
      "builtin": "maproulette_challenge",
      "override": {
        "source": {
          "geoJson": "https://maproulette.org/api/v2/challenge/view/28012"
        },
        "calculatedTags": [
          "_closest_osm_hotel=feat.closest('hotel')?.properties?.id",
          "_closest_osm_hotel_distance=feat.distanceTo(feat.properties._closest_osm_hotel)",
          "_has_closeby_feature=Number(feat.properties._closest_osm_hotel_distance) < 50 ? 'yes' : 'no'"
        ],
        "+tagRenderings": [
          {
            "id": "import-button",
            "condition": "_has_closeby_feature=no",
            "render": {
              "special": {
                "type": "import_button",
                "targetLayer": "hotel",
                "tags": "tags",
                "text": {
                  "en": "Import"
                },
                "icon": "./assets/svg/addSmall.svg",
                "location_picker": "photo",
                "maproulette_id": "mr_taskId"
              }
            }
          },
          {
            "id": "tag-apply-button",
            "condition": "_has_closeby_feature=yes",
            "render": {
              "special": {
                "type": "tag_apply",
                "tags_to_apply": "$tags",
                "message": {
                  "en": "Add all the suggested tags"
                },
                "image": "./assets/svg/addSmall.svg",
                "id_of_object_to_apply_this_one": "_closest_osm_hotel"
              }
            }
          }
        ]
      }
    },
    "walls_and_buildings"
=======
    "reception_desk",
    "walls_and_buildings",
    "elevator"
>>>>>>> 38497c45
  ],
  "overrideAll": {
    "+calculatedTags": [
      "_poi_walls_and_buildings_entrance_properties=feat.closestn('walls_and_buildings', 1, undefined, 1000).map(w => ({id: w.feat.properties.id, width: w.feat.properties['_entrance:width']}))[0]",
      "_poi_entrance:id=JSON.parce(feat.properties._poi_walls_and_buildings_entrance_properteis)?.id",
      "_poi_entrance:width=JSON.parse(feat.properties._poi_walls_and_buildings_entrance_properties)?.width"
    ],
    "+tagRenderings": [
      {
        "id": "_poi_entrance:width",
        "condition": {
          "and": [
            "entrance=",
            "kerb="
          ]
        },
        "render": {
          "en": "<a href='#{_poi_entrance:id}'>This door has a width of {canonical(_poi_entrance:width)} meters</a>",
          "nl": "<a href='#{_poi_entrance:id}'>Deze deur heeft een breedte van {canonical(_poi_entrance:width)} meter</a>",
          "de": "<a href='#{_poi_entrance:id}'>Diese Tür hat eine Durchgangsbreite von {canonical(_poi_entrance:width)} Meter</a>",
          "es": "<a href='#{_poi_entrance:id}'>Esta puerta tiene una ancho de {canonical(_poi_entrance:width)} metros</a>"
        },
        "freeform": {
          "key": "_poi_entrance:width",
          "type": "distance"
        },
        "mappings": [
          {
            "if": "_poi_entrance:width=",
            "then": {
              "en": "This entrance has no width information"
            }
          }
        ]
      }
    ],
    "minzoom": "15",
    "mapRendering": [
      {
        "label": null
      }
    ]
  }
}<|MERGE_RESOLUTION|>--- conflicted
+++ resolved
@@ -29,7 +29,6 @@
     "toilet",
     "viewpoint",
     "doctors",
-<<<<<<< HEAD
     "hotel",
     {
       "builtin": "maproulette_challenge",
@@ -78,12 +77,9 @@
         ]
       }
     },
-    "walls_and_buildings"
-=======
     "reception_desk",
     "walls_and_buildings",
     "elevator"
->>>>>>> 38497c45
   ],
   "overrideAll": {
     "+calculatedTags": [
