{
  "id": "onwheels",
  "title": {
    "en": "OnWheels",
    "de": "Auf Rädern",
    "fr": "OnWheels",
    "nl": "OnWheels"
  },
  "description": {
    "en": "On this map, publicly weelchair accessible places are shown and can be easily added",
    "de": "Auf dieser Karte werden öffentlich zugängliche Orte für Rollstuhlfahrer angezeigt und können leicht hinzugefügt werden",
    "fr": "Sur cette carte nous pouvons voir et ajouter les différents endroits publiques accessibles aux chaises roulantes",
    "nl": "Op deze kaart kan je informatie rond rolstoeltoegankelijkheid zien, zoals toegangsdeuren met hun breedte en drempelhoogte, toiletten met toegankelijkheidsinformatie, recepties maar ook winkels, cafés en restaurants."
  },
  "maintainer": "MapComplete",
  "icon": "./assets/themes/onwheels/crest.svg",
  "version": "0",
  "startLat": 50.86622,
  "defaultBackgroundId": "CartoDB.Voyager",
  "startLon": 4.350103,
  "startZoom": 17,
  "widenFactor": 2,
  "hideFromOverview": false,
  "layers": [
    {
      "builtin": "indoors",
      "override": {
        "minzoom": 19,
        "name": null,
        "passAllFeatures": true
      }
    },
    {
      "builtin": "pedestrian_path",
      "override": {
        "name": null,
        "tagRendering": null,
        "title": "null",
        "minzoom": 19,
        "shownByDefault": false
      }
    },
    {
      "builtin": "cycleways_and_roads",
      "override": {
        "name": null,
        "shownByDefault": false
      }
    },
    {
      "builtin": "cafe_pub",
      "override": {
        "minzoom": 15,
        "mapRendering": [
          {
            "icon": "./assets/themes/onwheels/cafe.svg",
            "iconSize": "40,40,bottom",
            "label": null
          }
        ]
      }
    },
    {
      "builtin": "entrance",
      "override": {
        "minzoom": 19,
        "mapRendering": [
          {
            "icon": "circle:white;./assets/themes/onwheels/entrance.svg",
            "iconSize": "40,40,center"
          }
        ],
        "syncSelection": "theme-only",
        "filter": [
          {
            "id": "width",
            "options": [
              {
                "question": {
                  "en": "Any/No width info",
                  "de": "Beliebig/Keine Breiteninformationen",
                  "nl": "All kerbs"
                }
              },
              {
                "osmTags": "width=",
                "question": {
                  "en": "Without width info",
                  "de": "Beliebige Breiteninformationen",
                  "nl": "Geen breedtes gekend"
                }
              }
            ]
          }
        ]
      }
    },
    {
      "builtin": "food",
      "override": {
        "minzoom": 15,
        "mapRendering": [
          {
            "icon": "./assets/themes/onwheels/restaurant.svg",
            "iconSize": "40,40,bottom",
            "label": null
          }
        ]
      }
    },
    {
      "builtin": "kerbs",
      "override": {
        "minzoom": 19,
        "syncSelection": "theme-only",
        "mapRendering": [
          {
            "icon": {
              "render": "./assets/themes/onwheels/cone.svg"
            }
          }
        ],
        "=filter": [
          {
            "id": "kerb-type",
            "options": [
              {
                "question": {
                  "en": "All types of kerbs",
                  "nl": "Alle typen stoepranden",
                  "de": "Alle Arten von Bordsteinen"
                }
              },
              {
                "osmTags": "kerb=raised",
                "question": {
                  "en": "Raised kerb (>3 cm)",
                  "nl": "Hoge stoeprand (>3 cm)",
                  "de": "Erhöhter Bordstein (>3 cm)"
                }
              },
              {
                "osmTags": "kerb=lowered",
                "question": {
                  "en": "Lowered kerb (~3 cm)",
                  "nl": "Verlaagde stoeprand (~3 cm)",
                  "de": "Abgesenkter Bordstein (~3 cm)"
                }
              },
              {
                "osmTags": "kerb=flush",
                "question": {
                  "en": "Flush kerb (~0cm)",
                  "nl": "Vlakke stoeprand (~0cm)",
                  "de": "Bündiger Bordstein (~0cm)"
                }
              }
            ]
          }
        ]
      }
    },
    {
      "builtin": "parking",
      "override": {
        "minzoom": 15,
        "mapRendering": [
          {
            "icon": "./assets/themes/onwheels/parking.svg",
            "iconSize": "40,40,bottom"
          },
          {
            "color": "#225f92"
          }
        ]
      }
    },
    {
      "builtin": "shops",
      "override": {
        "minzoom": 15,
        "mapRendering": [
          {
            "icon": "./assets/themes/onwheels/shop.svg",
            "iconSize": "40,40,bottom",
            "label": null
          },
          {
            "color": "#ea4a94"
          }
        ]
      }
    },
    {
      "builtin": "toilet",
      "override": {
        "minzoom": 19,
        "syncSelection": "theme-only",
        "mapRendering": [
          {
            "icon": "./assets/themes/onwheels/toilet.svg",
            "iconSize": "40,40,bottom"
          }
        ]
      }
    },
    {
      "builtin": "pharmacy",
      "override": {
        "minzoom": 15,
        "shownByDefault": false,
        "mapRendering": [
          {
            "icon": "./assets/themes/onwheels/pharmacy.svg",
            "iconSize": "40,40,bottom",
            "label": null
          }
        ]
      }
    },
    {
      "builtin": "doctors",
      "shownByDefault": false,
      "override": {
        "minzoom": 15,
        "mapRendering": [
          {
            "icon": "./assets/themes/onwheels/doctor.svg",
            "iconSize": "40,40,bottom"
          }
        ]
      }
    },
    {
      "builtin": "hospital",
      "override": {
        "minzoom": 15,
        "shownByDefault": false,
        "mapRendering": [
          {
            "icon": "./assets/themes/onwheels/hospital.svg",
            "iconSize": "40,40,bottom"
          },
          {
            "color": "#dd463b"
          }
        ]
      }
    },
    {
      "builtin": "reception_desk",
      "override": {
        "minzoom": 19,
        "syncSelection": "theme-only"
      }
    },
    "walls_and_buildings",
    {
      "builtin": "elevator",
      "override": {
        "minzoom": 19,
        "syncSelection": "theme-only",
        "mapRendering": [
          {
            "icon": "circle:white;./assets/themes/onwheels/elevator.svg",
            "iconSize": "40,40,bottom"
          }
        ]
      }
    },
    {
      "builtin": "hotel",
      "override": {
        "minzoom": 15,
        "shownByDefault": false,
        "mapRendering": [
          {
            "icon": "./assets/themes/onwheels/hotel.svg",
            "iconSize": "40,40,bottom"
          }
        ]
      }
    },
    {
      "builtin": "governments",
      "override": {
        "minzoom": 15,
        "mapRendering": [
          {
            "icon": "./assets/themes/onwheels/government.svg",
            "iconSize": "40,40,bottom"
          }
        ]
      }
    },
    {
      "builtin": "current_view",
      "override": {
        "+mapRendering": [
          {
            "location": [
              "point",
              "centroid"
            ],
            "icon": "statistics"
          }
        ],
        "=title": {
          "render": {
            "en": "Statistics",
            "de": "Statistik"
          }
        },
        "tagRenderings": [
          {
            "id": "stats",
            "render": "{statistics()}"
          }
        ]
      }
    },
    {
      "builtin": "maproulette_challenge",
      "override": {
        "source": {
          "geoJson": "https://maproulette.org/api/v2/challenge/view/28012"
        },
        "calculatedTags": [
          "_closest_osm_hotel=feat.closest('hotel')?.properties?.id",
          "_closest_osm_hotel_distance=feat.distanceTo(feat.properties._closest_osm_hotel)",
          "_has_closeby_feature=Number(feat.properties._closest_osm_hotel_distance) < 50 ? 'yes' : 'no'"
        ],
        "+tagRenderings": [
          {
            "id": "import-button",
            "condition": "_has_closeby_feature=no",
            "render": {
              "special": {
                "type": "import_button",
                "targetLayer": "hotel",
                "tags": "tags",
                "text": {
                  "en": "Import"
                },
                "icon": "./assets/svg/addSmall.svg",
                "location_picker": "photo",
                "maproulette_id": "mr_taskId"
              }
            }
          },
          {
            "id": "tag-apply-button",
            "condition": "_has_closeby_feature=yes",
            "render": {
              "special": {
                "type": "tag_apply",
                "tags_to_apply": "$tags",
                "message": {
                  "en": "Add all the suggested tags"
                },
                "image": "./assets/svg/addSmall.svg",
                "id_of_object_to_apply_this_one": "_closest_osm_hotel"
              }
            }
          }
        ]
      }
    }
  ],
  "overrideAll": {
    "+calculatedTags": [
      "_enclosing_building=feat.enclosingFeatures('walls_and_buildings')?.map(f => f.feat.properties.id)?.at(0)"
    ],
    "tagRenderings+": [
      {
        "id": "_stolen_entrances",
        "condition": {
          "and": [
            "entrance=",
            "kerb=",
            "current_view!=yes",
            "door="
          ]
        },
        "render": {
<<<<<<< HEAD
          "en": "The containing building can be entered via <a href='#{_poi_entrance:id}'>a door of {canonical(_poi_entrance:width)}</a>",
          "nl": "Het gebouw waarin dit zich bevindt kan binnengegaan worden <a href='#{_poi_entrance:id}'>via een deur</a> die {canonical(_poi_entrance:width)} breed is",
          "fr": "On peut entrer dans ce batiment via <a href='#{_poi_entrance:id}'>une porte de {canonical(_poi_entrance:width)}</a>",
          "de": "Das Gebäude kann über <a href='#{_poi_entrance:id}'>durch eine Tür von {canonical(_poi_entrance:width)} betreten werden.</a>"
        },
        "freeform": {
          "key": "_poi_entrance:width",
          "type": "distance"
        },
        "mappings": [
          {
            "if": "_poi_entrance:width=",
            "then": {
              "nl": "Het omvattende gebouw heeft geen gekende deurbreedtes. Voeg een deur en breedte toe.",
              "en": "The containing building has no information on door widths. Add a door and measure the width to get information",
              "fr": "Ce bâtiment n'a aucune information sur les largeurs de portes. Ajoutez une porte et mesurez la largeur pour obtenir des informations",
              "de": "Das Gebäude hat keine Informationen über Türbreiten. Fügen Sie eine Tür hinzu und messen Sie die Breite, um Informationen zu erhalten"
=======
          "special": {
            "type": "steal",
            "featureId": "_enclosing_building",
            "tagRenderingId": "walls_and_buildings.entrance_info; walls_and_buildings.biggest_width"
>>>>>>> 7e324131
            }
          }
      }
    ]
  },
  "enableDownload": true
}<|MERGE_RESOLUTION|>--- conflicted
+++ resolved
@@ -383,30 +383,10 @@
           ]
         },
         "render": {
-<<<<<<< HEAD
-          "en": "The containing building can be entered via <a href='#{_poi_entrance:id}'>a door of {canonical(_poi_entrance:width)}</a>",
-          "nl": "Het gebouw waarin dit zich bevindt kan binnengegaan worden <a href='#{_poi_entrance:id}'>via een deur</a> die {canonical(_poi_entrance:width)} breed is",
-          "fr": "On peut entrer dans ce batiment via <a href='#{_poi_entrance:id}'>une porte de {canonical(_poi_entrance:width)}</a>",
-          "de": "Das Gebäude kann über <a href='#{_poi_entrance:id}'>durch eine Tür von {canonical(_poi_entrance:width)} betreten werden.</a>"
-        },
-        "freeform": {
-          "key": "_poi_entrance:width",
-          "type": "distance"
-        },
-        "mappings": [
-          {
-            "if": "_poi_entrance:width=",
-            "then": {
-              "nl": "Het omvattende gebouw heeft geen gekende deurbreedtes. Voeg een deur en breedte toe.",
-              "en": "The containing building has no information on door widths. Add a door and measure the width to get information",
-              "fr": "Ce bâtiment n'a aucune information sur les largeurs de portes. Ajoutez une porte et mesurez la largeur pour obtenir des informations",
-              "de": "Das Gebäude hat keine Informationen über Türbreiten. Fügen Sie eine Tür hinzu und messen Sie die Breite, um Informationen zu erhalten"
-=======
           "special": {
             "type": "steal",
             "featureId": "_enclosing_building",
             "tagRenderingId": "walls_and_buildings.entrance_info; walls_and_buildings.biggest_width"
->>>>>>> 7e324131
             }
           }
       }
