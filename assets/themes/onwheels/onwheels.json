{
  "id": "onwheels",
  "title": {
    "en": "OnWheels",
    "de": "Auf Rädern",
    "fr": "OnWheels"
  },
  "description": {
<<<<<<< HEAD
    "en": "On this map, publicly weelchair accessible places are shown and can be easily added"
=======
    "en": "On this map, publicly weelchair accessible places are shown and can be easily added",
    "de": "Auf dieser Karte werden öffentlich zugängliche Orte für Rollstuhlfahrer angezeigt und können leicht hinzugefügt werden",
    "fr": "Sur cette carte nous pouvons voir et ajouter les différents endroits publiques accessibles aux chaises roulantes"
>>>>>>> f709eda2
  },
  "maintainer": "MapComplete",
  "icon": "./assets/themes/onwheels/crest.svg",
  "version": "0",
  "startLat": 50.86622,
  "defaultBackgroundId": "CartoDB.Voyager",
  "startLon": 4.350103,
  "startZoom": 17,
  "widenFactor": 2,
  "hideFromOverview": false,
  "layers": [
    {
      "builtin": "bike_repair_station",
      "override": {
<<<<<<< HEAD
        "minzoom": 15,
=======
        "name": null,
        "shownByDefault": false,
>>>>>>> f709eda2
        "mapRendering": [
          {
            "icon": {
              "render": "./assets/themes/onwheels/repair.svg",
              "mappings": [
                {
                  "if": "service:bicycle:pump=yes",
                  "then": "./assets/themes/onwheels/bicycle_pump.svg"
                }
              ]
            },
            "iconSize": "40,40,bottom"
          }
        ]
      }
    },
    {
      "builtin": "bike_shop",
      "override": {
        "name": null,
        "shownByDefault": false
      }
    },
    {
      "builtin": "pedestrian_path",
      "override": {
        "title": {
          "en": "Pedestrian path"
        },
        "name": null,
        "shownByDefault": false
      }
    },
    {
      "builtin": "cycleways_and_roads",
      "override": {
        "name": null,
        "shownByDefault": false
      }
    },
    {
      "builtin": "cafe_pub",
      "override": {
        "minzoom": 15,
        "mapRendering": [
          {
            "icon": "./assets/themes/onwheels/cafe.svg",
            "iconSize": "40,40,bottom",
            "label": null
          }
        ]
      }
    },
    {
      "builtin": "entrance",
      "override": {
        "minzoom": 19,
<<<<<<< HEAD
        "mapRendering": [
          {
            "icon": "./assets/themes/onwheels/entrance.svg",
            "iconSize": "40,40,bottom"
=======
        "syncSelection": "theme-only",
        "filter":[
          {
            "id": "width",
            "options": [
              {
                "question": { 
                  "en": "Any/No width info"
                }
              },
              {
                "osmTags": "width=",
                "question": {
                  "en": "Any width info"
                }
              }
            ]
>>>>>>> f709eda2
          }
        ]
      }
    },
    {
      "builtin": "food",
      "override": {
        "minzoom": 15,
        "mapRendering": [
          {
            "icon": "./assets/themes/onwheels/restaurant.svg",
            "iconSize": "40,40,bottom",
            "label": null
          }
        ]
      }
    },
    {
      "builtin": "kerbs",
      "override": {
        "minzoom": 19,
<<<<<<< HEAD
=======
        "syncSelection": "theme-only",
>>>>>>> f709eda2
        "mapRendering": [
          {
            "icon": {
              "render": "./assets/themes/onwheels/cone.svg"
            }
          }
        ],
        "filter": [
          {
            "id": "kerb-type",
            "options": [
              {
                "question": {
                  "en": "All types of kerbs",
                  "nl": "Alle typen stoepranden",
                  "de": "Alle Arten von Bordsteinen"
                }
              },
              {
                "osmTags": "kerb=raised",
                "question": {
                  "en": "Raised kerb (>3 cm)",
                  "nl": "Hoge stoeprand (>3 cm)",
                  "de": "Erhöhter Bordstein (>3 cm)"
                }
              },
              {
                "osmTags": "kerb=lowered",
                "question": {
                  "en": "Lowered kerb (~3 cm)",
                  "nl": "Verlaagde stoeprand (~3 cm)",
                  "de": "Abgesenkter Bordstein (~3 cm)"
                }
              },
              {
                "osmTags": "kerb=flush",
                "question": {
                  "en": "Flush kerb (~0cm)",
                  "nl": "Vlakke stoeprand (~0cm)",
                  "de": "Bündiger Bordstein (~0cm)"
                }
              }
            ]
          }
        ]
      }
    },
    {
      "builtin": "parking",
      "override": {
        "minzoom": 15,
        "mapRendering": [
          {
            "icon": "./assets/themes/onwheels/parking.svg",
            "iconSize": "40,40,bottom"
          },
          {
            "color": "#225f92"
          }
        ]
      }
    },
<<<<<<< HEAD
    "picnic_table",
    {
      "builtin": "school",
      "override": {
        "mapRendering": [
          {
            "label": null
          }
        ]
      }
    },
=======
    {
      "builtin": "picnic_table",
      "override": {
        "name": null,
        "shownByDefault": false
      }
    },
    "school",
>>>>>>> f709eda2
    {
      "builtin": "shops",
      "override": {
        "minzoom": 15,
        "mapRendering": [
          {
            "icon": "./assets/themes/onwheels/shop.svg",
            "iconSize": "40,40,bottom",
            "label": null
          },
          {
            "color": "#ea4a94"
          }
        ]
      }
    },
    {
      "builtin": "toilet",
      "override": {
        "minzoom": 19,
<<<<<<< HEAD
=======
        "syncSelection": "theme-only",
>>>>>>> f709eda2
        "mapRendering": [
          {
            "icon": "./assets/themes/onwheels/toilet.svg",
            "iconSize": "40,40,bottom"
          }
        ]
      }
    },
    "viewpoint",
    {
      "builtin": "pharmacy",
      "override": {
        "minzoom": 15,
        "mapRendering": [
          {
            "icon": "./assets/themes/onwheels/pharmacy.svg",
            "iconSize": "40,40,bottom",
            "label": null
          }
        ]
      }
    },
    {
      "builtin": "doctors",
      "override": {
        "minzoom": 15,
        "mapRendering": [
          {
            "icon": "./assets/themes/onwheels/doctor.svg",
            "iconSize": "40,40,bottom"
          }
        ]
      }
    },
    {
      "builtin": "hospital",
      "override": {
        "minzoom": 15,
        "mapRendering": [
          {
            "icon": "./assets/themes/onwheels/hospital.svg",
            "iconSize": "40,40,bottom"
          },
          {
            "color": "#dd463b"
          }
        ]
      }
    },
    {
      "builtin": "reception_desk",
      "override": {
        "minzoom": 19,
<<<<<<< HEAD
=======
        "syncSelection": "theme-only",
>>>>>>> f709eda2
        "mapRendering": [
          {
            "icon": "./assets/themes/onwheels/reception.svg",
            "iconSize": "40,40,bottom"
          }
        ]
      }
    },
    "walls_and_buildings",
    {
      "builtin": "elevator",
      "override": {
        "minzoom": 19,
<<<<<<< HEAD
        "mapRendering": [
          {
            "icon": "./assets/themes/onwheels/elevator.svg",
            "iconSize": "40,40,bottom"
          }
        ]
=======
        "syncSelection": "theme-only"
>>>>>>> f709eda2
      }
    },
    {
      "builtin": "hotel",
      "override": {
        "minzoom": 15,
        "mapRendering": [
          {
            "icon": "./assets/themes/onwheels/hotel.svg",
            "iconSize": "40,40,bottom"
          }
        ]
      }
    },
    {
<<<<<<< HEAD
      "builtin": "governments",
      "override": {
        "minzoom": 15,
        "mapRendering": [
          {
            "icon": "./assets/themes/onwheels/government.svg",
            "iconSize": "40,40,bottom"
          }
        ]
      }
    },
    {
      "builtin": "indoors",
      "override": {
        "minzoom": 19
      }
=======
      "builtin": "current_view",
      "override": {
        "+mapRendering": [
          {
            "location": [
              "point", "centroid"
            ],
            "icon": "statistics"
          }
        ],
        "=title": {
          "render": {
            "en": "Statistics"
          }
        },
        "tagRenderings": [
          {
            "id": "stats",
            "render": "{statistics()}"
          }
        ]
      }
>>>>>>> f709eda2
    }
  ],
  "overrideAll": {
    "+calculatedTags": [
      "_poi_walls_and_buildings_entrance_properties=feat.closestn('walls_and_buildings', 1, undefined, 1000).map(w => ({id: w.feat.properties.id, width: w.feat.properties['_entrance:width']}))[0]",
      "_poi_entrance:id=JSON.parce(feat.properties._poi_walls_and_buildings_entrance_properteis)?.id",
      "_poi_entrance:width=JSON.parse(feat.properties._poi_walls_and_buildings_entrance_properties)?.width"
    ],
    "+tagRenderings": [
      {
        "id": "_poi_entrance:width",
        "condition": {
          "and": [
            "entrance=",
            "kerb=",
            "current_view!=yes"
          ]
        },
        "render": {
<<<<<<< HEAD
          "en": "This door has a width of {canonical(_poi_entrance:width)} meter",
          "nl": "Deze deur heeft een breedte van {canonical(_poi_entrance:width)} meter",
          "de": "Diese Tür hat eine Durchgangsbreite von {canonical(_poi_entrance:width)} Meter",
          "es": "Esta puerta tiene una ancho de {canonical(_poi_entrance:width)} metros"
=======
          "en": "<a href='#{_poi_entrance:id}'>This door has a width of {canonical(_poi_entrance:width)} meters</a>",
          "nl": "<a href='#{_poi_entrance:id}'>Deze deur heeft een breedte van {canonical(_poi_entrance:width)} meter</a>",
          "de": "<a href='#{_poi_entrance:id}'>Diese Tür hat eine Drchgangsbreite von {canonical(_poi_entrance:width)} Meter</a>",
          "es": "<a href='#{_poi_entrance:id}'>Esta puerta tiene una ancho de {canonical(_poi_entrance:width)} metros</a>"
>>>>>>> f709eda2
        },
        "freeform": {
          "key": "_poi_entrance:width",
          "type": "distance"
        },
        "mappings": [
          {
            "if": "_poi_entrance:width=",
            "then": {
              "en": "This entrance has no width information",
              "de": "Dieser Eingang hat keine Breitenangabe",
              "fr": "Cet accès n'a pas d'informations de largeur",
              "nl": "Deze ingang heeft geen informatie over de breedte"
            }
          }
        ]
      }
    ]
  }
}<|MERGE_RESOLUTION|>--- conflicted
+++ resolved
@@ -6,13 +6,9 @@
     "fr": "OnWheels"
   },
   "description": {
-<<<<<<< HEAD
-    "en": "On this map, publicly weelchair accessible places are shown and can be easily added"
-=======
     "en": "On this map, publicly weelchair accessible places are shown and can be easily added",
     "de": "Auf dieser Karte werden öffentlich zugängliche Orte für Rollstuhlfahrer angezeigt und können leicht hinzugefügt werden",
     "fr": "Sur cette carte nous pouvons voir et ajouter les différents endroits publiques accessibles aux chaises roulantes"
->>>>>>> f709eda2
   },
   "maintainer": "MapComplete",
   "icon": "./assets/themes/onwheels/crest.svg",
@@ -27,12 +23,9 @@
     {
       "builtin": "bike_repair_station",
       "override": {
-<<<<<<< HEAD
-        "minzoom": 15,
-=======
+        "minzoom": 15,
         "name": null,
         "shownByDefault": false,
->>>>>>> f709eda2
         "mapRendering": [
           {
             "icon": {
@@ -90,12 +83,12 @@
       "builtin": "entrance",
       "override": {
         "minzoom": 19,
-<<<<<<< HEAD
         "mapRendering": [
           {
             "icon": "./assets/themes/onwheels/entrance.svg",
             "iconSize": "40,40,bottom"
-=======
+          }
+        ],
         "syncSelection": "theme-only",
         "filter":[
           {
@@ -113,7 +106,6 @@
                 }
               }
             ]
->>>>>>> f709eda2
           }
         ]
       }
@@ -135,10 +127,7 @@
       "builtin": "kerbs",
       "override": {
         "minzoom": 19,
-<<<<<<< HEAD
-=======
-        "syncSelection": "theme-only",
->>>>>>> f709eda2
+        "syncSelection": "theme-only",
         "mapRendering": [
           {
             "icon": {
@@ -201,8 +190,13 @@
         ]
       }
     },
-<<<<<<< HEAD
-    "picnic_table",
+    {
+      "builtin": "picnic_table",
+      "override": {
+        "name": null,
+        "shownByDefault": false
+      }
+    },
     {
       "builtin": "school",
       "override": {
@@ -213,16 +207,6 @@
         ]
       }
     },
-=======
-    {
-      "builtin": "picnic_table",
-      "override": {
-        "name": null,
-        "shownByDefault": false
-      }
-    },
-    "school",
->>>>>>> f709eda2
     {
       "builtin": "shops",
       "override": {
@@ -243,10 +227,7 @@
       "builtin": "toilet",
       "override": {
         "minzoom": 19,
-<<<<<<< HEAD
-=======
-        "syncSelection": "theme-only",
->>>>>>> f709eda2
+        "syncSelection": "theme-only",
         "mapRendering": [
           {
             "icon": "./assets/themes/onwheels/toilet.svg",
@@ -300,10 +281,7 @@
       "builtin": "reception_desk",
       "override": {
         "minzoom": 19,
-<<<<<<< HEAD
-=======
-        "syncSelection": "theme-only",
->>>>>>> f709eda2
+        "syncSelection": "theme-only",
         "mapRendering": [
           {
             "icon": "./assets/themes/onwheels/reception.svg",
@@ -317,16 +295,13 @@
       "builtin": "elevator",
       "override": {
         "minzoom": 19,
-<<<<<<< HEAD
+        "syncSelection": "theme-only",
         "mapRendering": [
           {
             "icon": "./assets/themes/onwheels/elevator.svg",
             "iconSize": "40,40,bottom"
           }
         ]
-=======
-        "syncSelection": "theme-only"
->>>>>>> f709eda2
       }
     },
     {
@@ -342,7 +317,6 @@
       }
     },
     {
-<<<<<<< HEAD
       "builtin": "governments",
       "override": {
         "minzoom": 15,
@@ -359,7 +333,8 @@
       "override": {
         "minzoom": 19
       }
-=======
+    },
+    {
       "builtin": "current_view",
       "override": {
         "+mapRendering": [
@@ -382,7 +357,6 @@
           }
         ]
       }
->>>>>>> f709eda2
     }
   ],
   "overrideAll": {
@@ -393,7 +367,7 @@
     ],
     "+tagRenderings": [
       {
-        "id": "_poi_entrance:width",
+        "id": "_containing_poi_entrance:width",
         "condition": {
           "and": [
             "entrance=",
@@ -402,17 +376,7 @@
           ]
         },
         "render": {
-<<<<<<< HEAD
-          "en": "This door has a width of {canonical(_poi_entrance:width)} meter",
-          "nl": "Deze deur heeft een breedte van {canonical(_poi_entrance:width)} meter",
-          "de": "Diese Tür hat eine Durchgangsbreite von {canonical(_poi_entrance:width)} Meter",
-          "es": "Esta puerta tiene una ancho de {canonical(_poi_entrance:width)} metros"
-=======
-          "en": "<a href='#{_poi_entrance:id}'>This door has a width of {canonical(_poi_entrance:width)} meters</a>",
-          "nl": "<a href='#{_poi_entrance:id}'>Deze deur heeft een breedte van {canonical(_poi_entrance:width)} meter</a>",
-          "de": "<a href='#{_poi_entrance:id}'>Diese Tür hat eine Drchgangsbreite von {canonical(_poi_entrance:width)} Meter</a>",
-          "es": "<a href='#{_poi_entrance:id}'>Esta puerta tiene una ancho de {canonical(_poi_entrance:width)} metros</a>"
->>>>>>> f709eda2
+          "en": "The containing building can be entered via <a href='#{_poi_entrance:id}'>a door of {canonical(_poi_entrance:width)}</a>"
         },
         "freeform": {
           "key": "_poi_entrance:width",
@@ -422,10 +386,7 @@
           {
             "if": "_poi_entrance:width=",
             "then": {
-              "en": "This entrance has no width information",
-              "de": "Dieser Eingang hat keine Breitenangabe",
-              "fr": "Cet accès n'a pas d'informations de largeur",
-              "nl": "Deze ingang heeft geen informatie over de breedte"
+              "en": "The containing building has no information on door widths. Add a door and measure the width to get information"
             }
           }
         ]
