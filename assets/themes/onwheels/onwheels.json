{
  "id": "onwheels",
  "title": {
    "en": "OnWheels"
  },
  "description": {
    "en": "On this map, publicly weelchair accessible places are shown and can be easily added"
  },
  "maintainer": "MapComplete",
  "icon": "./assets/themes/onwheels/crest.svg",
  "version": "0",
  "startLat": 50.8465573,
  "defaultBackgroundId": "CartoDB.Voyager",
  "startLon": 4.351697,
  "startZoom": 16,
  "widenFactor": 2,
  "hideFromOverview": true,
  "layers": [
    "bike_repair_station",
    "bike_shop",
    "cafe_pub",
    "entrance",
    "food",
    "kerbs",
    "parking",
    "picnic_table",
    "school",
    "shops",
    "toilet",
    "viewpoint",
    "doctors",
<<<<<<< HEAD
    "hotel",
    {
      "builtin": "maproulette_challenge",
      "override": {
        "source": {
          "geoJson": "https://maproulette.org/api/v2/challenge/view/28012"
        },
        "calculatedTags": [
          "_closest_osm_hotel=feat.closest('hotel')?.properties?.id",
          "_closest_osm_hotel_distance=feat.distanceTo(feat.properties._closest_osm_hotel)",
          "_has_closeby_feature=Number(feat.properties._closest_osm_hotel_distance) < 50 ? 'yes' : 'no'"
        ],
        "+tagRenderings": [
          {
            "id": "import-button",
            "condition": "_has_closeby_feature=no",
            "render": "{import_button(hotel,tags,Import,./assets/svg/addSmall.svg,,,,photo,mr_taskId)}"
          },
          {
            "id": "tag-apply-button",
            "condition": "_has_closeby_feature=yes",
            "render": "{tag_apply($tags, Add all the suggested tags, apply_icon.svg, _closest_osm_hotel)}"
          }
        ]
      }
    }
=======
    "walls_and_buildings"
>>>>>>> 47b50e2b
  ],
  "overrideAll": {
    "+calculatedTags": [
      "_poi_walls_and_buildings_entrance_properties=feat.closestn('walls_and_buildings', 1, undefined, 1000).map(w => ({id: w.feat.properties.id, width: w.feat.properties['_entrance:width']}))[0]",
      "_poi_entrance:width=JSON.parse(feat.properties._poi_walls_and_buildings_entrance_properties)?.width"
    ],
    "+tagRenderings": [
      {
        "id": "_poi_entrance:width",
        "condition": "entrance=",
        "render": {
          "en": "This door has a width of {canonical(_poi_entrance:width)} meter",
          "nl": "Deze deur heeft een breedte van {canonical(_poi_entrance:width)} meter",
          "de": "Diese Tür hat eine Durchgangsbreite von {canonical(_poi_entrance:width)} Meter",
          "es": "Esta puerta tiene una ancho de {canonical(_poi_entrance:width)} metros"
        },
        "freeform": {
          "key": "_poi_entrance:width",
          "type": "distance"
        },
        "mappings": [
          {
            "if": "_poi_entrance:width=",
            "then": {
              "en": "This entrance has no width information"
            }
          }
        ]
      }
    ],
    "minzoom": "15",
    "mapRendering": [
      {
        "label": null
      }
    ]
  }
}<|MERGE_RESOLUTION|>--- conflicted
+++ resolved
@@ -29,7 +29,6 @@
     "toilet",
     "viewpoint",
     "doctors",
-<<<<<<< HEAD
     "hotel",
     {
       "builtin": "maproulette_challenge",
@@ -55,10 +54,8 @@
           }
         ]
       }
-    }
-=======
+    },
     "walls_and_buildings"
->>>>>>> 47b50e2b
   ],
   "overrideAll": {
     "+calculatedTags": [
