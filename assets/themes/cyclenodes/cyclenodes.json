--- conflicted
+++ resolved
@@ -228,15 +228,10 @@
           "render": {
             "en": "This cycling node has reference number {rcn_ref}",
             "nl": "Dit fietsknooppunt heeft referentienummer {rcn_ref}",
-<<<<<<< HEAD
-            "de": "Knotenpunktnummer {rcn_ref} des Fahrradknotenpunktnetzwerks"
-          },
-          "condition": "rcn_ref~*"
-=======
             "de": "Knotenpunktnummer {rcn_ref} des Fahrradknotenpunktnetzwerks",
             "cs": "Tento cyklistický uzel má referenční číslo {rcn_ref}"
-          }
->>>>>>> 60efd084
+          },
+          "condition": "rcn_ref~*"
         },
         {
           "builtin": "survey_date",
