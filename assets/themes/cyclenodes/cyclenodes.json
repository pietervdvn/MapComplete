--- conflicted
+++ resolved
@@ -370,12 +370,8 @@
             ],
             "title": {
               "en": "a route marker for a node to node link",
-<<<<<<< HEAD
-              "de": "Eine Routenmarkierung für eine Verbindung von Knoten zu Knoten"
-=======
               "de": "Eine Routenmarkierung für eine Verbindung von Knoten zu Knoten",
               "cs": "značka trasy pro spojení mezi uzlem"
->>>>>>> e1ec2965
             },
             "=exampleImages": [
               "./assets/layers/route_marker/bicycle_route_marker.jpg"
