{
  "id": "bag",
  "title": {
    "nl": "BAG import helper",
    "en": "BAG import helper",
    "de": "BAG-Importhilfe",
    "fr": "Facilitateur d'import BAG",
    "nb_NO": "BAG-importhjelper",
    "ca": "Assistent d'importació del BAG",
    "es": "Ayudante de importación BAG",
    "cs": "Pomocník pro import BAG",
    "zh_Hant": "BAG 匯入助手"
  },
  "shortDescription": {
    "nl": "BAG import helper tool",
    "en": "BAG import helper tool",
    "de": "BAG-Import-Hilfswerkzeug",
    "fr": "Outil de facilitation d'import BAG",
    "ca": "Ferramenta d'ajuda per a importar el BAG",
    "es": "Herramienta de ayuda a la importación BAG",
    "cs": "Pomocný nástroj pro import BAG",
    "eu": "BAGak inportatzen laguntzeko tresna"
  },
  "description": {
    "nl": "Dit thema helpt het importeren van BAG data",
    "en": "This theme helps with importing data from BAG",
    "cs": "Toto téma pomáhá s importem dat ze systému BAG",
    "de": "Dieses Thema hilft beim Importieren von BAG-Daten",
    "fr": "Ce thème aide à l'importation de données depuis BAG",
    "ca": "Aquest tema ajuda amb la importació de dades del BAG",
    "zgh": "ⵉⵜⵜⴰⵡⵙ ⵉⵎⵔⵙⵉ ⴰⴷ ⴳ ⵡⴰⵎⵎⴰⵥ ⵏ ⵜⵎⵓⵛⴰ ⵙⴳ BAG",
    "es": "Este tema ayuda a importar datos de BAG",
    "eu": "Gai honek BAGeko datuak inportatzen laguntzen du"
  },
  "credits": "Wouter van der Wal",
  "icon": "./assets/themes/bag/logo.svg",
  "startLat": 53.1726,
  "startLon": 7.04545,
  "startZoom": 9,
  "layers": [
    {
      "id": "osm:buildings",
      "name": "OSM Buildings",
      "title": "OSM Building",
      "description": "Layer showing buildings that are in OpenStreetMap",
      "source": {
        "osmTags": "building~*",
        "maxCacheAge": 0
      },
      "minzoom": 18,
      "calculatedTags": [
        "_surface:strict:=feat(get)('_surface')"
      ],
      "tagRenderings": [
        {
          "id": "Reference",
          "render": {
            "en": "The reference in BAG is <b>{ref:bag}</b>",
            "de": "Die Referenz in BAG ist <b>{ref:bag}</b>",
            "nl": "De referentie in BAG is <b>{ref:bag}</b>",
            "fr": "La référence dans le BAG est <b>{ref:bag}</b>",
            "ca": "La referència al BAG és <b>{ref:bag}</b>",
            "zgh": "ⵜⴳⴰ ⵜⵙⴰⵖⵓⵍⵜ ⴳ BAG <b>{ref:bag}</b>",
            "es": "La referencia de BAG es <b>{ref:bag}</b>",
            "cs": "Reference v BAG je <b>{ref:bag}</b>"
          },
          "mappings": [
            {
              "if": "ref:bag=",
              "then": {
                "en": "This building has no reference in the BAG",
                "cs": "Tato budova nemá v BAG žádný odkaz",
                "de": "Dieses Gebäude hat keinen Verweis im BAG",
                "nl": "Dit gebouw heeft geen referentie in de BAG",
                "fr": "Ce bâtiment n'a pas de référence dans le BAG",
                "ca": "Aquest edifici no té referència al BAG",
                "zgh": "ⵜⵓⵚⴽⴰ ⴰⴷ ⵓⵔ ⵖⵓⵔⵙ ⵜⴰⵙⴰⵖⵓⵍⵜ ⴳ BAG",
                "es": "Este edificio no tiene referencia en el BAG"
              }
            }
          ]
        },
        {
          "id": "Building type",
          "freeform": {
            "key": "building",
            "type": "string",
            "addExtraTags": [
              "construction="
            ]
          },
          "render": "This building is a <b>{building}</b>",
          "question": "What kind of building is this?"
        }
      ],
      "pointRendering": [],
      "lineRendering": [
        {}
      ]
    },
    {
      "id": "osm:adresses",
      "name": "OSM Adresses",
      "title": "OSM Adress",
      "description": "Layer showing adresses that are in OpenStreetMap",
      "source": {
        "osmTags": {
          "and": [
            "source=BAG",
            "addr:city~*",
            "addr:housenumber~*",
            "addr:postcode~*",
            "addr:street~*"
          ]
        },
        "maxCacheAge": 0
      },
<<<<<<< HEAD
      "minzoom": 19,
      "pointRendering": [],
      "lineRendering": [
        {}
=======
      "minzoom": 18,
      "mapRendering": [
        {
          "label": {
            "render": "<div style='color: black' class='rounded-full p-1 font-bold relative'>{addr:housenumber}</div>",
            "condition": "addr:housenumber~*"
          },
          "location": [
            "point",
            "centroid"
          ]
        },
        {
          "width": {
            "render": 1
          }
        }
>>>>>>> 8f5ba215
      ]
    },
    {
      "id": "bag:pand",
      "name": "BAG Buildings",
      "title": "BAG Building",
      "description": {
        "en": "Buildings from BAG register",
        "de": "Gebäude aus dem BAG-Register",
        "nl": "Gebouw uit de BAG",
        "fr": "Bâtiments du registre BAG",
        "ca": "Edificis del registre BAG",
        "zgh": "ⵜⵓⵚⴽⴰⵡⵉⵏ ⵙⴳ ⵡⴰⵔⵔⴰ ⵏ BAG",
        "es": "Edificios del registro BAG",
        "cs": "Budovy z registru BAG",
        "pl": "Budynki z rejestru BAG"
      },
      "source": {
        "geoJson": "https://service.pdok.nl/lv/bag/wfs/v2_0?request=GetFeature&service=WFS&version=2.0.0&outputFormat=application%2Fjson%3B%20subtype%3Dgeojson&typeName=bag%3Apand&bbox={x_min}%2C{y_min}%2C{x_max}%2C{y_max}%2CCRS84&srsName=EPSG%3A4326",
        "geoJsonZoomLevel": 18,
        "osmTags": "identificatie~*",
        "maxCacheAge": 0
      },
      "minzoom": 18,
      "calculatedTags": [
        "_overlaps_with_buildings=overlapWith(feat)('osm:buildings').filter(f => f.feat.properties.id.indexOf('-') < 0)",
        "_overlaps_with=feat(get)('_overlaps_with_buildings').find(f => f.overlap > 1 /* square meter */ )",
        "_overlaps_with_properties=feat(get)('_overlaps_with')?.feat?.properties",
        "_overlap_percentage=Math.round(100 * (feat(get)('_overlaps_with')?.overlap / feat(get)('_overlaps_with_properties')['_surface:strict']))",
        "_reverse_overlap_percentage=Math.round(100 * (feat(get)('_overlaps_with')?.overlap / feat(get)('_surface')))",
        "_bag_obj:in_construction=feat.properties.status.startsWith('Bouwvergunning verleend') || feat.properties.status.startsWith('Bouw gestart')",
        "_bag_obj:construction=(feat.properties.gebruiksdoel == 'woonfunctie') ? ((Number(feat.properties.aantal_verblijfsobjecten) == 1) ? 'house' : 'apartments') : 'yes'",
        "_bag_obj:building=(feat.properties.status.startsWith('Bouwvergunning verleend') || feat.properties.status.startsWith('Bouw gestart')) ? 'construction' : feat.properties['_bag_obj:construction']",
        "_bag_obj:ref:bag=Number(feat.properties.identificatie)",
        "_bag_obj:source:date=new Date().toISOString().split('T')[0]",
        "_bag_obj:start_date=feat.properties.bouwjaar",
        "_osm_obj:id=feat(get)('_overlaps_with_properties')?.id",
        "_osm_obj:building=feat(get)('_overlaps_with_properties')?.building",
        "_imported_osm_object_found:=Number(feat.properties.identificatie)==Number(feat(get)('_overlaps_with_properties')['ref:bag'])"
      ],
      "tagRenderings": [
        {
          "id": "Import button",
          "render": {
            "special": {
              "type": "import_way_button",
              "targetLayer": "osm:buildings",
              "tags": "building=$_bag_obj:building; ref:bag=$_bag_obj:ref:bag; source=BAG; source:date=$_bag_obj:source:date; start_date=$_bag_obj:start_date",
              "text": {
                "*": "Upload this building to OpenStreetMap"
              }
            }
          },
          "mappings": [
            {
              "#": "Something went wrong calculating the tags - don't show an import button",
              "if": {
                "or": [
                  "_bag_obj:building=",
                  "_bag_obj:ref:bag="
                ]
              },
              "then": {
                "en": "Didn't calculate the correct values yet. Refresh this page",
                "de": "Richtige Werte noch nicht berechnet. Aktualisieren Sie diese Seite",
                "nl": "Correcte waarden nog niet berekend. Herlaad deze pagina",
                "fr": "Les valeurs correctes n'ont pas encore été calculées. Rafraichissez la page",
                "ca": "El valors correctes encara no s'ha calculat. Refresca la pàgina",
                "cs": "Zatím nebyly vypočteny správné hodnoty. Aktualizujte stránku",
                "nb_NO": "Har ikke regnet ut riktige verdier enda. Gjenoppfrisk siden.",
                "es": "Aún no se han calculado los valores correctos. Actualice esta página",
                "pl": "Jeszcze nie obliczono poprawnych wartości. Odśwież tę stronę"
              }
            },
            {
              "if": "_overlaps_with!=",
              "then": "{conflate_button(osm:buildings, building=$_bag_obj:building; ref:bag=$_bag_obj:ref:bag; source=BAG; source:date=$_bag_obj:source:date; start_date=$_bag_obj:start_date, Replace the geometry in OpenStreetMap, , _osm_obj:id)}"
            },
            {
              "if": {
                "and": [
                  "_bag_obj:building~*",
                  "_bag_obj:ref:bag~*",
                  "_bag_obj:in_construction=true"
                ]
              },
              "then": "{import_way_button(osm:buildings, building=$_bag_obj:building; construction=$_bag_obj:construction; ref:bag=$_bag_obj:ref:bag; source=BAG; source:date=$_bag_obj:source:date; start_date=$_bag_obj:start_date, Upload this building to OpenStreetMap)}"
            }
          ]
        },
        {
          "id": "Reference",
          "render": {
            "en": "The reference in BAG is <b>{_bag_obj:ref:bag}</b>",
            "de": "Die Referenz in BAG ist <b>{_bag_obj:ref:bag}</b>",
            "nl": "De referentie in BAG is <b>{_bag_obj:ref:bag}</b>",
            "fr": "La référence dans BAG est <b>{_bag_obj:ref:bag}</b>",
            "ca": "La referència a BAG és <b>{_bag_obj:ref:bag}</b>",
            "es": "La referencia en BAG es <b>{_bag_obj:ref:bag}</b>",
            "cs": "Reference v BAG je <b>{_bag_obj:ref:bag}</b>"
          }
        },
        {
          "id": "Build year",
          "render": {
            "en": "This building was built in <b>{_bag_obj:start_date}</b>",
            "de": "Dieses Gebäude wurde gebaut in <b>{_bag_obj:start_date}</b>",
            "pt_BR": "Esta construção é de <b>{_bag_obj:start_date}</b>",
            "nl": "Dit gebouw is gebouwd in <b>{_bag_obj:start_date}</b>",
            "fr": "Le bâtiment a été construit en <b>{_bag_obj:start_date}</b>",
            "ca": "L’edifici va ser construït al <b> {_bag_obj:start_date}4</b>",
            "es": "El edificio fue construido en <b>{_bag_obj:start_date}</b>",
            "cs": "Tato budova byla postavena v <b>{_bag_obj:start_date}</b>",
            "nb_NO": "Bygning oppført <b>{_bag_obj:start_date}</b>",
            "pl": "Ten budynek zbudowano w <b>{_bag_obj:start_date}</b>"
          },
          "mappings": [
            {
              "if": "_bag_obj:in_construction=true",
              "then": {
                "en": "The building was started in <b>{_bag_obj:start_date}</b>",
                "de": "Der Bau wurde in <b>{_bag_obj:start_date}</b> begonnen",
                "nl": "De bouw van dit gebouw is gestart in <b>{_bag_obj:start_date}</b>",
                "fr": "Le bâtiment a été commencé en <b>{_bag_obj:start_date}</b>",
                "ca": "L’edifici es va començar al <b> {_bag_obj:start_date}</b>",
                "cs": "Stavba byla zahájena v <b>{_bag_obj:start_date}</b>",
                "nb_NO": "Oppføring startet <b>{_bag_obj:start_date}</b>",
                "es": "Este edificio se empezó a construir en <b>{_bag_obj:start_date}</b>"
              }
            }
          ]
        },
        {
          "id": "Building type",
          "render": {
            "en": "The building type is a <b>{_bag_obj:building}</b>",
            "de": "Der Gebäudetyp ist ein <b>{_bag_obj:building}</b>",
            "nl": "Het gebouwtype is <b>{_bag_obj:building}</b>",
            "fr": "Le type de bâtiment est <b>{_bag_obj:building}</b>",
            "ca": "El tipus d'edifici és <b>{_bag_obj:building}</b>",
            "cs": "Typ budovy je <b>{_bag_obj:building}.</b>",
            "nb_NO": "Dette er en bygning av typen <b>{_bag_obj:building}</b>",
            "es": "El edificio es de tipo <b>{_bag_obj:building}</b>",
            "pl": "Rodzaj budynku to <b>{_bag_obj:building}</b>"
          },
          "mappings": [
            {
              "if": "_bag_obj:in_construction=true",
              "then": {
                "en": "The building type will be a <b>{_bag_obj:construction}</b>",
                "de": "Der Gebäudetyp ist ein <b>{_bag_obj:construction}</b>",
                "nl": "Het gebouwtype wordt <b>{_bag_obj:construction}</b>",
                "fr": "Le type de bâtiment sera <b>{_bag_obj:construction}</b>",
                "ca": "El tipus d'edifici serà <b>{_bag_obj:construction}</b>",
                "cs": "Typ budovy bude <b>{_bag_obj:construction}</b>",
                "es": "El tipo de edificio será un <b>{_bag_obj:construction}</b>"
              }
            }
          ]
        },
        {
          "id": "Overlapping building",
          "render": "<div>The overlapping <a href=https://osm.org/{_osm_obj:id} target=_blank>osm:buildings</a> is a <b>{_osm_obj:building}</b> and covers <b>{_overlap_percentage}%</b> of the BAG building.<br>The BAG-building covers <b>{_reverse_overlap_percentage}%</b> of the OSM building<div><h3>BAG geometry:</h3>{minimap(21, id):height:10rem;border-radius:1rem;overflow:hidden}<h3>OSM geometry:</h3>{minimap(21,_osm_obj:id):height:10rem;border-radius:1rem;overflow:hidden}</div></div>",
          "condition": "_overlaps_with!="
        },
        {
          "id": "Building status",
          "render": "The current building status is <b>{status}</b>"
        },
        {
          "id": "Buidling function",
          "render": "The current function of the building is <b>{gebruiksdoel}</b>"
        }
      ],
      "pointRendering": [],
      "lineRendering": [
        {}
      ]
    },
    {
      "id": "bag:verblijfsobject",
      "name": "BAG Addresses",
      "title": "BAG Address",
      "description": "Address information from the BAG register",
      "source": {
        "geoJson": "https://service.pdok.nl/lv/bag/wfs/v2_0?request=GetFeature&service=WFS&version=2.0.0&outputFormat=application%2Fjson%3B%20subtype%3Dgeojson&typeName=bag%3Averblijfsobject&bbox={x_min}%2C{y_min}%2C{x_max}%2C{y_max}%2CCRS84&srsName=EPSG%3A4326",
        "geoJsonZoomLevel": 19,
        "osmTags": "identificatie~*",
        "maxCacheAge": 0
      },
      "minzoom": 18,
      "calculatedTags": [
        "_closed_osm_addr:=closest(feat)('osm:adresses').properties",
        "_bag_obj:addr:housenumber=`${feat.properties.huisnummer}${feat.properties.huisletter}${(feat.properties.toevoeging != '') ? '-' : ''}${feat.properties.toevoeging}`",
        "_bag_obj:ref:bag=Number(feat.properties.identificatie)",
        "_bag_obj:source:date=new Date().toISOString().split('T')[0]",
        "_osm_obj:addr:city:=feat(get)('_closed_osm_addr')['addr:city']",
        "_osm_obj:addr:housenumber:=feat(get)('_closed_osm_addr')['addr:housenumber']",
        "_osm_obj:addr:postcode:=feat(get)('_closed_osm_addr')['addr:postcode']",
        "_osm_obj:addr:street:=feat(get)('_closed_osm_addr')['addr:street']",
        "_imported_osm_object_found:=(feat.properties.woonplaats==feat(get)('_closed_osm_addr')['addr:city'])&&(feat(get)('_bag_obj:addr:housenumber')==feat(get)('_closed_osm_addr')['addr:housenumber'])&&(feat.properties.postcode==feat(get)('_closed_osm_addr')['addr:postcode'])&&(feat.properties.openbare_ruimte==feat(get)('_closed_osm_addr')['addr:street'])"
      ],
      "tagRenderings": [
        {
          "id": "Import button",
          "render": "{import_button(osm:adresses, addr:city=$woonplaats; addr:housenumber=$_bag_obj:addr:housenumber; addr:postcode=$postcode; addr:street=$openbare_ruimte; ref:bag=$_bag_obj:ref:bag; source=BAG; source:date=$_bag_obj:source:date, Upload this adress to OpenStreetMap)}",
          "condition": "_imported_osm_object_found=false"
        },
        {
          "id": "Address",
          "render": "{openbare_ruimte} {_bag_obj:addr:housenumber}, {woonplaats} {postcode}"
        }
      ],
      "pointRendering": [],
      "lineRendering": [
        {}
      ]
    }
  ],
  "hideFromOverview": true
}<|MERGE_RESOLUTION|>--- conflicted
+++ resolved
@@ -115,14 +115,8 @@
         },
         "maxCacheAge": 0
       },
-<<<<<<< HEAD
-      "minzoom": 19,
-      "pointRendering": [],
-      "lineRendering": [
-        {}
-=======
       "minzoom": 18,
-      "mapRendering": [
+      "pointRendering": [
         {
           "label": {
             "render": "<div style='color: black' class='rounded-full p-1 font-bold relative'>{addr:housenumber}</div>",
@@ -138,7 +132,6 @@
             "render": 1
           }
         }
->>>>>>> 8f5ba215
       ]
     },
     {
