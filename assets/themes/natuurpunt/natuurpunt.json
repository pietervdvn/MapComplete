{
  "id": "natuurpunt",
  "title": {
    "nl": "Natuurgebieden",
    "en": "Nature Reserves"
  },
  "shortDescription": {
    "nl": "Deze kaart toont de natuurgebieden van Natuurpunt",
    "en": "This map shows the nature reserves of Natuurpunt"
  },
  "description": {
    "nl": "Op deze kaart vind je alle natuurgebieden die Natuurpunt ter beschikking stelt",
    "en": "On this map you can find all the nature reserves that Natuurpunt offers "
  },
  "language": [
    "nl",
    "en"
  ],
  "maintainer": "",
  "icon": "./assets/themes/natuurpunt/natuurpunt.png",
  "version": "0",
  "startLat": 51.20875,
  "startLon": 3.22435,
  "startZoom": 12,
  "widenFactor": 0.05,
  "socialImage": "",

  "layers": [
    {
      "builtin": "nature_reserve",
      "override": {
        "source": {
          "osmTags": {
            "+and": [
              "operator~.*[nN]atuurpunt.*"
            ]
          }
        }
      }
    },
<<<<<<< HEAD
    {
      "builtin": "trails",
      "override": {
        "source": {
          "osmTags": {
            "+and": [
              "operator~.*[nN]atuurpunt.*"
            ]
          }
        }
      }
    }
=======
    "drinking_water",
    "bench",
    "bench_at_pt",
    "picnic_table",
    "birdhide",
    "toilet",
    "visitor_information_centre"
>>>>>>> 4a08dc74
  ],
  "roamingRenderings": []
}<|MERGE_RESOLUTION|>--- conflicted
+++ resolved
@@ -38,7 +38,6 @@
         }
       }
     },
-<<<<<<< HEAD
     {
       "builtin": "trails",
       "override": {
@@ -50,8 +49,7 @@
           }
         }
       }
-    }
-=======
+    },
     "drinking_water",
     "bench",
     "bench_at_pt",
@@ -59,7 +57,6 @@
     "birdhide",
     "toilet",
     "visitor_information_centre"
->>>>>>> 4a08dc74
   ],
   "roamingRenderings": []
 }