--- conflicted
+++ resolved
@@ -207,16 +207,12 @@
         "information_board"
       ],
       "override": {
-<<<<<<< HEAD
-        "minzoom": "16",
-=======
-        "minzoom": "18",
-        "source": {
-          "geoJson": "https://pietervdvn.github.io/natuurpunt_cache/natuurpunt_{layer}_{z}_{x}_{y}.geojson",
-          "geoJsonZoomLevel": 12,
-          "isOsmCache": true
-        },
->>>>>>> 3fd05931
+        "minzoom": "16",
+        "source": {
+          "geoJson": "https://pietervdvn.github.io/natuurpunt_cache/natuurpunt_{layer}_{z}_{x}_{y}.geojson",
+          "geoJsonZoomLevel": 12,
+          "isOsmCache": true
+        },
         "icon": {
           "render": "circle:#FE6F32;./assets/themes/natuurpunt/information_board.svg"
         }
