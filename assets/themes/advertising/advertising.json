{
  "id": "advertising",
  "credits": "Offsel",
  "title": {
    "en": "Advertising",
    "ca": "Mapa obert de publicitat",
    "es": "Publicidad",
    "de": "Werbung",
    "cs": "Otevřít reklamní mapu",
    "fr": "Open Advertising Map",
<<<<<<< HEAD
    "nl": "Reclame"
=======
    "nl": "Reclame",
    "zh_Hant": "廣告物件"
>>>>>>> 031c4048
  },
  "shortDescription": {
    "ca": "On puc trobar elements publicitaris?",
    "es": "Dónde puedo encontrar elementos publicitarios?",
    "en": "Where I can find advertising features?",
    "de": "Wo finde ich Werbeträger?",
    "cs": "Kde najdu reklamní objekty?",
    "fr": "Où puis-je trouver des dispositifs publicitaires ?",
    "nl": "Waar zijn er reclameborden?",
    "zh_Hant": "我能夠在那裡找到廣告物件？"
  },
  "description": {
    "ca": "Alguna vegada t'has preguntat quanta publictat hi ha als nostres carrers i carreteres? Amb aquest mapa podràs trobar i afegir informació de tots els elements publictaris que t'hi trobes pel carrer",
    "es": "¿Alguna vez te has preguntado cuanta publicidad hay en nuestras calles y carreteras? Con este mapa podrás encontrar y añadir información de todos los elementos publicitarios que te encuentres por la calle",
    "en": "Have you ever wondered how many advertising there are in our streets and roads? With this map you could find and add information about all the advertising features that you can find on the street",
    "de": "Haben Sie sich schon einmal gefragt, wie viele Werbeanlagen es in unseren Straßen und Wegen gibt? Hier können Sie Informationen über alle Werbeeinrichtungen finden und hinzufügen, die Sie auf der Straße begegnen",
    "cs": "Přemýšleli jste někdy o tom, kolik je v našich ulicích a na silnicích reklam? Pomocí této mapy můžete najít a doplnit informace o všech reklamních prvcích, které můžete na ulici najít",
    "fr": "Vous êtes-vous déjà demandé combien de publicité il y a dans nos rue ou sur nos routes ? Avec cette carte vous pouvez trouver et ajouter des informations sur tous les dispositifs publicitaires que vous pouvez trouver dans la rue",
    "nl": "Heb je je ooit afgevraagd hoeveel reclameborden er zijn in onze straten? Met deze kaart kan je deze vinden en informatie toevoegen",
    "pt_BR": "Você já se perguntou quantas propagandas existem em nossas ruas e estradas? Com este mapa você pode encontrar e adicionar informações sobre todos os recursos de publicidade que você pode encontrar na rua",
    "zh_Hant": "你曾經好奇路上有多少廣告物件？有了這份地圖，你可以找到所有路上能夠看到的廣告物件"
  },
  "maintainer": "Offsel",
  "icon": "./assets/themes/advertising/icon.svg",
  "startLat": 0,
  "startLon": 0,
  "startZoom": 1,
  "widenFactor": 0.01,
  "layers": [
    "advertising"
  ]
}<|MERGE_RESOLUTION|>--- conflicted
+++ resolved
@@ -8,12 +8,8 @@
     "de": "Werbung",
     "cs": "Otevřít reklamní mapu",
     "fr": "Open Advertising Map",
-<<<<<<< HEAD
-    "nl": "Reclame"
-=======
     "nl": "Reclame",
     "zh_Hant": "廣告物件"
->>>>>>> 031c4048
   },
   "shortDescription": {
     "ca": "On puc trobar elements publicitaris?",
