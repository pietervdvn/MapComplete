{
  "id": "shared_questions",
  "questions": {
    "description": "Show the images block at this location",
    "id": "questions"
  },
  "images": {
    "description": "This block shows the known images which are linked with the `image`-keys, but also via `mapillary` and `wikidata`",
    "render": "{image_carousel()}{image_upload()}{nearby_images(expandable)}"
  },
  "mapillary": {
    "description": "Shows a button to open Mapillary on this location",
    "render": "{mapillary()}"
  },
  "export_as_gpx": {
    "description": "Shows a button to export this feature as GPX. Especially useful for route relations",
    "render": "{export_as_gpx()}"
  },
  "export_as_geojson": {
<<<<<<< HEAD
=======
    "description": "Shows a button to export this feature as geojson. Especially useful for debugging or using this in other programs",
>>>>>>> 7a77b33c
    "render": "{export_as_geojson()}"
  },
  "wikipedia": {
    "description": "Shows a wikipedia box with the corresponding wikipedia article",
    "render": "{wikipedia():max-height:25rem}",
    "question": {
      "en": "What is the corresponding Wikidata entity?",
      "nl": "Welk Wikidata-item komt overeen met dit object?",
      "de": "Wie lautet das zugehörige Wikidata Element?",
      "pt": "Qual é a entidade Wikidata correspondente?",
      "hu": "Mi a megfelelő Wikidata-elem?",
      "it": "Qual è l’elemento Wikidata corrispondente?",
      "nb_NO": "Hva er respektivt Wikipedia-element?",
      "fr": "Quelle est l'entité Wikidata correspondante ?",
      "ca": "Quina és la correspondent entitat a Wikidata?",
      "sv": "Vad är den motsvarande Wikidata-enheten?",
      "zh_Hant": "對應的維基資料項目是？",
      "pl": "Jaki jest powiązany obiekt Wikidata?",
      "ja": "対応するウィキデータのエンティティは何ですか？",
      "fil": "Ano ang nau-ukol na entidad sa Wikidata?",
      "es": "¿Cual es la entidad de Wikidata que se corresponde?",
      "zh_Hans": "在Wikidata上对应的实体是什么？"
    },
    "mappings": [
      {
        "if": "wikipedia~*",
        "then": {
          "*": "{wikipedia():max-height:25rem}",
          "ca": "No hi ha cap enllaça a Viquipèdia encara",
          "da": "Der er endnu ikke linket til nogen Wikipedia-side",
          "de": "Es wurde noch keine Wikipedia-Seite verlinkt",
          "en": "No Wikipedia page has been linked yet",
          "es": "Todavía no se ha enlazado una página de wikipedia",
          "fil": "Wala pang kawing ng Wikipedia page",
          "fr": "Pas encore de lien vers une page Wikipedia",
          "hu": "Még nincs Wikipédia-oldal belinkelve",
          "it": "Nessuna pagina Wikipedia è ancora stata collegata",
          "ja": "ウィキペディアのページはまだリンクされていません",
          "nb_NO": "Ingen Wikipedia-side lenket enda",
          "nl": "Er werd nog geen Wikipedia-pagina gekoppeld",
          "pl": "Link do strony Wikipedii nie został jeszcze określony",
          "pt": "Ainda não foi vinculada nenhuma página da Wikipédia",
          "ru": "Никакой страницы на Википедии не было прикреплено",
          "sv": "Ingen Wikipedia-sida har länkats än",
          "zh_Hans": "尚未有连接到的维基百科页面",
          "zh_Hant": "還沒有連結到維基百科頁面"
        },
        "hideInAnswer": true
      },
      {
        "if": "wikidata=",
        "then": {
          "en": "No Wikipedia page has been linked yet",
          "nl": "Er werd nog geen Wikipedia-pagina gekoppeld",
          "de": "Es wurde noch keine Wikipedia-Seite verlinkt",
          "pt": "Ainda não foi vinculada nenhuma página da Wikipédia",
          "hu": "Még nincs Wikipédia-oldal belinkelve",
          "it": "Nessuna pagina Wikipedia è ancora stata collegata",
          "nb_NO": "Ingen Wikipedia-side lenket enda",
          "fr": "Pas encore de lien vers une page Wikipedia",
          "ca": "No hi ha cap enllaça a Viquipèdia encara",
          "sv": "Ingen Wikipedia-sida har länkats än",
          "zh_Hant": "還沒有連結到維基百科頁面",
          "ru": "Никакой страницы на Википедии не было прикреплено",
          "pl": "Link do strony Wikipedii nie został jeszcze określony",
          "ja": "ウィキペディアのページはまだリンクされていません",
          "fil": "Wala pang kawing ng Wikipedia page",
          "es": "Todavía no se ha enlazado una página de wikipedia",
          "zh_Hans": "尚未有连接到的维基百科页面",
          "da": "Der er endnu ikke linket til nogen Wikipedia-side",
          "id": "Belum ada halaman Wikipedia yang ditautkan"
        },
        "hideInAnswer": true
      }
    ],
    "freeform": {
      "key": "wikidata",
      "type": "wikidata"
    }
  },
  "reviews": {
    "description": "Shows the reviews module (including the possibility to leave a review)",
    "render": "{reviews()}"
  },
  "minimap": {
    "description": "Shows a small map with the feature. Added by default to every popup",
    "render": "{minimap(18, id): width:100%; height:8rem; border-radius:2rem; overflow: hidden; pointer-events: none;}"
  },
  "phone": {
    "question": {
      "en": "What is the phone number of {title()}?",
      "nl": "Wat is het telefoonnummer van {title()}?",
      "fr": "Quel est le numéro de téléphone de {title()} ?",
      "de": "Wie lautet die Telefonnummer von {title()}?",
      "nb_NO": "Hva er telefonnummeret til {title()}?",
      "ru": "Какой номер телефона у {title()}?",
      "sv": "Vad är telefonnumret till {title()}?",
      "zh_Hant": "{title()} 的電話號碼是什麼？",
      "it": "Qual è il numero di telefono di {title()}?",
      "pt_BR": "Qual o número de telefone de {title()}?",
      "id": "Nomor telepon dari {title()}?",
      "pl": "Jaki jest numer telefonu do {title()}?",
      "pt": "Qual é o número de telefone de {title()}?",
      "eo": "Kio estas la telefonnumero de {title()}?",
      "hu": "Mi a telefonszáma ennek: {title()}?",
      "ca": "Quin és el telèfon de {title()}?",
      "ja": "{title()}の電話番号は？",
      "sl": "Kakšno telefonsko številko ima {title()}?",
      "fil": "Ano ang telepono ng {title()}?",
      "es": "¿Cuál es el número de teléfono de {title()}?",
      "zh_Hans": "{title()} 的电话号码为何？"
    },
    "render": "<a href='tel:{phone}'>{phone}</a>",
    "mappings": [
      {
        "if": "contact:phone~*",
        "then": "<a href='tel:{contact:phone}'>{contact:phone}</a>",
        "hideInAnswer": true
      }
    ],
    "freeform": {
      "key": "phone",
      "type": "phone",
      "addExtraTags": [
        "contact:phone="
      ]
    }
  },
  "osmlink": {
    "render": "<a href='https://openstreetmap.org/{id}' target='_blank'><img src='./assets/svg/osm-logo-us.svg'/></a>",
    "mappings": [
      {
        "if": "id~=-",
        "then": "<span class='alert'>Uploading...</alert>"
      }
    ]
  },
  "wikipedialink": {
    "render": "<a href='https://wikipedia.org/wiki/{wikipedia}' target='_blank'><img src='./assets/wikipedia.svg' alt='WP'/></a>",
    "question": {
      "en": "What is the corresponding item on Wikipedia?",
      "nl": "Welk Wikipedia-artikel beschrijft dit object?",
      "de": "Wie lautet der zugehörige Wikipedia Artikel?",
      "pt": "Qual é o item correspondente na Wikipédia?",
      "hu": "Mi a megfelelő szócikk a Wikipédián?",
      "it": "Qual è il corrispondente elemento su Wikipedia?",
      "nb_NO": "Hva er respektivt element på Wikipedia?",
      "ca": "Quin és l'ítem a Viquipèdia?",
      "sv": "Vad är det motsvarande objektet på Wikipedia?",
      "zh_Hant": "維基百科上對應的項目是什麼？",
      "fr": "Quel est l’élément Wikipédia correspondant ?",
      "pl": "Jaki jest link do strony Wikipedii?",
      "ja": "Wikipediaの該当項目は何ですか？",
      "fil": "Ano ang nau-ukol na partida sa Wikipedia?",
      "es": "¿Cual es el ítem correspondiente en Wikipedia?",
      "zh_Hans": "在维基百科上对应的条目是什么？"
    },
    "mappings": [
      {
        "if": "wikidata=",
        "then": {
          "en": "Not linked with Wikipedia",
          "nl": "Nog geen Wikipedia-artikel bekend",
          "de": "Nicht mit Wikipedia verknüpft",
          "pt": "Não vinculado à Wikipédia",
          "hu": "Nincs belinkelve a Wikipédiához",
          "it": "Non collegato a Wikipedia",
          "nb_NO": "Ikke lenket med Wikipedia",
          "fr": "Non lié avec Wikipedia",
          "ca": "No enllaçat amb Viquipèdia",
          "sv": "Inte länkad med Wikipedia",
          "zh_Hant": "沒有連結到維基百科",
          "pl": "Brak linku do strony Wikipedii",
          "ja": "ウィキペディアと連動していない",
          "fil": "Hindi naka-ugnay sa Wikipedia",
          "es": "No enlazado con Wikipedia",
          "zh_Hans": "不要连接到维基百科",
          "da": "Ikke linket til Wikipedia",
          "id": "Tidak ditautkan dengan Wikipedia"
        }
      }
    ],
    "freeform": {
      "key": "wikidata",
      "type": "wikidata"
    }
  },
  "email": {
    "render": "<a href='mailto:{email}' target='_blank'>{email}</a>",
    "question": {
      "nl": "Wat is het e-mailadres van {title()}?",
      "fr": "Quelle est l'adresse courriel de {title()} ?",
      "en": "What is the email address of {title()}?",
      "nb_NO": "Hva er e-postadressen til {title()}?",
      "ru": "Какой адрес электронной почты у {title()}?",
      "id": "Apa alamat surel dari {title()}?",
      "zh_Hant": "{title()} 的電子郵件地址是什麼？",
      "it": "Qual è l'indirizzo email di {title()}?",
      "de": "Wie lautet die Mail-Adresse von {title()}?",
      "pt_BR": "Qual o endereço de e-mail de {title()}?",
      "pl": "Jaki jest adres e-mail do {title()}?",
      "sv": "Vad är e-postadressen till {title()}?",
      "pt": "Qual é o endereço de e-mail de {title()}?",
      "eo": "Kio estas la retpoŝta adreso de {title()}?",
      "hu": "Mi a(z) {title()} e-mail címe?",
      "ca": "Quina és l'adreça de correu electrònic de {title()}?",
      "ja": "{title()}のEメールアドレスは何ですか？",
      "sl": "Kakšen naslov elektronske pošte ima {title()}?",
      "fil": "Ano ang email address ng {title()}?",
      "es": "¿Cual es la direccióm de correo electrónico de {title()}?",
      "zh_Hans": "{title()} 的电子邮箱地址为何？"
    },
    "mappings": [
      {
        "if": "contact:email~*",
        "then": "<a href='mailto:{contact:email}' target='_blank'>{contact:email}</a>",
        "hideInAnswer": true
      }
    ],
    "freeform": {
      "key": "email",
      "type": "email",
      "addExtraTags": [
        "contact:email="
      ]
    }
  },
  "website": {
    "question": {
      "en": "What is the website of {title()}?",
      "nl": "Wat is de website van {title()}?",
      "fr": "Quel est le site web de {title()} ?",
      "gl": "Cal é a páxina web de {title()}?",
      "nb_NO": "Hva er nettsiden til {title()}?",
      "ru": "Какой сайт у {title()}?",
      "id": "Apa situs web dari {title()}?",
      "zh_Hant": "{title()} 網址是什麼？",
      "it": "Qual è il sito web di {title()}?",
      "de": "Wie lautet die Webseite von {title()}?",
      "pt_BR": "Qual o site de {title()}?",
      "pl": "Jaka jest strona internetowa {title()}?",
      "sv": "Vad är webbplatsen för {title()}?",
      "pt": "Qual é o sítio web de {title()}?",
      "eo": "Kie estas la retejo de {title()}?",
      "hu": "Mi a weboldala ennek: {title()}?",
      "ca": "Quina és la web de {title()}?",
      "ja": "{title()}のウェブサイトは？",
      "fil": "Ano ang website ng {title()}?",
      "es": "¿Cual es el sitio web de {title()}?",
      "zh_Hans": "{title()} 的网站为何？"
    },
    "render": "<a href='{website}' target='_blank'>{website}</a>",
    "freeform": {
      "key": "website",
      "type": "url",
      "addExtraTags": [
        "contact:website="
      ]
    },
    "mappings": [
      {
        "if": "contact:website~*",
        "then": "<a href='{contact:website}' target='_blank'>{contact:website}</a>",
        "hideInAnswer": true
      }
    ]
  },
  "wheelchair-access": {
    "question": {
      "nl": "Is deze plaats rolstoeltoegankelijk?",
      "en": "Is this place accessible with a wheelchair?",
      "pt": "Este lugar é acessível a utilizadores de cadeiras de rodas?",
      "pt_BR": "Este lugar é acessível com uma cadeira de rodas?",
      "de": "Ist der Ort rollstuhlzugänglich?",
      "fr": "Est-ce que cet endroit est accessible en chaise roulante ?",
      "hu": "Akadálymentes-e ez a hely?",
      "it": "Questo luogo è accessibile con una sedia a rotelle?",
      "nb_NO": "Er dette stedet tilgjengelig for rullestoler?",
      "ca": "Aquest lloc és accessible amb cadira de rodes?",
      "sv": "Är det här stället tillgängligt med en rullstol?",
      "zh_Hant": "這個地方可以坐輪椅到達嗎？",
      "pl": "Czy to miejsce jest dostępne dla osób na wózkach inwalidzkich?",
      "ja": "車いすでのアクセスは可能ですか？",
      "fil": "Kaya bang abutin ang lugar na ito ng naka-wheelchair?",
      "es": "¿Este lugar es accesible con una silla de ruedas?",
      "da": "Er stedet tilgængeligt med en kørestol?"
    },
    "mappings": [
      {
        "if": {
          "and": [
            "wheelchair=designated"
          ]
        },
        "then": {
          "nl": "Deze plaats is speciaal aangepast voor gebruikers van een rolstoel",
          "en": "This place is specially adapted for wheelchair users",
          "pt": "Este lugar está especialmente adaptado para utilizadores de cadeira de rodas",
          "pt_BR": "Este lugar é especialmente adaptado para usuários de cadeira de rodas",
          "de": "Der Ort ist speziell für Rollstuhlfahrer gestaltet",
          "hu": "Ez a hely kifejezetten kerekesszékeseknek lett kialakítva",
          "it": "Questo luogo è stato adattato per favorire le persone in sedia a rotelle",
          "nb_NO": "Dette stedet er spesielt tilpasset rullestolsbrukere",
          "fr": "Cet endroit est spécialement adapté pour les usagers de fauteuils roulants",
          "ca": "Aquest lloc està especialment adaptat per a les cadires de rodes",
          "sv": "Det här stället är speciellt anpassat för rullstolsburna användare",
          "zh_Hant": "這個地方有特別設計給輪椅使用者",
          "ru": "Это место подходит для людей на инвалидной коляске",
          "pl": "W tym miejscu zainstalowane zostały udogodnienia dla osób na wózkach inwalidzkich",
          "ja": "この場所は、車椅子の方のための特別仕様になっています",
          "fil": "Ang lugar na ito ay angkop sa mga gumagamit ng wheelchair",
          "es": "Este lugar está especialmente adaptado para usuarios en sillas de ruedas",
          "da": "Dette sted er specielt indrettet til kørestolsbrugere"
        }
      },
      {
        "if": {
          "and": [
            "wheelchair=yes"
          ]
        },
        "then": {
          "nl": "Deze plaats is vlot bereikbaar met een rolstoel",
          "en": "This place is easily reachable with a wheelchair",
          "pt": "Este lugar é de fácil acesso com uma cadeira de rodas",
          "pt_BR": "Este lugar é facilmente acessível com uma cadeira de rodas",
          "de": "Der Ort ist rollstuhlzugänglich gestaltet",
          "hu": "Ez a hely könnyedén elérhető kerekesszékkel",
          "it": "Questo luogo è facilmente raggiungibile con una sedia a rotelle",
          "nb_NO": "Dette stedet kan enkelt besøkes med rullestol",
          "fr": "Cet endroit est facilement accessible avec un fauteuil roulant",
          "ca": "És facilment arribable amb cadira de rodes",
          "sv": "Denna plats är lätt att nå med rullstol",
          "zh_Hant": "這個地方坐輪椅很容易到達",
          "ru": "До этого места легко добраться на инвалидной коляске",
          "pl": "To miejsce jest łatwo dostępne dla osób na wózkach inwalidzkich",
          "ja": "この場所は、車いすで簡単に行くことができます",
          "fil": "Ang lugar na ito ay kayang abutin ng mga naka-wheelchair",
          "es": "Este lugar es fácilmente accesible con una silla de ruedas",
          "da": "Dette sted er let tilgængeligt med en kørestol",
          "id": "Tempat ini mudah dijangkau dengan kursi roda"
        }
      },
      {
        "if": {
          "and": [
            "wheelchair=limited"
          ]
        },
        "then": {
          "nl": "Deze plaats is bereikbaar met een rolstoel, maar het is niet makkelijk",
          "en": "It is possible to reach this place in a wheelchair, but it is not easy",
          "pt": "É possível chegar a este local em cadeira de rodas, mas não é fácil",
          "pt_BR": "É possível chegar a esse local em uma cadeira de rodas, mas não é fácil",
          "de": "Der Ort ist nur eingeschränkt rollstuhlzugänglich",
          "fr": "Il est possible d'accéder à cet endroit en chaise roulante, mais ce n'est pas facile",
          "hu": "Ez a hely ugyan elérhető kerekesszékkel, de nehezen",
          "it": "È possibile raggiungere questo luogo con una sedia a rotella ma non è semplice",
          "nb_NO": "Det er mulig å besøke dette stedet i rullestol, men det er ikke lett",
          "ca": "És possible fer servir cadira de rodes a aquest lloc però no és fàcil",
          "sv": "Det är möjligt att nå den här platsen i en rullstol, men det är inte lätt",
          "zh_Hant": "這個地方可以坐輪椅到達，但並不容易",
          "ru": "До этого места можно добраться, но не просто",
          "pl": "To miejsce jest dostępne dla osób na wózkach inwalidzkich, ale z pewnymi trudnościami",
          "ja": "車いすでこの場所まで行くことは可能ですが、簡単ではありません",
          "fil": "Kayang abutin ang lugar na ito ng mga naka-wheelchair, pero hindi madali",
          "es": "Es posible llegar a este lugar con una silla de ruedas, pero no es fácil",
          "da": "Det er muligt at komme til dette sted med en kørestol, men det er ikke let",
          "id": "Dimungkinkan untuk mencapai tempat ini dengan kursi roda, tetapi tidak mudah"
        }
      },
      {
        "if": {
          "and": [
            "wheelchair=no"
          ]
        },
        "then": {
          "nl": "Niet rolstoeltoegankelijk",
          "en": "This place is not reachable with a wheelchair",
          "pt": "Este lugar não é acessível com uma cadeira de rodas",
          "pt_BR": "Este lugar não é alcançável com uma cadeira de rodas",
          "de": "Der Ort ist nicht rollstuhlzugänglich",
          "fr": "Cet endroit n'est pas accessible en chaise roulante",
          "hu": "Ez a hely kerekesszékkel elérhetetlen",
          "it": "Questo luogo non è accessibile con una sedia a rotelle",
          "nb_NO": "Dette stedet er ikke tilgjengelig for besøk med rullestol",
          "ca": "Aquest lloc no és accessible amb cadira de rodes",
          "sv": "Den här platsen kan inte nås med en rullstol",
          "zh_Hant": "輪椅無法到達這個地方",
          "pl": "To miejsce jest niedostępne dla osób na wózkach inwalidzkich",
          "ja": "この場所は車いすでは行けません",
          "fil": "Ang lugar na ito ay hindi kayang abutin ng naka-wheelchair",
          "es": "No es posible llegar a este lugar con una silla de ruedas",
          "da": "Dette sted er ikke tilgængeligt med kørestol"
        }
      }
    ]
  },
  "dog-access": {
    "question": {
      "en": "Are dogs allowed in this business?",
      "nl": "Zijn honden toegelaten in deze zaak?",
      "pt": "Os cães são permitidos neste estabelecimento?",
      "de": "Sind Hunde hier erlaubt?",
      "fr": "Est-ce que les chiens sont admis ici ?",
      "hu": "Be lehet-e vinni kutyát ebbe az üzletbe?",
      "it": "I cani sono ammessi in quest’attività?",
      "nb_NO": "Tillates hunder i denne forretningen?",
      "ca": "S'accepten gossos en aquest negoci?",
      "sv": "Tillåts hundar i den här affären?",
      "zh_Hant": "這間商業空間是否允許犬隻？",
      "ru": "Впускают ли собак в это здание?",
      "pl": "Czy w tej firmie psy są dozwolone?",
      "ja": "犬を飼うことができますか？",
      "id": "Apakah anjing diperbolehkan dalam bisnis ini?",
      "sl": "Ali so v tem podjetju dovoljeni psi?",
      "fil": "Pinapayagan ba ang mga aso sa establisyementong ito?",
      "es": "¿Están permitidos los perros en este negocio?",
      "zh_Hans": "犬只是否在这个商业体中允许？"
    },
    "mappings": [
      {
        "if": "dog=yes",
        "then": {
          "en": "Dogs are allowed",
          "nl": "honden zijn toegelaten",
          "pt": "Os cães são permitidos",
          "de": "Hunde sind hier erlaubt",
          "fr": "Chiens admis",
          "eo": "Hundoj estas permesataj",
          "hu": "Kutya bevihető",
          "it": "Cani ammessi",
          "nb_NO": "Hunder tillates",
          "ca": "S'accepten gossos",
          "ru": "Собаки разрешены",
          "sv": "Hundar tillåts",
          "zh_Hant": "允許犬隻",
          "id": "Anjing diperbolehkan",
          "pl": "Psy dozwolone",
          "ja": "ペット同伴可能",
          "es": "Se permiten perros",
          "sl": "Psi so dovoljeni",
          "fil": "Pinapayagan ang mga aso",
          "zh_Hans": "允许犬只",
          "da": "Hunde er tilladt"
        }
      },
      {
        "if": "dog=no",
        "then": {
          "en": "Dogs are <b>not</b> allowed",
          "nl": "honden zijn <b>niet</b> toegelaten",
          "pt": "Os cães <b>não</b> são permitidos",
          "de": "Hunde sind hier <b>nicht</b> erlaubt",
          "fr": "Chiens <b>non</b> admis",
          "eo": "Hundoj estas <b>malpermesataj</b>",
          "hu": "Kutya <b>nem</b> vihető be",
          "it": "I cani <b>non</b> sono ammessi",
          "nb_NO": "Hunder tillates <b>ikke</b>",
          "ca": "<b>No</b> s'accepten gossos",
          "sv": "Hundar tillåts <b>inte</b>",
          "zh_Hant": "<b>不</b>允許犬隻",
          "pl": "Psy <b>nie</b> dozwolone",
          "ru": "С собаками <b>не</b> впускают",
          "id": "Anjing <b> tidak </b> diperbolehkan",
          "ja": "ペット同伴<b>不可</b>",
          "es": "<b>No</b> se permiten perros",
          "sl": "Psi <b>niso</b> dovoljeni",
          "fil": "<b>Hindi</b> pinapayagan ang mga aso",
          "zh_Hans": "<b>不</b>允许犬只",
          "da": "Hunde er <b>ikke </b> tilladt"
        }
      },
      {
        "if": "dog=leashed",
        "then": {
          "en": "Dogs are allowed, but they have to be leashed",
          "nl": "honden zijn <b>enkel aan de leiband</b> welkom",
          "pt": "Os cães são permitidos, mas têm de ser presos pela trela",
          "de": "Hunde sind hier erlaubt, müssen aber angeleint sein",
          "fr": "Les chiens sont admis, mais ils doivent être tenus en laisse",
          "hu": "Kutya bevihető, de csak pórázon",
          "it": "Cani ammessi ma solo se tenuti al guinzaglio",
          "nb_NO": "Hunder tillates, men de må være i bånd",
          "ca": "S'accepten gossos però lligats",
          "sv": "Hundar tillåts, men de måste vara kopplade",
          "zh_Hant": "允許犬隻，但需要掛牽繩",
          "ru": "Собак впускают, но на поводке",
          "id": "Anjing diperbolehkan, tetapi mereka harus diikat",
          "pl": "Psy dozwolone, ale muszą być na smyczy",
          "ja": "ペット同伴可能。ただしリード着用",
          "sl": "Psi so dovoljeni, vendar morajo biti na povodcu",
          "fil": "Pinapayagan ang mga aso kung may tali",
          "es": "Los perros están permitidos, pero tienen que llevar correa",
          "zh_Hans": "允许犬只，但必须拴绳",
          "da": "Hunde er tilladt, men de skal være i snor"
        }
      },
      {
        "if": "dog=unleashed",
        "then": {
          "en": "Dogs are allowed and can run around freely",
          "nl": "honden zijn welkom en mogen vrij rondlopen",
          "pt": "Os cães são permitidos e podem correr livremente",
          "de": "Hunde sind hier erlaubt und können frei herumlaufen",
          "fr": "Les chiens sont admis et peuvent circuler librement",
          "hu": "Kutya bevihető és szabadon szaladgálhat",
          "it": "I cani sono ammessi e possono andare in giro liberamente",
          "nb_NO": "Hunder tillates og kan gå fritt",
          "ca": "S'accepten gossos lliures",
          "sv": "Hundar tillåts och får springa fritt omkring",
          "zh_Hant": "允許犬隻而且可以自由跑動",
          "ru": "Собак свободно впускают",
          "pl": "Psy dozwolone i mogą biegać bez ograniczeń",
          "ja": "犬同伴可能、自由に走り回れる",
          "id": "Anjing diperbolehkan dan dapat berkeliaran dengan bebas",
          "sl": "Psi so dovoljeni in lahko prosto tekajo naokoli",
          "fil": "Pinapayayagan ang mga aso, at malayang makatatakbo",
          "es": "Los perros están permitidos y pueden estar sueltos",
          "zh_Hans": "允许犬只，且可自由放养",
          "da": "Hunde er tilladt og kan løbe frit rundt"
        }
      }
    ]
  },
  "description": {
    "question": {
      "nl": "Zijn er nog andere relevante zaken die je niet in de bovenstaande vragen kwijt kon? Vul ze hier in.<br/><span style='font-size: small'>Herhaal geen antwoorden die je reeds gaf</span>",
      "fr": "Y a-t-il quelque chose de pertinent que vous n'avez pas pu donner à la dernière question ? Ajoutez-le ici.<br/><span style='font-size: small'>Ne répétez pas des réponses déjà données</span>",
      "en": "Is there still something relevant you couldn't give in the previous questions? Add it here.<br/><span style='font-size: small'>Don't repeat already stated facts</span>",
      "nb_NO": "Er det noe mer som er relevant du ikke kunne opplyse om i tidligere svar? Legg det til her.<br/><span style='font-size: small'>Ikke gjenta fakta som allerede er nevnt</span>",
      "ru": "Есть ли ещё что-то важное, о чём вы не смогли рассказать в предыдущих вопросах? Добавьте это здесь.<br/><span style='font-size: small'>Не повторяйте уже изложенные факты</span>",
      "zh_Hant": "有什麼相關的資訊你無法在先前的問題回應的嗎？請加在這邊吧。<br/><span style='font-size: small'>不要重覆答覆已經知道的事情</span>",
      "it": "C'è ancora qualche informazione importante che non è stato possibile fornire nelle domande precedenti? Aggiungila qui.<br/><span style='font-size: small'>Non ripetere informazioni già fornite</span>",
      "de": "Gibt es noch etwas, das die vorhergehenden Fragen nicht abgedeckt haben? Hier wäre Platz dafür.<br/><span style='font-size: small'>Bitte keine bereits erhobenen Informationen.</span>",
      "pl": "Czy jest jeszcze coś istotnego, czego nie mogłeś podać w poprzednich pytaniach? Dodaj to tutaj.<br/><span style='font-size: small'>Nie powtarzaj już podanych faktów</span>",
      "pt_BR": "Ainda há algo de relevante que não pôde dar nas perguntas anteriores? Adicione aqui.<br/><span style='font-size: small'> Não repita fatos já declarados</span>",
      "pt": "Ainda há algo de relevante que não tenha podido dar nas perguntas anteriores? Adicione-o aqui.<br/><span style='font-size: small'>Não repita factos já declarados</span>",
      "hu": "Van-e még valami lényeges, amit nem tudott megadni az előző kérdésekben? Itt megteheti.<br/><span style='font-size: small'>Ne ismételjen meg már megadott tényeket</span>",
      "ca": "Hi ha quelcom rellevant que no t'hem preguntat? Afegeix-ho aquí. <br/><span style='font-size: small'>No repeteixis informació que ja hi és</span>",
      "sv": "Finns det fortfarande någonting relevant som du inte kunde ge i de föregående frågorna? Lägg till det här.<br/><span style='font-size: small'>Repetera inte redan angivna fakta</span>",
      "id": "Apakah masih ada sesuatu yang relevan yang tidak dapat Anda berikan dalam pertanyaan sebelumnya? Tambahkan di sini. <br/> <span style='font-size: small'> Jangan ulangi fakta yang sudah dinyatakan </span>",
      "ja": "前の質問で伝えきれなかった関連事項がまだありますか？ここに追加してください。<br/><span style='font-size: small'>今後表示しない</span>",
      "es": "¿Aún hay algo relevante que no ha encajado en las preguntas anteriores? Compártalo aquí.<br/><span style='font-size: small'>No repita datos ya expresados</span>",
      "sl": "Ali je še kaj pomembnega, česar niste mogli povedati v prejšnjih vprašanjih? Dopišite tukaj.<br/><span style='font-size: small'>Ne ponavljajte že navedenih dejstev</span>",
      "fil": "Mayroon pa bang mga bagay na nau-ugnay at hindi mo maibigay sa mga nakaraang tanong? Idagdag dito.<br/><span style='font-size: small'>Huwag ulitin ang mga nai-saad na</span>"
    },
    "render": "{description}",
    "freeform": {
      "key": "description"
    }
  },
  "opening_hours": {
    "question": {
      "en": "What are the opening hours of {title()}?",
      "fr": "Quelles sont les horaires d'ouverture de {title()} ?",
      "de": "Wie lauten die Öffnungszeiten von {title()}?",
      "nl": "Wat zijn de openingstijden van {title()}?",
      "nb_NO": "Hva er åpningstidene for {title()})",
      "ru": "Какое время работы у {title()}?",
      "zh_Hant": "{title()} 的開放時間是什麼？",
      "it": "Quali sono gli orari di apertura di {title()}?",
      "pt_BR": "Qual o horário de funcionamento de {title()}?",
      "pl": "Jakie są godziny otwarcia {title()}?",
      "sv": "Vilka är öppettiderna för {title()}?",
      "pt": "Qual é o horário de funcionamento de {title()}?",
      "hu": "Mikor van nyitva ez: {title()}?",
      "ca": "Quin és l'horari d'obertura de {title()}?",
      "ja": "{title()}の営業時間は？",
      "sl": "Kakšen odpiralni čas ima {title()}?",
      "fil": "Anong oras nagbubukas ang {title()}?",
      "es": "¿Cuales son las horas de apertura de {title()}?",
      "zh_Hans": "{title()} 的开放时间为何？",
      "da": "Hvad er åbningstiderne for {title()}?",
      "id": "Kapan jam buka {title()}?"
    },
    "render": {
      "de": "<h3>Öffnungszeiten</h3>{opening_hours_table(opening_hours)}",
      "fr": "<h3>Horaires d'ouverture</h3>{opening_hours_table(opening_hours)}",
      "en": "<h3>Opening hours</h3>{opening_hours_table(opening_hours)}",
      "nl": "<h3>Openingstijden</h3>{opening_hours_table(opening_hours)}",
      "nb_NO": "<h3>Åpningstider</h3>{opening_hours_table(opening_hours)}",
      "ru": "<h3>Часы работы</h3>{opening_hours_table(opening_hours)}",
      "zh_Hant": "<h3>開放時間</h3>{opening_hours_table(opening_hours)}",
      "it": "<h3>Orari di apertura</h3>{opening_hours_table(opening_hours)}",
      "pl": "<h3> Godziny otwarcia</h3>{opening_hours_table(opening_hours)}",
      "pt_BR": "<h3>Horário de funcionamento</h3>{opening_hours_table(opening_hours)}",
      "sv": "<h3>Öppettider</h3> {opening_hours_table(opening_hours)}",
      "pt": "<h3>Horário de funcionamento</h3>{opening_hours_table(opening_hours)}",
      "eo": "<h3>Malfermitaj horoj</h3>{opening_hours_table(opening_hours)}",
      "hu": "<h3>Nyitva tartás</h3>{opening_hours_table(opening_hours)}",
      "ca": "<h3>Horari d'obertura</h3>{opening_hours_table(opening_hours)}",
      "ja": "<h3>営業時間</h3>{opening_hours_table(opening_hours)}",
      "sl": "<h3>Odpiralni čas</h3>{opening_hours_table(opening_hours)}",
      "fil": "<h3>Mga oras na bukas</h3>{opening_hours_table(opening_hours)}",
      "es": "<h3>Horas de apertura</h3>{opening_hours_table(opening_hours)}",
      "zh_Hans": "<h3>开放时间</h3> {opening_hours_table(opening_hours)}",
      "da": "<h3> Åbningstider</h3>{opening_hours_table(opening_hours)}",
      "id": "<h3>Jam buka</h3>{opening_hours_table(opening_hours)}"
    },
    "freeform": {
      "key": "opening_hours",
      "type": "opening_hours"
    }
  },
  "service:electricity": {
    "#": "service:socket describes if a pub, restaurant or café offers electricity to their customers.",
    "question": {
      "en": "Does this amenity have electrical outlets, available to customers when they are inside?",
      "nl": "Zijn er stekkers beschikbaar voor klanten die binnen zitten?",
      "pt": "Esta infraestrutura tem tomadas elétricas, disponíveis para os clientes quando estão no interior?",
      "ca": "Aquest servei té endolls elèctrics, disponibles pels clients quan hi són dins?",
      "de": "Gibt es hier Steckdosen, an denen Kunden ihre Geräte laden können?",
      "sv": "Har den här bekvämligheten eluttag tillgängliga för kunder när de är inne?",
      "zh_Hant": "這個便利設施有電器設備，能給客戶使用嗎？",
      "hu": "Van-e ebben a létesítményben olyan konnektor, amely a bent tartózkodó ügyfelek rendelkezésére áll?",
      "fr": "Des prises sont elles à disposition des client·e·s en intérieur ?",
      "pl": "Czy w tym przybytku znajdują się gniazdka elektryczne, gdzie klienci mogą naładować swoje urządzenia?",
      "ja": "このアメニティにはコンセントがあり、お客様が店内にいるときにも利用できますか？",
      "fil": "Merong bang mga intsupe (outlet) sa loob, para sa mga suki?",
      "es": "¿Esta facilidad tiene enchufes eléctricos, disponibles para los clientes cuando están dentro?",
      "nb_NO": "Har denne fasiliteten stikkontakter, tilgjengelig for kunder innendørs?"
    },
    "mappings": [
      {
        "then": {
          "en": "There are plenty of domestic sockets available to customers seated indoors, where they can charge their electronics",
          "nl": "Er zijn binnen veel stekkers beschikbaar voor klanten die electronica wensen op te laden",
          "pt": "Há muitas tomadas elétricas disponíveis para clientes sentados no interior, onde estes podem carregar os seus dispositivos eletrónicos",
          "ca": "Està ple d'endolls pels clients de dins, on es poden carregar els aparells electrònics",
          "de": "Im Innenraum stehen viele Steckdosen zur Verfügung, an denen Kunden ihre Geräte laden können",
          "sv": "Det finns gott om hushållsuttag tillgängliga för kunder som sitter inomhus, där de kan ladda sin elektronik",
          "zh_Hant": "這邊的客戶座位有不少個室內插座，而且可以為電器充電",
          "hu": "Számos konnektor áll a belső térben ügyfelek rendelkezésére, ahol elektromos készülékeiket tölthetik",
          "fr": "Il y a suffisamment de prises disponibles pour les client·e·s en intérieur souhaitant recharger leurs appareils",
          "pl": "W budynku znajduje się wiele gniazdek elektrycznych, gdzie klienci mogą naładować swoje urządzenia",
          "ja": "屋内の席に座っているお客様には、家庭用コンセントがたくさん用意されており、そこで電子機器を充電することができます",
          "fil": "Maraming mga intsupe (sockets) na maaring gamitin ng mga suki na nakaupo sa loob, pang-karga ng kanilang mga elektroniks",
          "es": "Hay numerosos enchufes domésticos disponibles para los clientes sentados en el interior, donde pueden cargar sus dispositivos electrónicos",
          "da": "Der er masser af stikkontakter til rådighed for kunder, der sidder indendørs, hvor de kan oplade deres elektroniske udstyr",
          "nb_NO": "Det er massevis av stikkontakter tilgjengelig for kunder som sitter innendørs, der de kan lade elektronikken sin"
        },
        "if": "service:electricity=yes"
      },
      {
        "then": {
          "en": "There are a few domestic sockets available to customers seated indoors, where they can charge their electronics",
          "nl": "Er zijn binnen enkele stekkers beschikbaar voor klanten die electronica wensen op te laden",
          "pt": "Há algumas tomadas elétricas disponíveis para clientes sentados no interior, onde estes podem carregar os seus dispositivos eletrónicos",
          "ca": "Hi ha aslguns endolls disponibles per als clients de dins, on es poden carregar els aparells electrònics",
          "de": "Im Innenraum stehen nur wenige Steckdosen zur Verfügung, an denen Kunden ihre Geräte laden können",
          "sv": "Det finns ett fåtal hushållsuttag tillgängliga för kunder som sitter inomhus, där de kan ladda sin elektronik",
          "zh_Hant": "這邊客戶座位有一些室內插座，可以為電器充電",
          "hu": "Csupán néhány konnektor áll a belső térben ügyfelek rendelkezésére, ahol elektromos készülékeiket tölthetik",
          "fr": "Il y a peu de prises disponibles pour les client·e·s en intérieur souhaitant recharger leurs appareils",
          "pl": "W budynku znajduje się kilka gniazdek elektrycznych, gdzie klienci mogą naładować swoje urządzenia",
          "ja": "屋内の席に座ったお客様が充電できるよう、コンセントがいくつか用意されています",
          "fil": "May iilang mga intsupe (sockets) na maaring gamitin ng mga suki na nakaupo sa loob, pang-karga ng kanilang mga elektroniks",
          "es": "Hay algunos enchufes domésticos disponibles para los clientes sentados en el interior, donde pueden cargar sus dispositivos electrónicos",
          "da": "Der er nogle få stikkontakter til rådighed for kunder, der sidder indendørs, hvor de kan oplade deres elektroniske udstyr",
          "nb_NO": "Det er noen stikkontakter tilgjengelig for kunder som sitter innendørs, der de kan lagre elektronikken sin"
        },
        "if": "service:electricity=limited"
      },
      {
        "then": {
          "en": "There are no sockets available indoors to customers, but charging might be possible if the staff is asked",
          "nl": "Er zijn binnen geen stekkers beschikbaar, maar electronica opladen kan indien men dit aan het personeel vraagt",
          "fr": "Il n'y a pas de prises disponibles à l'intérieur pour les clients, mais la recharge est peut-être possible sur demande auprès des employés",
          "pt": "Não há tomadas elétricas disponíveis para clientes sentados no interior, mas pode-se pedir aos funcionários para carregar dispositivos eletrónicos",
          "ca": "No hi ha endolls disponibles per als clients però es pot carregar si es demana als responsables",
          "de": "Im Innenraum stehen keine Steckdosen zur Verfügung, aber Laden von Geräte könnte möglich sein, wenn das Personal gefragt wird",
          "sv": "Det finns inga uttag tillgängliga inomhus för kunder, men att ladda kan vara möjligt om personalen tillfrågas",
          "zh_Hant": "這邊沒有給客戶用的插座，因此可能需要詢問員工是否能充電",
          "hu": "A belső térben nincs konnektor az ügyfeleknek, de lehetséges, hogy a személyzet segítségével lehet elektromos eszközt tölteni",
          "pl": "W budynku nie ma gniazdek elektrycznych dostępnych dla klientów, ale mogą zostać one udostępnione po spytaniu obsługi",
          "ja": "屋内にはコンセントがありませんが、スタッフに声をかければ充電できるかもしれません",
          "fil": "Walang mga intsupe (socket) para sa mga suki, pero maaring tanungin ang kawani kung magpapa-karga",
          "es": "No hay enchufes disponibles en el interior para los clientes, pero cargar puede ser posible si se pregunta al personal",
          "da": "Der er ingen stikkontakter til rådighed indendørs for kunderne, men opladning kan være mulig, hvis man beder personalet om det",
          "nb_NO": "Det er ingen tilgjengelige stikkontakter for kunder som sitter innendørs, men lading kan være mulig hvis man spør betjeningen"
        },
        "if": "service:electricity=ask"
      },
      {
        "then": {
          "en": "There are a no domestic sockets available to customers seated indoors",
          "nl": "Er zijn binnen geen stekkers beschikbaar",
          "fr": "Il n'y a pas de prises secteur disponibles pour les clients assis à l'intérieur",
          "pt": "Não há tomadas elétricas disponíveis para clientes sentados no interior",
          "ca": "No hi ha endolls disponibles per als clients",
          "de": "Im Innenraum stehen keine Steckdosen für Kunden zur Verfügung",
          "sv": "Det finns inga hushållsuttag tillgängliga för kunder som sitter inomhus",
          "zh_Hant": "這裡客戶座位沒有室內插座",
          "hu": "A belső térben ülő ügyfeleknek nem áll rendelkezésére konnektor",
          "pl": "W budynku nie ma gniazdek elektrycznych dostępnych dla klientów",
          "ja": "屋内の席には、家庭用コンセントはありません",
          "fil": "Walang mga intsupe (socket) para sa mga suking nakaubo sa loob",
          "es": "No hay enchufes domésticos disponibles para los clientes sentados en el interior",
          "da": "Der er ingen stikkontakter til rådighed for kunder, der sidder indendørs",
          "nb_NO": "Det er ingen stikkontakter tilgjengelig for kunder som sitter innendørs"
        },
        "if": "service:electricity=no"
      }
    ]
  },
  "payment-options": {
    "question": {
      "en": "Which methods of payment are accepted here?",
      "nl": "Welke betaalmiddelen worden hier geaccepteerd?",
      "pt": "Que métodos de pagamento são aceites aqui?",
      "pt_BR": "Quais métodos de pagamento são aceitos aqui?",
      "id": "Metode pembayaran manakah yang di terima disini?",
      "de": "Welche Zahlungsmethoden werden hier akzeptiert?",
      "fr": "Quelles sont les méthodes de paiement acceptées ici ?",
      "hu": "Milyen fizetési módokat fogadnak el itt?",
      "it": "Quali metodi di pagamento sono accettati qui?",
      "nb_NO": "Hvilke betalingsmetoder godtas her?",
      "ca": "Quins mètodes de pagament s'accepten aquí?",
      "sv": "Vilka betalningsmetoder accepteras här?",
      "zh_Hant": "這邊接受那種付款方式？",
      "pl": "Jakie metody płatności są tutaj dostępne?",
      "ru": "Какие способы оплаты здесь принимают?",
      "ja": "どのような支払い方法が可能ですか？",
      "sl": "Kateri načini plačila so možni tu?",
      "fil": "Anong mga paraang pambayad ang tinatanggap dito?",
      "es": "¿Qué métodos de pago se aceptan aquí?",
      "zh_Hans": "这里支持哪些支付方式？"
    },
    "multiAnswer": true,
    "mappings": [
      {
        "if": "payment:cash=yes",
        "ifnot": "payment:cash=no",
        "icon": "./assets/tagRenderings/cash.svg",
        "then": {
          "en": "Cash is accepted here",
          "nl": "Cash geld wordt hier aanvaard",
          "pt": "Aceitam pagamento com dinheiro aqui",
          "pt_BR": "Dinheiro é aceito aqui",
          "id": "Disini menerima pembayaran tunai",
          "de": "Hier wird Bargeld akzeptiert",
          "fr": "Paiement en liquide accepté",
          "hu": "Itt készpénzzel is lehet fizetni",
          "it": "I contanti sono accettati",
          "nb_NO": "Kontanter godtas her",
          "ca": "S'accepten diners",
          "sv": "Pengar accepteras här",
          "zh_Hant": "這邊接受現金",
          "pl": "Płatność gotówkowa jest tutaj dostępna",
          "ru": "Здесь принимают наличными",
          "ja": "現金利用可能",
          "sl": "Tu sprejemajo gotovino",
          "fil": "Tinatanggap ang salapi rito",
          "es": "Aquí se acepta el pago en efectivo",
          "zh_Hans": "可用现金",
          "da": "Her modtages kontanter"
        }
      },
      {
        "if": "payment:cards=yes",
        "ifnot": "payment:cards=no",
        "icon": "./assets/tagRenderings/payment_card.svg",
        "then": {
          "en": "Payment cards are accepted here",
          "nl": "Betalen met bankkaarten kan hier",
          "pt": "Aceitam pagamento com cartões bancários aqui",
          "pt_BR": "Cartões de pagamento são aceitos aqui",
          "id": "Disini menerima pembayaran dengan kartu",
          "de": "Hier wird Kartenzahlung akzeptiert",
          "fr": "Paiement par carte accepté",
          "hu": "Itt fizetőkártyákkal is lehet fizetni",
          "it": "I pagamenti con la carta sono accettati",
          "nb_NO": "Betalingskort godtas her",
          "ca": "S'accepten targetes de crèdit",
          "sv": "Betalningskort accepteras här",
          "zh_Hant": "這邊接受現金卡",
          "pl": "Płatność kartą jest tutaj dostępna",
          "ru": "Здесь принимают банковские карты",
          "ja": "お支払いはこちらで承ります",
          "sl": "Tukaj sprejemajo plačilne kartice",
          "fil": "Tinatanggap ang mga tarhetang pambayad dito",
          "es": "Aquí se acepta el pago por tarjeta",
          "zh_Hans": "可用信用卡",
          "da": "Betalingskort accepteres her"
        }
      }
    ]
  },
  "payment-options-advanced": {
    "builtin": "payment-options",
    "override": {
      "mappings+": [
        {
          "if": "payment:app=yes",
          "ifnot": "payment:app=no",
          "icon": "./assets/tagRenderings/smartphone.svg",
          "then": {
            "en": "Payment is done using a dedicated app",
            "nl": "Betalen via een app van het netwerk",
            "hu": "Fizetés erre a célra szolgáló alkalmazással",
            "zh_Hant": "使用專用應用程式付款",
            "de": "Die Bezahlung erfolgt über eine spezielle App",
            "fr": "Paiement via une application",
            "sl": "Plačilo se opravi z namensko aplikacijo",
            "ca": "El pagament es fa amb una app dedicada",
            "fil": "Binabayaran gamit ang sariling app",
            "es": "El pago se realiza con una aplicación dedicada",
            "zh_Hans": "使用专用APP支付",
            "da": "Betaling sker ved hjælp af en dedikeret app",
            "nb_NO": "Betaling utføres med et eget program",
            "pt": "O pagamento é feito utilizando uma aplicação dedicada"
          }
        },
        {
          "if": "payment:membership_card=yes",
          "ifnot": "payment:membership_card=no",
          "icon": "./assets/tagRenderings/nfc_card.svg",
          "then": {
            "en": "Payment is done using a membership card",
            "nl": "Betalen via een lidkaart van het netwerk",
            "hu": "Fizetési tagsági kártyával",
            "zh_Hant": "使用會員卡付款",
            "de": "Die Bezahlung erfolgt mit einer Mitgliedskarte",
            "fr": "Paiement via une carte de membre",
            "sl": "Plačilo se izvede s člansko izkaznico",
            "ca": "El pagament es fa amb una targeta de membre",
            "fil": "Binabayaran gamit ang membership card",
            "es": "El pago se realiza con una tarjeta de membresía",
            "nb_NO": "Betaling utføres med et medlemskort",
            "zh_Hans": "使用会员卡支付",
            "da": "Betaling sker med medlemskort",
            "pt": "O pagamento é feito usando um cartão de membro"
          }
        }
      ]
    }
  },
  "last_edit": {
    "#": "Gives some metainfo about the last edit and who did edit it - rendering only",
    "condition": "_last_edit:contributor~*",
    "render": "<div class='subtle' style='font-size: small; margin-top: 2em; margin-bottom: 0.5em;'><a href='https://www.openStreetMap.org/changeset/{_last_edit:changeset}' target='_blank'>Last edited on {_last_edit:timestamp}</a> by <a href='https://www.openStreetMap.org/user/{_last_edit:contributor}' target='_blank'>{_last_edit:contributor}</a></div>"
  },
  "all_tags": {
    "description": "Shows a table with all the tags of the feature",
    "render": "{all_tags()}"
  },
  "multilevels": {
    "builtin": "level",
    "override": {
      "question": {
        "en": "What levels does this elevator go to?",
        "de": "Auf welchen Geschossen hält dieser Aufzug?"
      },
      "render": {
        "en": "This elevator goes to floors {level}",
        "de": "Der Aufzug hält auf den Geschossen {level}"
      },
      "freeform": {
        "key": "level",
        "type": "string"
      },
      "multiAnswer": true
    }
  },
  "level": {
    "question": {
      "nl": "Op welke verdieping bevindt dit punt zich?",
      "en": "On what level is this feature located?",
      "de": "Auf welcher Ebene befindet sich das Objekt?",
      "zh_Hant": "此圖徽位於哪個樓層／層級？",
      "fr": "À quel étage se situe l’élément ?",
      "pl": "Na jakim poziomie znajduje się ta funkcja?",
      "pt_BR": "Em que nível esse recurso está localizado?",
      "ru": "На каком этаже находится этот объект?",
      "pt": "Em que nível se encontra este elemento?",
      "id": "Pada tingkat apa fitur ini diletakkan?",
      "hu": "Melyik szinten található ez a létesítmény?",
      "it": "A quale piano si trova questo elemento?",
      "ca": "A quina planta està situat aquest element?",
      "sv": "På vilken nivå finns den här funktionen?",
      "ja": "この機能は何階にあるのでしょうか？",
      "fil": "Anong palapag matatagpuan ang tampók?",
      "es": "¿En qué nivel se encuentra esta característica?",
      "nb_NO": "Hvilken etasje befinner funksjonen seg i?"
    },
    "render": {
      "en": "Located on the {level}th floor",
      "nl": "Bevindt zich op de {level}de verdieping",
      "de": "Das Objekt befindet sich im {level}. Geschoss",
      "pt_BR": "Localizado no {level}o andar",
      "ru": "Расположено на {level}ом этаже",
      "zh_Hant": "位於 {level} 樓",
      "fr": "Étage {level}",
      "pl": "Znajduje się na {level} piętrze",
      "sv": "Ligger på {level}:e våningen",
      "pt": "Está no {level}º andar",
      "eo": "En la {level}a etaĝo",
      "hu": "A(z) {level}. emeleten",
      "it": "Si trova al piano numero {level}",
      "ca": "Situat a la planta {level}",
      "ja": "{level}階にあります",
      "sl": "Nahaja se v {level}. nadstropju",
      "fil": "Natagpuan sa ika-{level} na palapag",
      "es": "Localizada en la {level}° planta",
      "da": "Beliggende på {level}. etage",
      "nb_NO": "Ligger i {level} etasje",
      "id": "Terletak di lantai {level}"
    },
    "freeform": {
      "key": "level",
      "type": "float"
    },
    "mappings": [
      {
        "if": "location=underground",
        "then": {
          "en": "Located underground",
          "nl": "Bevindt zich ondergronds",
          "pt_BR": "Localizado no subsolo",
          "ru": "Расположено под землей",
          "zh_Hant": "位於地下",
          "fr": "En sous-sol",
          "pl": "Znajduje się pod ziemią",
          "sv": "Ligger under jorden",
          "pt": "Está no subsolo",
          "de": "Das Objekt befindet sich unter der Erde",
          "hu": "A föld alatt",
          "it": "Si trova sotto il livello stradale",
          "nb_NO": "Under bakken",
          "ca": "Situat a planta subterrani",
          "ja": "地下にあります",
          "id": "Terletak di bawah tanah",
          "sl": "Nahaja se pod zemljo",
          "fil": "Nasa ilalim ng lupa",
          "es": "Localizado bajo tierra",
          "da": "Placeret under jorden"
        },
        "hideInAnswer": true
      },
      {
        "if": "level=0",
        "then": {
          "en": "Located on the ground floor",
          "nl": "Bevindt zich op de begane grond",
          "de": "Das Objekt befindet sich im Erdgeschoss",
          "pt_BR": "Localizado no térreo",
          "ru": "Расположено на первом этаже",
          "zh_Hant": "位於 1 樓",
          "fr": "Rez-de-chaussée",
          "pl": "Znajduje się na parterze",
          "sv": "Ligger på bottenvåningen",
          "pt": "Está ao nível do rés-do-chão",
          "eo": "En la teretaĝo",
          "hu": "A földszinten",
          "it": "Si trova al pianoterra",
          "nb_NO": "På gateplan",
          "ca": "Situat a planta zero",
          "ja": "1階にあります",
          "id": "Terletak di lantai dasar",
          "sl": "Nahaja se v pritličju",
          "fil": "Nasa unang palapag",
          "es": "Localizado en la planta baja",
          "da": "Beliggende i stueetagen"
        }
      },
      {
        "if": "level=",
        "hideInAnswer": true,
        "then": {
          "en": "Located on the ground floor",
          "nl": "Bevindt zich gelijkvloers",
          "de": "Das Objekt befindet sich im Erdgeschoss",
          "pt_BR": "Localizado no térreo",
          "ru": "Расположено на первом этаже",
          "zh_Hant": "位於 1 樓",
          "fr": "Rez-de-chaussée",
          "pl": "Znajduje się na parterze",
          "sv": "Ligger på bottenvåningen",
          "pt": "Está ao nível do rés-do-chão",
          "eo": "En la teretaĝo",
          "hu": "A földszinten",
          "it": "Si trova al pianoterra",
          "nb_NO": "På gateplan",
          "ca": "Situat a planta zero",
          "ja": "1階にあります",
          "id": "Terletak di lantai dasar",
          "sl": "Nahaja se v pritličju",
          "fil": "Nasa unang palapag",
          "es": "Localizado en la planta baja",
          "da": "Beliggende i stueetagen"
        }
      },
      {
        "if": "level=1",
        "then": {
          "en": "Located on the first floor",
          "nl": "Bevindt zich op de eerste verdieping",
          "de": "Das Objekt befindet sich im 1. Obergeschoss",
          "pt_BR": "Localizado no primeiro andar",
          "ru": "Расположено на первом этаже",
          "zh_Hant": "位於 2 樓",
          "fr": "Premier étage",
          "pl": "Znajduje się na pierwszym piętrze",
          "sv": "Ligger på första våningen",
          "pt": "Está no primeiro andar",
          "id": "Berlokasi di lantai pertama",
          "eo": "En la unua etaĝo",
          "hu": "Az első emeleten",
          "it": "Si trova al primo piano",
          "nb_NO": "I andre etasje",
          "ca": "Situat a primera planta",
          "ja": "1階にあります",
          "sl": "Nahaja se v prvem nadstropju",
          "fil": "Nasa unang palapag",
          "es": "Localizado en la primera planta",
          "da": "Beliggende på første sal"
        }
      },
      {
        "if": "level=-1",
        "then": {
          "en": "Located on the first basement level",
          "nl": "Bevindt zich in de eerste kelderverdieping",
          "zh_Hant": "位於地下一樓",
          "de": "Das Objekt befindet sich im 1. Untergeschoss",
          "hu": "Az első alagsori szinten",
          "id": "Terletak di lantai basement pertama",
          "fr": "Sous-sol",
          "sl": "Nahaja se v prvi kletni etaži",
          "ca": "Localitzat a la planta base",
          "fil": "Nasa silong",
          "es": "Situado en el primer nivel del sótano",
          "nb_NO": "Er å finne på første kjellernivå",
          "pt": "Localizado no primeiro nível da cave"
        }
      }
    ]
  },
  "smoking": {
    "question": {
      "en": "Is smoking allowed at {title()}?",
      "de": "Ist das Rauchen in {title()} erlaubt?",
      "es": "¿Está permitido fumar en {title()}?",
      "fr": "Est-ce autorisé de fumer à {title()} ?",
      "pt": "É permitido fumar em {title()}?",
      "nb_NO": "Tillates røyking på {title()}?"
    },
    "#condition": "Based on https://en.wikipedia.org/wiki/List_of_smoking_bans",
    "condition": "_country!~al|be",
    "mappings": [
      {
        "if": "smoking=yes",
        "icon": {
          "path": "./assets/tagRenderings/smoking.svg",
          "size": "small"
        },
        "then": {
          "en": "Smoking is <b>allowed</b>",
          "de": "Rauchen ist <b>erlaubt</b>",
          "es": "Está <b>permitido</b> fumar",
          "fr": "Il est <b>autorisé</b> de fumer",
          "pt": "<b>É permitido</b> fumar",
          "nb_NO": "Røyking er <b>tillatt</b>"
        }
      },
      {
        "if": "smoking=no",
        "icon": {
          "path": "./assets/tagRenderings/no_smoking.svg",
          "size": "small"
        },
        "then": {
          "en": "Smoking is <b>not allowed</b>",
          "de": "Rauchen ist <b>nicht erlaubt</b>",
          "es": "<b>No</b> está permitido fumar",
          "fr": "Il est <b>interdit</b> de fumer",
          "pt": "<b>Não é permitido</b> fumar",
          "nb_NO": "Røyking <b>forbudt</b>"
        }
      },
      {
        "if": "smoking=outside",
        "then": {
          "en": "Smoking is <b>allowed outside</b>.",
          "de": "Rauchen ist <b> draußen erlaubt</b>.",
          "es": "Está permitido fumar <b>en el exterior</b>.",
          "fr": "Il est autorisé de fumer <b>à l'extérieur</b>.",
          "pt": "É permitido fumar <b>no exterior</b>.",
          "nb_NO": "Røyking <b>tillates på utsiden</b>."
        }
      }
    ]
  },
  "induction-loop": {
    "description": "An accessibility feature: induction loops are for hard-hearing persons which have an FM-receiver.",
    "question": {
      "en": "Does this place have an audio induction loop for people with reduced hearing?",
      "de": "Hat dieser Ort eine induktive Höranlage für Hörgeschädigte?"
    },
    "mappings": [
      {
        "if": "hearing_loop=yes",
        "then": {
          "en": "This place has an audio induction loop",
          "de": "Dieser Ort hat eine induktive Höranlage"
        },
        "icon": {
          "path": "./assets/tagRenderings/audio_induction_loop.svg",
          "class": "medium"
        }
      },
      {
        "if": "hearing_loop=no",
        "then": {
          "en": "This place <b>does not</b> have an audio induction loop",
          "de": "Dieser Ort hat <b>keine</b> induktive Höranlage"
        },
        "icon": {
          "path": "./assets/tagRenderings/audio_induction_loop_missing.svg",
          "class": "medium"
        }
      }
    ]
  }
}<|MERGE_RESOLUTION|>--- conflicted
+++ resolved
@@ -17,10 +17,7 @@
     "render": "{export_as_gpx()}"
   },
   "export_as_geojson": {
-<<<<<<< HEAD
-=======
     "description": "Shows a button to export this feature as geojson. Especially useful for debugging or using this in other programs",
->>>>>>> 7a77b33c
     "render": "{export_as_geojson()}"
   },
   "wikipedia": {
