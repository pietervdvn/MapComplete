--- conflicted
+++ resolved
@@ -355,11 +355,8 @@
       "ru": "Впускают ли собак в это здание?",
       "pl": "Czy w tej firmie psy są dozwolone?",
       "ja": "犬を飼うことができますか？",
-<<<<<<< HEAD
-      "id": "Apakah anjing diperbolehkan dalam bisnis ini?"
-=======
+      "id": "Apakah anjing diperbolehkan dalam bisnis ini?",
       "sl": "Ali so v tem podjetju dovoljeni psi?"
->>>>>>> 51512333
     },
     "mappings": [
       {
@@ -446,11 +443,8 @@
           "ru": "Собак свободно впускают",
           "pl": "Psy dozwolone i mogą biegać bez ograniczeń",
           "ja": "犬同伴可能、自由に走り回れる",
-<<<<<<< HEAD
-          "id": "Anjing diperbolehkan dan dapat berkeliaran dengan bebas"
-=======
+          "id": "Anjing diperbolehkan dan dapat berkeliaran dengan bebas",
           "sl": "Psi so dovoljeni in lahko prosto tekajo naokoli"
->>>>>>> 51512333
         }
       }
     ]
@@ -781,11 +775,8 @@
           "nb_NO": "Under bakken",
           "ca": "Situat a planta subterrani",
           "ja": "地下にあります",
-<<<<<<< HEAD
-          "id": "Terletak di bawah tanah"
-=======
+          "id": "Terletak di bawah tanah",
           "sl": "Nahaja se pod zemljo"
->>>>>>> 51512333
         },
         "hideInAnswer": true
       },
@@ -808,11 +799,8 @@
           "nb_NO": "På gateplan",
           "ca": "Situat a planta zero",
           "ja": "1階にあります",
-<<<<<<< HEAD
-          "id": "Terletak di lantai dasar"
-=======
+          "id": "Terletak di lantai dasar",
           "sl": "Nahaja se v pritličju"
->>>>>>> 51512333
         }
       },
       {
@@ -835,11 +823,8 @@
           "nb_NO": "På gateplan",
           "ca": "Situat a planta zero",
           "ja": "1階にあります",
-<<<<<<< HEAD
-          "id": "Terletak di lantai dasar"
-=======
+          "id": "Terletak di lantai dasar",
           "sl": "Nahaja se v pritličju"
->>>>>>> 51512333
         }
       },
       {
@@ -873,13 +858,9 @@
           "zh_Hant": "位於地下一樓",
           "de": "Ist im 1. Untergeschoss",
           "hu": "Az első alagsori szinten",
-<<<<<<< HEAD
           "id": "Terletak di lantai basement pertama",
-          "fr": "Sous-sol"
-=======
           "fr": "Sous-sol",
           "sl": "Nahaja se v prvi kletni etaži"
->>>>>>> 51512333
         }
       }
     ]
