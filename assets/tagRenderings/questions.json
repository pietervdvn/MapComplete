{
  "id": "shared_questions",
  "questions": {
    "id": "questions"
  },
  "images": {
    "render": "{image_carousel()}{image_upload()}"
  },
  "export_as_gpx": {
    "render": "{export_as_gpx()}"
  },
  "export_as_geojson": {
    "render": "{export_as_geojson()}"
  },
  "wikipedia": {
    "render": "{wikipedia():max-height:25rem}",
    "question": {
      "en": "What is the corresponding Wikidata entity?",
      "nl": "Welk Wikidata-item komt overeen met dit object?",
      "de": "Was ist das entsprechende Wikidata Element?",
      "pt": "Qual é a entidade Wikidata correspondente?",
      "hu": "Mi a megfelelő Wikidata-elem?",
      "it": "Qual è l’elemento Wikidata corrispondente?",
      "nb_NO": "Hva er respektivt Wikipedia-element?",
      "fr": "Quelle est l'entité Wikidata correspondante ?",
      "ca": "Quina és la correspondent entitat a Wikidata?",
      "sv": "Vad är den motsvarande Wikidata-enheten?",
      "zh_Hant": "對應的維基資料項目是？",
      "pl": "Jaki jest powiązany obiekt Wikidata?",
      "ja": "対応するウィキデータのエンティティは何ですか？"
    },
    "mappings": [
      {
        "if": "wikidata=",
        "then": {
          "en": "No Wikipedia page has been linked yet",
          "nl": "Er werd nog geen Wikipedia-pagina gekoppeld",
          "de": "Es wurde noch keine Wikipedia-Seite verlinkt",
          "pt": "Ainda não foi vinculada nenhuma página da Wikipédia",
          "hu": "Még nincs Wikipédia-oldal belinkelve",
          "it": "Nessuna pagina Wikipedia è ancora stata collegata",
          "nb_NO": "Ingen Wikipedia-side lenket enda",
          "fr": "Pas encore de lien vers une page Wikipedia",
          "ca": "No hi ha cap enllaça a Viquipèdia encara",
          "sv": "Ingen Wikipedia-sida har länkats än",
          "zh_Hant": "還沒有連結到維基百科頁面",
          "ru": "Никакой страницы на Википедии не было прикреплено",
          "pl": "Link do strony Wikipedii nie został jeszcze określony",
          "ja": "ウィキペディアのページはまだリンクされていません"
        },
        "hideInAnswer": true
      }
    ],
    "freeform": {
      "key": "wikidata",
      "type": "wikidata"
    }
  },
  "reviews": {
    "render": "{reviews()}"
  },
  "minimap": {
    "render": "{minimap(18, id): width:100%; height:8rem; border-radius:2rem; overflow: hidden; pointer-events: none;}"
  },
  "phone": {
    "question": {
      "en": "What is the phone number of {title()}?",
      "nl": "Wat is het telefoonnummer van {title()}?",
      "fr": "Quel est le numéro de téléphone de {title()} ?",
      "de": "Was ist die Telefonnummer von {title()}?",
      "nb_NO": "Hva er telefonnummeret til {title()}?",
      "ru": "Какой номер телефона у {title()}?",
      "sv": "Vad är telefonnumret till {title()}?",
      "zh_Hant": "{title()} 的電話號碼是什麼？",
      "it": "Qual è il numero di telefono di {title()}?",
      "pt_BR": "Qual o número de telefone de {title()}?",
      "id": "Nomor telepon dari {title()}?",
      "pl": "Jaki jest numer telefonu do {title()}?",
      "pt": "Qual é o número de telefone de {title()}?",
      "eo": "Kio estas la telefonnumero de {title()}?",
      "hu": "Mi a telefonszáma ennek: {title()}?",
      "ca": "Quin és el telèfon de {title()}?",
      "ja": "{title()}の電話番号は？"
    },
    "render": "<a href='tel:{phone}'>{phone}</a>",
    "mappings": [
      {
        "if": "contact:phone~*",
        "then": "<a href='tel:{contact:phone}'>{contact:phone}</a>",
        "hideInAnswer": true
      }
    ],
    "freeform": {
      "key": "phone",
      "type": "phone",
      "addExtraTags": [
        "contact:phone="
      ]
    }
  },
  "osmlink": {
    "render": "<a href='https://openstreetmap.org/{id}' target='_blank'><img src='./assets/svg/osm-logo-us.svg'/></a>",
    "mappings": [
      {
        "if": "id~=-",
        "then": "<span class='alert'>Uploading...</alert>"
      }
    ]
  },
  "wikipedialink": {
    "render": "<a href='https://wikipedia.org/wiki/{wikipedia}' target='_blank'><img src='./assets/wikipedia.svg' alt='WP'/></a>",
    "question": {
      "en": "What is the corresponding item on Wikipedia?",
      "nl": "Welk Wikipedia-artikel beschrijft dit object?",
      "de": "Was ist der entsprechende Artikel auf Wikipedia?",
      "pt": "Qual é o item correspondente na Wikipédia?",
      "hu": "Mi a megfelelő szócikk a Wikipédián?",
      "it": "Qual è il corrispondente elemento su Wikipedia?",
      "nb_NO": "Hva er respektivt element på Wikipedia?",
      "ca": "Quin és l'ítem a Viquipèdia?",
      "sv": "Vad är det motsvarande objektet på Wikipedia?",
      "zh_Hant": "維基百科上對應的項目是什麼？",
      "fr": "Quel est l’élément Wikipédia correspondant ?",
      "pl": "Jaki jest link do strony Wikipedii?",
      "ja": "Wikipediaの該当項目は何ですか？"
    },
    "mappings": [
      {
        "if": "wikidata=",
        "then": {
          "en": "Not linked with Wikipedia",
          "nl": "Nog geen Wikipedia-artikel bekend",
          "de": "Nicht mit Wikipedia verknüpft",
          "pt": "Não vinculado à Wikipédia",
          "hu": "Nincs belinkelve a Wikipédiához",
          "it": "Non collegato a Wikipedia",
          "nb_NO": "Ikke lenket med Wikipedia",
          "fr": "Non lié avec Wikipedia",
          "ca": "No enllaçat amb Viquipèdia",
          "sv": "Inte länkad med Wikipedia",
          "zh_Hant": "沒有連結到維基百科",
          "pl": "Brak linku do strony Wikipedii",
          "ja": "ウィキペディアと連動していない"
        }
      }
    ],
    "freeform": {
      "key": "wikidata",
      "type": "wikidata"
    }
  },
  "email": {
    "render": "<a href='mailto:{email}' target='_blank'>{email}</a>",
    "question": {
      "nl": "Wat is het e-mailadres van {title()}?",
      "fr": "Quelle est l'adresse courriel de {title()} ?",
      "en": "What is the email address of {title()}?",
      "nb_NO": "Hva er e-postadressen til {title()}?",
      "ru": "Какой адрес электронной почты у {title()}?",
      "id": "Apa alamat surel dari {title()}?",
      "zh_Hant": "{title()} 的電子郵件地址是什麼？",
      "it": "Qual è l'indirizzo email di {title()}?",
      "de": "Was ist die Mail-Adresse von {title()}?",
      "pt_BR": "Qual o endereço de e-mail de {title()}?",
      "pl": "Jaki jest adres e-mail do {title()}?",
      "sv": "Vad är e-postadressen till {title()}?",
      "pt": "Qual é o endereço de e-mail de {title()}?",
      "eo": "Kio estas la retpoŝta adreso de {title()}?",
      "hu": "Mi a(z) {title()} e-mail címe?",
      "ca": "Quina és l'adreça de correu electrònic de {title()}?",
      "ja": "{title()}のEメールアドレスは何ですか？"
    },
    "mappings": [
      {
        "if": "contact:email~*",
        "then": "<a href='mailto:{contact:email}' target='_blank'>{contact:email}</a>",
        "hideInAnswer": true
      }
    ],
    "freeform": {
      "key": "email",
      "type": "email",
      "addExtraTags": [
        "contact:email="
      ]
    }
  },
  "website": {
    "question": {
      "en": "What is the website of {title()}?",
      "nl": "Wat is de website van {title()}?",
      "fr": "Quel est le site web de {title()} ?",
      "gl": "Cal é a páxina web de {title()}?",
      "nb_NO": "Hva er nettsiden til {title()}?",
      "ru": "Какой сайт у {title()}?",
      "id": "Apa situs web dari {title()}?",
      "zh_Hant": "{title()} 網址是什麼？",
      "it": "Qual è il sito web di {title()}?",
      "de": "Was ist die Website von {title()}?",
      "pt_BR": "Qual o site de {title()}?",
      "pl": "Jaka jest strona internetowa {title()}?",
      "sv": "Vad är webbplatsen för {title()}?",
      "pt": "Qual é o sítio web de {title()}?",
      "eo": "Kie estas la retejo de {title()}?",
      "hu": "Mi a weboldala ennek: {title()}?",
      "ca": "Quina és la web de {title()}?",
      "ja": "{title()}のウェブサイトは？"
    },
    "render": "<a href='{website}' target='_blank'>{website}</a>",
    "freeform": {
      "key": "website",
      "type": "url",
      "addExtraTags": [
        "contact:website="
      ]
    },
    "mappings": [
      {
        "if": "contact:website~*",
        "then": "<a href='{contact:website}' target='_blank'>{contact:website}</a>",
        "hideInAnswer": true
      }
    ]
  },
  "wheelchair-access": {
    "question": {
      "nl": "Is deze plaats rolstoeltoegankelijk?",
      "en": "Is this place accessible with a wheelchair?",
      "pt": "Este lugar é acessível a utilizadores de cadeiras de rodas?",
      "pt_BR": "Este lugar é acessível com uma cadeira de rodas?",
      "de": "Ist dieser Ort mit einem Rollstuhl zugänglich?",
      "fr": "Est-ce que cet endroit est accessible en chaise roulante ?",
      "hu": "Akadálymentes-e ez a hely?",
      "it": "Questo luogo è accessibile con una sedia a rotelle?",
      "nb_NO": "Er dette stedet tilgjengelig for rullestoler?",
      "ca": "Aquest lloc és accessible amb cadira de rodes?",
      "sv": "Är det här stället tillgängligt med en rullstol?",
      "zh_Hant": "這個地方可以坐輪椅到達嗎？",
      "pl": "Czy to miejsce jest dostępne dla osób na wózkach inwalidzkich?",
      "ja": "車いすでのアクセスは可能ですか？"
    },
    "mappings": [
      {
        "if": {
          "and": [
            "wheelchair=designated"
          ]
        },
        "then": {
          "nl": "Deze plaats is speciaal aangepast voor gebruikers van een rolstoel",
          "en": "This place is specially adapted for wheelchair users",
          "pt": "Este lugar está especialmente adaptado para utilizadores de cadeira de rodas",
          "pt_BR": "Este lugar é especialmente adaptado para usuários de cadeira de rodas",
          "de": "Dieser Ort ist speziell für Rollstuhlfahrer eingerichtet",
          "hu": "Ez a hely kifejezetten kerekesszékeseknek lett kialakítva",
          "it": "Questo luogo è stato adattato per favorire le persone in sedia a rotelle",
          "nb_NO": "Dette stedet er spesielt tilpasset rullestolsbrukere",
          "fr": "Cet endroit est spécialement adapté pour les usagers de fauteuils roulants",
          "ca": "Aquest lloc està especialment adaptat per a les cadires de rodes",
          "sv": "Det här stället är speciellt anpassat för rullstolsburna användare",
          "zh_Hant": "這個地方有特別設計給輪椅使用者",
          "ru": "Это место подходит для людей на инвалидной коляске",
          "pl": "W tym miejscu zainstalowane zostały udogodnienia dla osób na wózkach inwalidzkich",
          "ja": "この場所は、車椅子の方のための特別仕様になっています"
        }
      },
      {
        "if": {
          "and": [
            "wheelchair=yes"
          ]
        },
        "then": {
          "nl": "Deze plaats is vlot bereikbaar met een rolstoel",
          "en": "This place is easily reachable with a wheelchair",
          "pt": "Este lugar é de fácil acesso com uma cadeira de rodas",
          "pt_BR": "Este lugar é facilmente acessível com uma cadeira de rodas",
          "de": "Dieser Ort ist mit einem Rollstuhl leicht zu erreichen",
          "hu": "Ez a hely könnyedén elérhető kerekesszékkel",
          "it": "Questo luogo è facilmente raggiungibile con una sedia a rotelle",
          "nb_NO": "Dette stedet kan enkelt besøkes med rullestol",
          "fr": "Cet endroit est facilement accessible avec un fauteuil roulant",
          "ca": "És facilment arribable amb cadira de rodes",
          "sv": "Denna plats är lätt att nå med rullstol",
          "zh_Hant": "這個地方坐輪椅很容易到達",
          "ru": "До этого места легко добраться на инвалидной коляске",
          "pl": "To miejsce jest łatwo dostępne dla osób na wózkach inwalidzkich",
          "ja": "この場所は、車いすで簡単に行くことができます"
        }
      },
      {
        "if": {
          "and": [
            "wheelchair=limited"
          ]
        },
        "then": {
          "nl": "Deze plaats is bereikbaar met een rolstoel, maar het is niet makkelijk",
          "en": "It is possible to reach this place in a wheelchair, but it is not easy",
          "pt": "É possível chegar a este local em cadeira de rodas, mas não é fácil",
          "pt_BR": "É possível chegar a esse local em uma cadeira de rodas, mas não é fácil",
          "de": "Es ist möglich, diesen Ort mit einem Rollstuhl zu erreichen, aber es ist nicht einfach",
          "fr": "Il est possible d'accéder à cet endroit en chaise roulante, mais ce n'est pas facile",
          "hu": "Ez a hely ugyan elérhető kerekesszékkel, de nehezen",
          "it": "È possibile raggiungere questo luogo con una sedia a rotella ma non è semplice",
          "nb_NO": "Det er mulig å besøke dette stedet i rullestol, men det er ikke lett",
          "ca": "És possible fer servir cadira de rodes a aquest lloc però no és fàcil",
          "sv": "Det är möjligt att nå den här platsen i en rullstol, men det är inte lätt",
          "zh_Hant": "這個地方可以坐輪椅到達，但並不容易",
          "ru": "До этого места можно добраться, но не просто",
          "pl": "To miejsce jest dostępne dla osób na wózkach inwalidzkich, ale z pewnymi trudnościami",
          "ja": "車いすでこの場所まで行くことは可能ですが、簡単ではありません"
        }
      },
      {
        "if": {
          "and": [
            "wheelchair=no"
          ]
        },
        "then": {
          "nl": "Niet rolstoeltoegankelijk",
          "en": "This place is not reachable with a wheelchair",
          "pt": "Este lugar não é acessível com uma cadeira de rodas",
          "pt_BR": "Este lugar não é alcançável com uma cadeira de rodas",
          "de": "Dieser Ort ist nicht mit einem Rollstuhl erreichbar",
          "fr": "Cet endroit n'est pas accessible en chaise roulante",
          "hu": "Ez a hely kerekesszékkel elérhetetlen",
          "it": "Questo luogo non è accessibile con una sedia a rotelle",
          "nb_NO": "Dette stedet er ikke tilgjengelig for besøk med rullestol",
          "ca": "Aquest lloc no és accessible amb cadira de rodes",
          "sv": "Den här platsen kan inte nås med en rullstol",
          "zh_Hant": "輪椅無法到達這個地方",
          "pl": "To miejsce jest niedostępne dla osób na wózkach inwalidzkich",
          "ja": "この場所は車いすでは行けません"
        }
      }
    ]
  },
  "dog-access": {
    "question": {
      "en": "Are dogs allowed in this business?",
      "nl": "Zijn honden toegelaten in deze zaak?",
      "pt": "Os cães são permitidos neste estabelecimento?",
      "de": "Sind Hunde in diesem Geschäft erlaubt?",
      "fr": "Est-ce que les chiens sont admis ici ?",
      "hu": "Be lehet-e vinni kutyát ebbe az üzletbe?",
      "it": "I cani sono ammessi in quest’attività?",
      "nb_NO": "Tillates hunder i denne forretningen?",
      "ca": "S'accepten gossos en aquest negoci?",
      "sv": "Tillåts hundar i den här affären?",
      "zh_Hant": "這間商業空間是否允許犬隻？",
      "ru": "Впускают ли собак в это здание?",
      "pl": "Czy w tej firmie psy są dozwolone?",
      "ja": "犬を飼うことができますか？",
      "id": "Apakah anjing diperbolehkan dalam bisnis ini?"
    },
    "mappings": [
      {
        "if": "dog=yes",
        "then": {
          "en": "Dogs are allowed",
          "nl": "honden zijn toegelaten",
          "pt": "Os cães são permitidos",
          "de": "Hunde sind erlaubt",
          "fr": "Chiens admis",
          "eo": "Hundoj estas permesataj",
          "hu": "Kutya bevihető",
          "it": "Cani ammessi",
          "nb_NO": "Hunder tillates",
          "ca": "S'accepten gossos",
          "ru": "Собаки разрешены",
          "sv": "Hundar tillåts",
          "zh_Hant": "允許犬隻",
          "id": "Anjing diperbolehkan",
          "pl": "Psy dozwolone",
          "ja": "ペット同伴可能",
          "es": "Se permiten perros"
        }
      },
      {
        "if": "dog=no",
        "then": {
          "en": "Dogs are <b>not</b> allowed",
          "nl": "honden zijn <b>niet</b> toegelaten",
          "pt": "Os cães <b>não</b> são permitidos",
          "de": "Hunde sind <b>nicht</b> erlaubt",
          "fr": "Chiens <b>non</b> admis",
          "eo": "Hundoj estas <b>malpermesataj</b>",
          "hu": "Kutya <b>nem</b> vihető be",
          "it": "I cani <b>non</b> sono ammessi",
          "nb_NO": "Hunder tillates <b>ikke</b>",
          "ca": "<b>No</b> s'accepten gossos",
          "sv": "Hundar tillåts <b>inte</b>",
          "zh_Hant": "<b>不</b>允許犬隻",
          "pl": "Psy <b>nie</b> dozwolone",
          "ru": "С собаками <b>не</b> впускают",
          "id": "Anjing <b> tidak </b> diperbolehkan",
          "ja": "ペット同伴<b>不可</b>",
          "es": "<b>No</b> se permiten perros"
        }
      },
      {
        "if": "dog=leashed",
        "then": {
          "en": "Dogs are allowed, but they have to be leashed",
          "nl": "honden zijn <b>enkel aan de leiband</b> welkom",
          "pt": "Os cães são permitidos, mas têm de ser presos pela trela",
          "de": "Hunde sind erlaubt, müssen aber angeleint sein",
          "fr": "Les chiens sont admis, mais ils doivent être tenus en laisse",
          "hu": "Kutya bevihető, de csak pórázon",
          "it": "Cani ammessi ma solo se tenuti al guinzaglio",
          "nb_NO": "Hunder tillates, men de må være i bånd",
          "ca": "S'accepten gossos però lligats",
          "sv": "Hundar tillåts, men de måste vara kopplade",
          "zh_Hant": "允許犬隻，但需要掛牽繩",
          "ru": "Собак впускают, но на поводке",
          "id": "Anjing diperbolehkan, tetapi mereka harus diikat",
          "pl": "Psy dozwolone, ale muszą być na smyczy",
          "ja": "ペット同伴可能。ただしリード着用"
        }
      },
      {
        "if": "dog=unleashed",
        "then": {
          "en": "Dogs are allowed and can run around freely",
          "nl": "honden zijn welkom en mogen vrij rondlopen",
          "pt": "Os cães são permitidos e podem correr livremente",
          "de": "Hunde sind erlaubt und können frei herumlaufen",
          "fr": "Les chiens sont admis et peuvent circuler librement",
          "hu": "Kutya bevihető és szabadon szaladgálhat",
          "it": "I cani sono ammessi e possono andare in giro liberamente",
          "nb_NO": "Hunder tillates og kan gå fritt",
          "ca": "S'accepten gossos lliures",
          "sv": "Hundar tillåts och får springa fritt omkring",
          "zh_Hant": "允許犬隻而且可以自由跑動",
          "ru": "Собак свободно впускают",
          "pl": "Psy dozwolone i mogą biegać bez ograniczeń",
          "ja": "犬同伴可能、自由に走り回れる",
          "id": "Anjing diperbolehkan dan dapat berkeliaran dengan bebas"
        }
      }
    ]
  },
  "description": {
    "question": {
      "nl": "Zijn er nog andere relevante zaken die je niet in de bovenstaande vragen kwijt kon? Vul ze hier in.<br/><span style='font-size: small'>Herhaal geen antwoorden die je reeds gaf</span>",
      "fr": "Y a-t-il quelque chose de pertinent que vous n'avez pas pu donner à la dernière question ? Ajoutez-le ici.<br/><span style='font-size: small'>Ne répétez pas des réponses déjà données</span>",
      "en": "Is there still something relevant you couldn't give in the previous questions? Add it here.<br/><span style='font-size: small'>Don't repeat already stated facts</span>",
      "nb_NO": "Er det noe mer som er relevant du ikke kunne opplyse om i tidligere svar? Legg det til her.<br/><span style='font-size: small'>Ikke gjenta fakta som allerede er nevnt</span>",
      "ru": "Есть ли ещё что-то важное, о чём вы не смогли рассказать в предыдущих вопросах? Добавьте это здесь.<br/><span style='font-size: small'>Не повторяйте уже изложенные факты</span>",
      "zh_Hant": "有什麼相關的資訊你無法在先前的問題回應的嗎？請加在這邊吧。<br/><span style='font-size: small'>不要重覆答覆已經知道的事情</span>",
      "it": "C'è ancora qualche informazione importante che non è stato possibile fornire nelle domande precedenti? Aggiungila qui.<br/><span style='font-size: small'>Non ripetere informazioni già fornite</span>",
      "de": "Gibt es noch etwas, das die vorhergehenden Fragen nicht abgedeckt haben? Hier wäre Platz dafür.<br/><span style='font-size: small'>Bitte keine bereits erhobenen Informationen.</span>",
      "pl": "Czy jest jeszcze coś istotnego, czego nie mogłeś podać w poprzednich pytaniach? Dodaj to tutaj.<br/><span style='font-size: small'>Nie powtarzaj już podanych faktów</span>",
      "pt_BR": "Ainda há algo de relevante que não pôde dar nas perguntas anteriores? Adicione aqui.<br/><span style='font-size: small'> Não repita fatos já declarados</span>",
      "pt": "Ainda há algo de relevante que não tenha podido dar nas perguntas anteriores? Adicione-o aqui.<br/><span style='font-size: small'>Não repita factos já declarados</span>",
      "hu": "Van-e még valami lényeges, amit nem tudott megadni az előző kérdésekben? Itt megteheti.<br/><span style='font-size: small'>Ne ismételjen meg már megadott tényeket</span>",
      "ca": "Hi ha quelcom rellevant que no t'hem preguntat? Afegeix-ho aquí. <br/><span style='font-size: small'>No repeteixis informació que ja hi és</span>",
      "sv": "Finns det fortfarande någonting relevant som du inte kunde ge i de föregående frågorna? Lägg till det här.<br/><span style='font-size: small'>Repetera inte redan angivna fakta</span>",
      "id": "Apakah masih ada sesuatu yang relevan yang tidak dapat Anda berikan dalam pertanyaan sebelumnya? Tambahkan di sini. <br/> <span style='font-size: small'> Jangan ulangi fakta yang sudah dinyatakan </span>",
      "ja": "前の質問で伝えきれなかった関連事項がまだありますか？ここに追加してください。<br/><span style='font-size: small'>今後表示しない</span>",
      "es": "¿Aún hay algo relevante que no ha encajado en las preguntas anteriores? Compártalo aquí.<br/><span style='font-size: small'>No repita datos ya expresados</span>"
    },
    "render": "{description}",
    "freeform": {
      "key": "description"
    }
  },
  "opening_hours": {
    "question": {
      "en": "What are the opening hours of {title()}?",
      "fr": "Quelles sont les horaires d'ouverture de {title()} ?",
      "de": "Was sind die Öffnungszeiten von {title()}?",
      "nl": "Wat zijn de openingstijden van {title()}?",
      "nb_NO": "Hva er åpningstidene for {title()})",
      "ru": "Какое время работы у {title()}?",
      "zh_Hant": "{title()} 的開放時間是什麼？",
      "it": "Quali sono gli orari di apertura di {title()}?",
      "pt_BR": "Qual o horário de funcionamento de {title()}?",
      "pl": "Jakie są godziny otwarcia {title()}?",
      "sv": "Vilka är öppettiderna för {title()}?",
      "pt": "Qual é o horário de funcionamento de {title()}?",
      "hu": "Mikor van nyitva ez: {title()}?",
      "ca": "Quin és l'horari d'obertura de {title()}?",
      "ja": "{title()}の営業時間は？"
    },
    "render": {
      "de": "<h3>Öffnungszeiten</h3>{opening_hours_table(opening_hours)}",
      "fr": "<h3>Horaires d'ouverture</h3>{opening_hours_table(opening_hours)}",
      "en": "<h3>Opening hours</h3>{opening_hours_table(opening_hours)}",
      "nl": "<h3>Openingstijden</h3>{opening_hours_table(opening_hours)}",
      "nb_NO": "<h3>Åpningstider</h3>{opening_hours_table(opening_hours)}",
      "ru": "<h3>Часы работы</h3>{opening_hours_table(opening_hours)}",
      "zh_Hant": "<h3>開放時間</h3>{opening_hours_table(opening_hours)}",
      "it": "<h3>Orari di apertura</h3>{opening_hours_table(opening_hours)}",
      "pl": "<h3> Godziny otwarcia</h3>{opening_hours_table(opening_hours)}",
      "pt_BR": "<h3>Horário de funcionamento</h3>{opening_hours_table(opening_hours)}",
      "sv": "<h3>Öppettider</h3> {opening_hours_table(opening_hours)}",
      "pt": "<h3>Horário de funcionamento</h3>{opening_hours_table(opening_hours)}",
      "eo": "<h3>Malfermitaj horoj</h3>{opening_hours_table(opening_hours)}",
      "hu": "<h3>Nyitva tartás</h3>{opening_hours_table(opening_hours)}",
      "ca": "<h3>Horari d'obertura</h3>{opening_hours_table(opening_hours)}",
      "ja": "<h3>営業時間</h3>{opening_hours_table(opening_hours)}"
    },
    "freeform": {
      "key": "opening_hours",
      "type": "opening_hours"
    }
  },
  "service:electricity": {
    "#": "service:socket describes if a pub, restaurant or café offers electricity to their customers.",
    "question": {
      "en": "Does this amenity have electrical outlets, available to customers when they are inside?",
      "nl": "Zijn er stekkers beschikbaar voor klanten die binnen zitten?",
      "pt": "Esta infraestrutura tem tomadas elétricas, disponíveis para os clientes quando estão no interior?",
      "ca": "Aquest servei té endolls elèctrics, disponibles pels clients quan hi són dins?",
      "de": "Gibt es an dieser Einrichtung Steckdosen, an denen Kunden ihre Geräte laden können?",
      "sv": "Har den här bekvämligheten eluttag tillgängliga för kunder när de är inne?",
      "zh_Hant": "這個便利設施有電器設備，能給客戶使用嗎？",
      "hu": "Van-e ebben a létesítményben olyan konnektor, amely a bent tartózkodó ügyfelek rendelkezésére áll?",
      "fr": "Des prises sont elles à disposition des client·e·s en intérieur ?",
      "pl": "Czy w tym przybytku znajdują się gniazdka elektryczne, gdzie klienci mogą naładować swoje urządzenia?",
      "ja": "このアメニティにはコンセントがあり、お客様が店内にいるときにも利用できますか？"
    },
    "mappings": [
      {
        "then": {
          "en": "There are plenty of domestic sockets available to customers seated indoors, where they can charge their electronics",
          "nl": "Er zijn binnen veel stekkers beschikbaar voor klanten die electronica wensen op te laden",
          "pt": "Há muitas tomadas elétricas disponíveis para clientes sentados no interior, onde estes podem carregar os seus dispositivos eletrónicos",
          "ca": "Està ple d'endolls pels clients de dins, on es poden carregar els aparells electrònics",
          "de": "Für Kunden stehen im Innenraum viele Steckdosen zur Verfügung, an denen sie ihre Geräte laden können",
          "sv": "Det finns gott om hushållsuttag tillgängliga för kunder som sitter inomhus, där de kan ladda sin elektronik",
          "zh_Hant": "這邊的客戶座位有不少個室內插座，而且可以為電器充電",
          "hu": "Számos konnektor áll a belső térben ügyfelek rendelkezésére, ahol elektromos készülékeiket tölthetik",
          "fr": "Il y a suffisamment de prises disponibles pour les client·e·s en intérieur souhaitant recharger leurs appareils",
          "pl": "W budynku znajduje się wiele gniazdek elektrycznych, gdzie klienci mogą naładować swoje urządzenia",
          "ja": "屋内の席に座っているお客様には、家庭用コンセントがたくさん用意されており、そこで電子機器を充電することができます"
        },
        "if": "service:electricity=yes"
      },
      {
        "then": {
          "en": "There are a few domestic sockets available to customers seated indoors, where they can charge their electronics",
          "nl": "Er zijn binnen enkele stekkers beschikbaar voor klanten die electronica wensen op te laden",
          "pt": "Há algumas tomadas elétricas disponíveis para clientes sentados no interior, onde estes podem carregar os seus dispositivos eletrónicos",
          "ca": "Hi ha aslguns endolls disponibles per als clients de dins, on es poden carregar els aparells electrònics",
          "de": "Für Kunden stehen im Innenraum wenig Steckdosen zur Verfügung, an denen sie ihre Geräte laden können",
          "sv": "Det finns ett fåtal hushållsuttag tillgängliga för kunder som sitter inomhus, där de kan ladda sin elektronik",
          "zh_Hant": "這邊客戶座位有一些室內插座，可以為電器充電",
          "hu": "Csupán néhány konnektor áll a belső térben ügyfelek rendelkezésére, ahol elektromos készülékeiket tölthetik",
          "fr": "Il y a peu de prises disponibles pour les client·e·s en intérieur souhaitant recharger leurs appareils",
          "pl": "W budynku znajduje się kilka gniazdek elektrycznych, gdzie klienci mogą naładować swoje urządzenia",
          "ja": "屋内の席に座ったお客様が充電できるよう、コンセントがいくつか用意されています"
        },
        "if": "service:electricity=limited"
      },
      {
        "then": {
          "en": "There are no sockets available indoors to customers, but charging might be possible if the staff is asked",
          "nl": "Er zijn binnen geen stekkers beschikbaar, maar electronica opladen kan indien men dit aan het personeel vraagt",
          "fr": "Il n'y a pas de prises disponibles à l'intérieur pour les clients, mais la recharge est peut-être possible sur demande auprès des employés",
          "pt": "Não há tomadas elétricas disponíveis para clientes sentados no interior, mas pode-se pedir aos funcionários para carregar dispositivos eletrónicos",
          "ca": "No hi ha endolls disponibles per als clients però es pot carregar si es demana als responsables",
          "de": "Für Kunden stehen im Innenraum keine Steckdosen zur Verfügung, aber Laden von Geräte könnte möglich sein, wenn das Personal gefragt wird",
          "sv": "Det finns inga uttag tillgängliga inomhus för kunder, men att ladda kan vara möjligt om personalen tillfrågas",
          "zh_Hant": "這邊沒有給客戶用的插座，因此可能需要詢問員工是否能充電",
          "hu": "A belső térben nincs konnektor az ügyfeleknek, de lehetséges, hogy a személyzet segítségével lehet elektromos eszközt tölteni",
          "pl": "W budynku nie ma gniazdek elektrycznych dostępnych dla klientów, ale mogą zostać one udostępnione po spytaniu obsługi",
          "ja": "屋内にはコンセントがありませんが、スタッフに声をかければ充電できるかもしれません"
        },
        "if": "service:electricity=ask"
      },
      {
        "then": {
          "en": "There are a no domestic sockets available to customers seated indoors",
          "nl": "Er zijn binnen geen stekkers beschikbaar",
          "fr": "Il n'y a pas de prises secteur disponibles pour les clients assis à l'intérieur",
          "pt": "Não há tomadas elétricas disponíveis para clientes sentados no interior",
          "ca": "No hi ha endolls disponibles per als clients",
          "de": "Für Kunden stehen im Innenraum keine Steckdosen zur Verfügung",
          "sv": "Det finns inga hushållsuttag tillgängliga för kunder som sitter inomhus",
          "zh_Hant": "這裡客戶座位沒有室內插座",
          "hu": "A belső térben ülő ügyfeleknek nem áll rendelkezésére konnektor",
          "pl": "W budynku nie ma gniazdek elektrycznych dostępnych dla klientów",
          "ja": "屋内の席には、家庭用コンセントはありません"
        },
        "if": "service:electricity=no"
      }
    ]
  },
  "payment-options": {
    "question": {
      "en": "Which methods of payment are accepted here?",
      "nl": "Welke betaalmiddelen worden hier geaccepteerd?",
      "pt": "Que métodos de pagamento são aceites aqui?",
      "pt_BR": "Quais métodos de pagamento são aceitos aqui?",
      "id": "Metode pembayaran manakah yang di terima disini?",
      "de": "Welche Zahlungsmethoden werden hier akzeptiert?",
      "fr": "Quelles sont les méthodes de paiement acceptées ici ?",
      "hu": "Milyen fizetési módokat fogadnak el itt?",
      "it": "Quali metodi di pagamento sono accettati qui?",
      "nb_NO": "Hvilke betalingsmetoder godtas her?",
      "ca": "Quins mètodes de pagament s'accepten aquí?",
      "sv": "Vilka betalningsmetoder accepteras här?",
      "zh_Hant": "這邊接受那種付款方式？",
      "pl": "Jakie metody płatności są tutaj dostępne?",
      "ru": "Какие способы оплаты здесь принимают?",
      "ja": "どのような支払い方法が可能ですか？"
    },
    "multiAnswer": true,
    "mappings": [
      {
        "if": "payment:cash=yes",
        "ifnot": "payment:cash=no",
        "icon": "./assets/svg/cash.svg",
        "then": {
          "en": "Cash is accepted here",
          "nl": "Cash geld wordt hier aanvaard",
          "pt": "Aceitam pagamento com dinheiro aqui",
          "pt_BR": "Dinheiro é aceito aqui",
          "id": "Disini menerima pembayaran tunai",
          "de": "Hier wird Bargeld akzeptiert",
          "fr": "Paiement en liquide accepté",
          "hu": "Itt készpénzzel is lehet fizetni",
          "it": "I contanti sono accettati",
          "nb_NO": "Kontanter godtas her",
          "ca": "S'accepten diners",
          "sv": "Pengar accepteras här",
          "zh_Hant": "這邊接受現金",
          "pl": "Płatność gotówkowa jest tutaj dostępna",
          "ru": "Здесь принимают наличными",
          "ja": "現金利用可能"
        }
      },
      {
        "if": "payment:cards=yes",
        "ifnot": "payment:cards=no",
        "icon": "./assets/svg/payment_card.svg",
        "then": {
          "en": "Payment cards are accepted here",
          "nl": "Betalen met bankkaarten kan hier",
          "pt": "Aceitam pagamento com cartões bancários aqui",
          "pt_BR": "Cartões de pagamento são aceitos aqui",
          "id": "Disini menerima pembayaran dengan kartu",
          "de": "Hier werden Zahlungskarten akzeptiert",
          "fr": "Paiement par carte accepté",
          "hu": "Itt fizetőkártyákkal is lehet fizetni",
          "it": "I pagamenti con la carta sono accettati",
          "nb_NO": "Betalingskort godtas her",
          "ca": "S'accepten targetes de crèdit",
          "sv": "Betalningskort accepteras här",
          "zh_Hant": "這邊接受現金卡",
          "pl": "Płatność kartą jest tutaj dostępna",
          "ru": "Здесь принимают банковские карты",
          "ja": "お支払いはこちらで承ります"
        }
      }
    ]
  },
  "payment-options-advanced": {
    "builtin": "payment-options",
    "override": {
      "mappings+": [
        {
          "if": "payment:app=yes",
          "ifnot": "payment:app=no",
          "icon": "./assets/svg/smartphone.svg",
          "then": {
            "en": "Payment is done using a dedicated app",
            "nl": "Betalen via een app van het netwerk",
            "hu": "Fizetés erre a célra szolgáló alkalmazással",
            "zh_Hant": "使用專用應用程式付款",
            "de": "Die Bezahlung erfolgt über eine spezielle App",
            "fr": "Paiement via une application"
          }
        },
        {
          "if": "payment:membership_card=yes",
          "ifnot": "payment:membership_card=no",
          "icon": "./assets/svg/nfc_card.svg",
          "then": {
            "en": "Payment is done using a membership card",
            "nl": "Betalen via een lidkaart van het netwerk",
            "hu": "Fizetési tagsági kártyával",
            "zh_Hant": "使用會員卡付款",
            "de": "Die Bezahlung erfolgt mit einer Mitgliedskarte",
            "fr": "Paiement via une carte de membre"
          }
        }
      ]
    }
  },
  "last_edit": {
    "#": "Gives some metainfo about the last edit and who did edit it - rendering only",
    "condition": "_last_edit:contributor~*",
    "render": "<div class='subtle' style='font-size: small; margin-top: 2em; margin-bottom: 0.5em;'><a href='https://www.openStreetMap.org/changeset/{_last_edit:changeset}' target='_blank'>Last edited on {_last_edit:timestamp}</a> by <a href='https://www.openStreetMap.org/user/{_last_edit:contributor}' target='_blank'>{_last_edit:contributor}</a></div>"
  },
  "all_tags": {
    "#": "Prints all the tags",
    "render": "{all_tags()}"
  },
  "level": {
    "question": {
      "nl": "Op welke verdieping bevindt dit punt zich?",
      "en": "On what level is this feature located?",
      "de": "In welchem Stockwerk befindet sich dieses Objekt?",
      "zh_Hant": "此圖徽位於哪個樓層／層級？",
      "fr": "À quel étage se situe l’élément ?",
      "pl": "Na jakim poziomie znajduje się ta funkcja?",
      "pt_BR": "Em que nível esse recurso está localizado?",
      "ru": "На каком этаже находится этот объект?",
      "pt": "Em que nível se encontra este elemento?",
      "id": "Pada tingkat apa fitur ini diletakkan?",
      "hu": "Melyik szinten található ez a létesítmény?",
      "it": "A quale piano si trova questo elemento?",
      "ca": "A quina planta està situat aquest element?",
      "sv": "På vilken nivå finns den här funktionen?",
      "ja": "この機能は何階にあるのでしょうか？"
    },
    "render": {
      "en": "Located on the {level}th floor",
      "nl": "Bevindt zich op de {level}de verdieping",
      "de": "Befindet sich im {level}ten Stock",
      "pt_BR": "Localizado no {level}o andar",
      "ru": "Расположено на {level}ом этаже",
      "zh_Hant": "位於 {level} 樓",
      "fr": "Étage {level}",
      "pl": "Znajduje się na {level} piętrze",
      "sv": "Ligger på {level}:e våningen",
      "pt": "Está no {level}º andar",
      "eo": "En la {level}a etaĝo",
      "hu": "A(z) {level}. emeleten",
      "it": "Si trova al piano numero {level}",
      "ca": "Situat a la planta {level}",
      "ja": "{level}階にあります"
    },
    "freeform": {
      "key": "level",
      "type": "float"
    },
    "mappings": [
      {
        "if": "location=underground",
        "then": {
          "en": "Located underground",
          "nl": "Bevindt zich ondergronds",
          "pt_BR": "Localizado no subsolo",
          "ru": "Расположено под землей",
          "zh_Hant": "位於地下",
          "fr": "En sous-sol",
          "pl": "Znajduje się pod ziemią",
          "sv": "Ligger under jorden",
          "pt": "Está no subsolo",
          "de": "Unterirdisch gelegen",
          "hu": "A föld alatt",
          "it": "Si trova sotto il livello stradale",
          "nb_NO": "Under bakken",
          "ca": "Situat a planta subterrani",
          "ja": "地下にあります",
          "id": "Terletak di bawah tanah"
        },
        "hideInAnswer": true
      },
      {
        "if": "level=0",
        "then": {
          "en": "Located on the ground floor",
          "nl": "Bevindt zich op de begane grond",
          "de": "Ist im Erdgeschoss",
          "pt_BR": "Localizado no térreo",
          "ru": "Расположено на первом этаже",
          "zh_Hant": "位於 1 樓",
          "fr": "Rez-de-chaussée",
          "pl": "Znajduje się na parterze",
          "sv": "Ligger på bottenvåningen",
          "pt": "Está ao nível do rés-do-chão",
          "eo": "En la teretaĝo",
          "hu": "A földszinten",
          "it": "Si trova al pianoterra",
          "nb_NO": "På gateplan",
          "ca": "Situat a planta zero",
          "ja": "1階にあります",
          "id": "Terletak di lantai dasar"
        }
      },
      {
        "if": "level=",
        "hideInAnswer": true,
        "then": {
          "en": "Located on the ground floor",
          "nl": "Bevindt zich gelijkvloers",
          "de": "Ist im Erdgeschoss",
          "pt_BR": "Localizado no térreo",
          "ru": "Расположено на первом этаже",
          "zh_Hant": "位於 1 樓",
          "fr": "Rez-de-chaussée",
          "pl": "Znajduje się na parterze",
          "sv": "Ligger på bottenvåningen",
          "pt": "Está ao nível do rés-do-chão",
          "eo": "En la teretaĝo",
          "hu": "A földszinten",
          "it": "Si trova al pianoterra",
          "nb_NO": "På gateplan",
          "ca": "Situat a planta zero",
          "ja": "1階にあります",
          "id": "Terletak di lantai dasar"
        }
      },
      {
        "if": "level=1",
        "then": {
          "en": "Located on the first floor",
          "nl": "Bevindt zich op de eerste verdieping",
          "de": "Ist im ersten Stock",
          "pt_BR": "Localizado no primeiro andar",
          "ru": "Расположено на первом этаже",
          "zh_Hant": "位於 2 樓",
          "fr": "Premier étage",
          "pl": "Znajduje się na pierwszym piętrze",
          "sv": "Ligger på första våningen",
          "pt": "Está no primeiro andar",
          "id": "Berlokasi di lantai pertama",
          "eo": "En la unua etaĝo",
          "hu": "Az első emeleten",
          "it": "Si trova al primo piano",
          "nb_NO": "I andre etasje",
          "ca": "Situat a primera planta",
          "ja": "1階にあります"
        }
      },
      {
        "if": "level=-1",
        "then": {
          "en": "Located on the first basement level",
          "nl": "Bevindt zich in de eerste kelderverdieping",
          "zh_Hant": "位於地下一樓",
          "de": "Ist im 1. Untergeschoss",
          "hu": "Az első alagsori szinten",
<<<<<<< HEAD
          "id": "Terletak di lantai basement pertama"
=======
          "fr": "Sous-sol"
>>>>>>> b406d17b
        }
      }
    ]
  }
}<|MERGE_RESOLUTION|>--- conflicted
+++ resolved
@@ -838,11 +838,7 @@
           "zh_Hant": "位於地下一樓",
           "de": "Ist im 1. Untergeschoss",
           "hu": "Az első alagsori szinten",
-<<<<<<< HEAD
           "id": "Terletak di lantai basement pertama"
-=======
-          "fr": "Sous-sol"
->>>>>>> b406d17b
         }
       }
     ]
